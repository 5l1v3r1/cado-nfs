#include "cado.h"
#include <stdio.h>
#include <stdlib.h>
#include <stdint.h>
#include <string.h>
#include <inttypes.h> /* for PRIx64 macro and strtoumax */
#include <math.h>   // for ceiling, floor in cfrac
#include "fb.h"
#include "utils.h"           /* lots of stuff */
#include "basicnt.h"         /* ctzl bin_gcd */
#include "ecm/facul.h"
#include "bucket.h"
#include "trialdiv.h"
#include <pthread.h>
#include "mpz_poly.h"
<<<<<<< HEAD
#include "las-config.h"
#include "las-types.h"
#include "las-coordinates.h"
#include "las-debug.h"
#include "las-report-stats.h"
#include "las-norms.h"
#include "las-unsieve.h"
#include "las-arith.h"
#include "las-qlattice.h"
=======

#ifdef HAVE_SSE2
#define SSE_NORM_INIT
#endif

#ifdef SSE_NORM_INIT
#include <emmintrin.h>
#endif

#ifndef HAVE_LOG2
static double log2 (double x)
{
  return log (x) / log (2.0);
}
#endif

#ifndef HAVE_EXP2
static double exp2 (double x)
{
  return exp (x * log (2.0));
}
#endif

/* As its name says, this is a ugly hack that initializes all lognorms to the
   maximal value (255) on the rational side. But it seems to work well, and to
   miss only about 7% to 8% relations wrt a more accurate estimation. */
//#define UGLY_HACK

/* number of bits used to estimate the norms */
#define NORM_BITS 10

/* define PROFILE to keep certain function from being inlined, in order to
   make them show up on profiler output */
//#define PROFILE

/* Trick to discard lognorms that will probably lead to non L-smooth
   cofactors. Disabled for now since it requires accurate sieving
   (in particular by prime powers and bad primes). */
// #define COFACTOR_TRICK

/* This triggers code which fills bucket in several passes, one for each
 * congruence class mod 2 (three such, the trivial one leading to
 * spurious reports). It's currently only part of the story, and at the
 * moment it is almost neutral in terms of efficiency (small slowdown
 * because of access pattern).  But it's the way to go if one wants to
 * support I=16. There are many other places where changes must be made.
 * This particular flag affects only the treatment of the ``bucket
 * sieved'' primes, not the pattern-sieved, or small-sieved.
 */
#define MOD2_CLASSES_BS 0       /* define to 0 or 1 */

/* default sieve region side is 2^DEFAULT_I */
#define DEFAULT_I 12

/* default bucket region: 2^16 = 64K == close to L1 size, but this is the
   (current) largest possible value, otherwise bucket.h must be changed,
   since it stores positions on 16 bits */
#ifndef LOG_BUCKET_REGION
#define LOG_BUCKET_REGION 16
#endif

#if LOG_BUCKET_REGION > 16
#error "Too large LOG_BUCKET_REGION, please adapt bucket.h first"
#endif

/* This flag is necessary to support I=16. Otherwise it's a useless
 * burden
 */
#define SUPPORT_I16

/* Define SKIP_GCD3 to skip updates where 3 divides gcd(i,j) in the
   bucket sieving phase. Slightly slower than not skipping them
   in single-thread mode, but might be useful for multi-threading,
   or when memory is tight */
// #define SKIP_GCD3

/* These parameters control the size of the buckets.
 * The number of updates that a bucket can accumulate is estimated as
 *   (loglog(factor base bound) - loglog(bucket sieving threshold))
 *     * BUCKET_LIMIT_FACTOR * I * J + BUCKET_LIMIT_ADD
 * We don't store updates where 2 divides gcd(i,j) which reduces the number 
 * of updates to about (1-1/4)=3/4, so 0.8 should be safe.
 * If we don't store updates where 3 divides gcd(i,j) either, their number
 * is reduced to about (1-1/4)*(1-1/9)=2/3, then 0.7 should be ok
 */

#ifndef BUCKET_LIMIT_FACTOR
#ifdef SKIP_GCD3
#define BUCKET_LIMIT_FACTOR 0.7
#else
#define BUCKET_LIMIT_FACTOR 0.8
#endif
#endif

#ifndef BUCKET_LIMIT_ADD
#define BUCKET_LIMIT_ADD 0
#endif
>>>>>>> 3d7110c7

#define LOG_SCALE 1.4426950408889634 /* 1/log(2) to 17 digits, rounded to
                                        nearest. This is enough to uniquely
                                        identify the corresponding IEEE 754
                                        double precision number */

#ifndef HAVE_LOG2
static double
MAYBE_UNUSED log2 (double x)
{
  return log (x) / log (2.0);
}
#endif



/* This global mutex should be locked in multithreaded parts when a
 * thread does a read / write, especially on stdout, stderr...
 */
pthread_mutex_t io_mutex = PTHREAD_MUTEX_INITIALIZER; 

const int bucket_region = 1 << LOG_BUCKET_REGION;

#define RATIONAL_SIDE   0
#define ALGEBRAIC_SIDE   1
const char * sidenames[2] = {
    [RATIONAL_SIDE] = "rational",
    [ALGEBRAIC_SIDE] = "algebraic", };

/* Test if entry x in bucket region n is divisible by p */
void test_divisible_x (const fbprime_t p, const unsigned long x, const int n,
		       sieve_info_srcptr si, int side);
int factor_leftover_norm (mpz_t n, unsigned int b, mpz_array_t* const factors,
			  uint32_array_t* const multis,
			  facul_strategy_t *strategy);

static void sieve_info_init_trialdiv(sieve_info_ptr si)
{
    /* Our trial division needs odd divisors, 2 is handled by mpz_even_p().
       If the FB primes to trial divide contain 2, we skip over it.
       We assume that if 2 is in the list, it is the first list entry,
       and that it appears at most once. */
    for(int side = 0 ; side < 2 ; side++) {
        sieve_side_info_ptr s = si->sides[side];
        s->trialdiv_primes = fb_extract_bycost (s->fb, si->bucket_thresh,
                si->td_thresh);
        int n;
        for (n = 0; s->trialdiv_primes[n] != FB_END; n++);
        int skip2 = n > 0 && s->trialdiv_primes[0] == 2;
        s->trialdiv_data = trialdiv_init (s->trialdiv_primes + skip2,
                n - skip2);
    }
}

static void sieve_info_clear_trialdiv(sieve_info_ptr si)
{
    for(int side = 0 ; side < 2 ; side++) {
        trialdiv_clear (si->sides[side]->trialdiv_data);
        free (si->sides[side]->trialdiv_primes);
    }
}

static void sieve_info_init(sieve_info_ptr si, param_list pl)
{
<<<<<<< HEAD
    memset(si, 0, sizeof(sieve_info));
=======
  unsigned int d = cpoly->degree;
  unsigned int k;
  double r, scale;
  unsigned char alg_bound, rat_bound;

  /* Don't zero out *si, since some parameters may have been set directly
   * from the command line. */
  si->nb_threads = nb_threads;
  si->degree = d;
  si->cpoly = cpoly;
  si->fij = (mpz_t*) malloc ((d + 1) * sizeof (mpz_t));
  if (si->fij == NULL)
    {
      fprintf (stderr, "Error, cannot allocate memory\n");
      exit (EXIT_FAILURE);
    }
  si->fijd = (double*) malloc ((d + 1) * sizeof (double));
  if (si->fijd == NULL)
    {
      fprintf (stderr, "Error, cannot allocate memory\n");
      exit (EXIT_FAILURE);
    }
  for (k = 0; k <= d; k++)
    mpz_init (si->fij[k]);
  mpz_init (si->gij[0]);
  mpz_init (si->gij[1]);
  si->logI = logI;
  si->I = 1 << si->logI;
  si->J = 1 << (si->logI - 1);

  sieve_side_info_ptr rat = si->sides[RATIONAL_SIDE];
  sieve_side_info_ptr alg = si->sides[ALGEBRAIC_SIDE];

  /* initialize bounds for the norm computation, see lattice.tex */
  si->B = sqrt (2.0 * (double) q0 / (cpoly->skew * sqrt (3.0)));
  alg->logmax = get_maxnorm (cpoly, si, q0); /* log2(max norm) */

  /* We want some margin, (see below), so that we can set 255 to discard
   * non-survivors.*/
  scale = alg->logmax + cpoly->alambda * (double) cpoly->lpba;

  fprintf (output, "# Alg. side: log2(maxnorm)=%1.2f logbase=%1.6f",
           scale, exp2 (scale / LOG_MAX));
  // second guard, due to the 255 trick!
  scale = (LOG_MAX - GUARD) / scale;
  alg_bound = (unsigned char) (cpoly->alambda * (double) cpoly->lpba *  scale)
            + GUARD;
  fprintf (output, " bound=%u\n", alg_bound);
  sieve_info_init_lognorm (alg->Bound, alg_bound, cpoly->alim, cpoly->lpba,
                           scale);
  alg->scale = scale;

  /* similar bound on the rational size: |a| <= s*I*B and |b| <= I*B */
  scale = fabs (mpz_get_d (cpoly->g[1])) * cpoly->skew
        + fabs (mpz_get_d (cpoly->g[0]));
  scale *= si->B * (double) si->I;
  if (si->ratq)
      scale /= (double) q0;
  rat->logmax = scale = log2 (scale);
  /* on the rational side, we want that the non-reports on the algebraic
     side, which are set to 255, remain over the report bound R, even if
     the rational norm is totally smooth. For this, we simply add R to the
     maximal lognorm to compute the log base */
  r = cpoly->rlambda * (double) cpoly->lpbr; /* base-2 logarithm of the
                                                report bound */
  fprintf (output, "# Rat. side: log2(maxnorm)=%1.2f ", scale);
  fprintf (output, "logbase=%1.6f", exp2 (scale / LOG_MAX ));
  /* we subtract again GUARD to avoid that non-reports overlap the report
     region due to roundoff errors */
  rat->scale = LOG_MAX / scale;
  rat_bound = (unsigned char) (r * rat->scale) + GUARD;
  fprintf (output, " bound=%u\n", rat_bound);
  sieve_info_init_lognorm (rat->Bound, rat_bound, cpoly->rlim, cpoly->lpbr,
                           rat->scale);

  // bucket info
  // TODO: be more clever, here.
  si->bucket_thresh = si->I; /* Default value */
  if (si->bucket_thresh < bucket_thresh)
    si->bucket_thresh = bucket_thresh;
  /* If LOG_BUCKET_REGION == si->logI, then one bucket (whose size is the
   * L1 cache size) is actually one line. This changes some assumptions
   * in sieve_small_bucket_region and resieve_small_bucket_region, where
   * we want to differentiate on the parity on j.
   */
  ASSERT_ALWAYS(LOG_BUCKET_REGION >= si->logI);

#ifndef SUPPORT_I16
  if (si->logI >= 16) {
      fprintf(stderr, "Error: -I 16 requires setting the SUPPORT_I16 flag at compile time\n");
      abort();
  }
#endif
>>>>>>> 3d7110c7

    si->outputname = param_list_lookup_string(pl, "out");
    /* Init output file */
    si->output = stdout;
    if (si->outputname) {
	if (!(si->output = gzip_open(si->outputname, "w"))) {
	    fprintf(stderr, "Could not open %s for writing\n", si->outputname);
	    exit(EXIT_FAILURE);
	}
    }

    param_list_print_command_line(si->output, pl);
    las_display_config_flags(si->output);

<<<<<<< HEAD
    si->verbose = param_list_parse_knob(pl, "-v");
    si->ratq = param_list_parse_knob(pl, "-ratq");
    si->nb_threads = 1;		/* default value */
    param_list_parse_int(pl, "mt", &si->nb_threads);
    if (si->nb_threads <= 0) {
	fprintf(stderr,
		"Error, please provide a positive number of threads\n");
	exit(EXIT_FAILURE);
=======
  /* Store largest prime factor of k in si->lpf[k], 0 for k=0, 1 for k=1 */
  si->lpf = (unsigned int *) malloc (si->I * sizeof (unsigned int));
  if (si->lpf == NULL)
    {
      fprintf (stderr, "Error, cannot allocate memory\n");
      exit (EXIT_FAILURE);
    }
  si->lpf[0] = 0U;
  si->lpf[1] = 1U;
  for (k = 2U; k < si->I; k++)
    {
      unsigned int p, c = k;
      for (p = 2U; p * p <= c; p += 1U + p % 2U)
        {
          while (c % p == 0U)
            c /= p;
          if (c == 1U)
            break;
        }
      si->lpf[k] = (c == 1U) ? p : c;
>>>>>>> 3d7110c7
    }

    cado_poly_init(si->cpoly);
    const char *tmp;
    if ((tmp = param_list_lookup_string(pl, "poly")) != NULL) {
	param_list_read_file(pl, tmp);
    }

    if (!cado_poly_set_plist(si->cpoly, pl)) {
	fprintf(stderr, "Error reading polynomial file\n");
	exit(EXIT_FAILURE);
    }

    if (si->cpoly->skew <= 0.0) {
	fprintf(stderr, "Error, please provide a positive skewness\n");
	exit(EXIT_FAILURE);
    }

    param_list_parse_int(pl, "I", &si->logI);
    si->I = 1 << si->logI;
    si->J = 1 << (si->logI - 1);


    fprintf(si->output,
	    "# Sieving parameters: rlim=%lu alim=%lu lpbr=%d lpba=%d\n",
	    si->cpoly->rat->lim, si->cpoly->alg->lim, si->cpoly->rat->lpb,
	    si->cpoly->alg->lpb);
    fprintf(si->output,
	    "#                     mfbr=%d mfba=%d rlambda=%1.1f alambda=%1.1f\n",
	    si->cpoly->rat->mfb, si->cpoly->alg->mfb, si->cpoly->rat->lambda,
	    si->cpoly->alg->lambda);
    fprintf(si->output, "#                     skewness=%1.1f\n",
	    si->cpoly->skew);

    si->bucket_thresh = si->I;	/* default value */
    /* overrides default only if parameter is given */
    param_list_parse_int(pl, "bkthresh", &(si->bucket_thresh));
    si->td_thresh = 1024;	/* default value */
    param_list_parse_uint(pl, "tdthresh", &(si->td_thresh));

    /* Initialize the number of buckets */

    /* If LOG_BUCKET_REGION == (si->logI-1), then one bucket (whose size is the
     * L1 cache size) is actually one line. This changes some assumptions
     * in sieve_small_bucket_region and resieve_small_bucket_region, where
     * we want to differentiate on the parity on j.
     */
    ASSERT_ALWAYS(LOG_BUCKET_REGION >= (si->logI - 1));

#ifndef SUPPORT_I17
    if (si->logI >= 17) {
        fprintf(stderr,
                "Error: -I 17 requires setting the SUPPORT_I17 flag at compile time\n");
        abort();
    }
#endif

    si->nb_buckets = 1 + ((si->I / 2) * (si->J / 2) - 1) / bucket_region;
    si->bucket_limit_multiplier = BUCKET_LIMIT_FACTOR;
    fprintf(si->output, "# bucket_region = %u\n", bucket_region);
    fprintf(si->output, "# nb_buckets = %u\n", si->nb_buckets);

    sieve_info_init_unsieve_data(si);
}

/* Finds prime factors p < lim of n and returns a pointer to a zero-terminated
   list of those factors. Repeated factors are stored only once. */
static fbprime_t *
factor_small (mpz_t n, fbprime_t lim)
{
  unsigned long p;
  unsigned long l; /* number of prime factors */
  fbprime_t *f;

  l = 0;
  f = (fbprime_t*) malloc (sizeof (fbprime_t));
  if (f == NULL)
    {
      fprintf (stderr, "Error, cannot allocate memory\n");
      exit (EXIT_FAILURE);
    }
  for (p = 2; p <= lim; p = getprime (p))
    {
      if (mpz_divisible_ui_p (n, p))
        {
          l ++;
          f = (fbprime_t*) realloc (f, (l + 1) * sizeof (fbprime_t));
          if (f == NULL)
            {
              fprintf (stderr, "Error, cannot reallocate memory\n");
              exit (EXIT_FAILURE);
            }
          f[l - 1] = p;
        }
    }
  f[l] = 0; /* end of list marker */
  getprime (0);
  return f;
}

static void
sieve_info_update (sieve_info_ptr si)
{
  if (si->verbose)
    fprintf (si->output, "# I=%u; J=%u\n", si->I, si->J);

  /* update number of buckets */
  
  si->nb_buckets = 1 + (si->I * si->J - 1) / bucket_region;
  
  /* essentially update the fij polynomials */
  sieve_info_update_norm_data(si);
}

static void
sieve_info_clear (sieve_info_ptr si)
{
  if (si->outputname)
      gzip_close(si->output, si->outputname);
  sieve_info_clear_unsieve_data(si);
  cado_poly_clear(si->cpoly);
}

// Compute the root r describing the lattice inside the q-lattice
// corresponding to the factor base prime (p,R).
// Formula: r = - (a1-R*b1)/(a0-R*b0) mod p
// Assumes p < 2^32

/* General version of the lattice transform function. Allows projective
   roots in input and output, and handles prime powers.
   In input, if the root is projective, say s/t (mod p) and t is
   non-invertible (mod p), then we expect R = p + (t/s mod p).
   On output, if the root is projective, say u/v (mod p) and v is
   non-invertible (mod p), then return value r = p + (v/u mod p).
   So projective roots are stored as their reciprocal, and have p added
   to signal the fact that it's a reciprocal value.
*/


/*
 * Algorithm by Franke and Kleinjung for lattice sieving of largish
 * primes.
 */

typedef struct {
    int32_t a0,b0;
    uint32_t a1,b1;
} plattice_info_t;

// Proposition 1 of [FrKl05]:
// Compute a basis <(alpha, beta), (gamma, delta)> of the p-lattice
// inside the q-lattice, such that
//    beta, delta > 0
//    -I < alpha <= 0 <= gamma < I
//    gamma-alpha >= I
//
// Sizes:
//    p is less than 32 bits and I fits easily in 32 bits.
//    So, alpha and beta fit easily in 32 bits, since they are less than I
//    Now, gamma and delta are also bounded by p, so 32 bits is enough
//    However: a and c can be as large as p*I (not both ?).
//    We still store them in 32 bits, since if they are larger, it means
//    that as soon as they are added to the offset for S, the index will
//    be out of range for S and the loop stops. Hence, this is safe to
//    replace a and c by a large value within 32 bits, when they are
//    larger than 32 bits.
//    Except that the choice of this ``large value'' requires some
//    caution. We need a value which can be used either for a or c, or
//    both, so that adding a, or c, or both, to a value within [0,IJ[ is
//    guaranteed to exceed IJ, but can't wrap around. Up to I=15, it's
//    rather easy. With the rescaling of J, at worst we may have IJ
//    within the range [2^29,2^30[. Thus if a and c are set to 2^30-1,
//    a.k.a INT32_MAX/2, then adding either, or the sum of both, to a
//    valid value x is guaranteed to be at most 3*2^30, which fits within
//    32 bits.
//    For I=16, it's much, much harder. Unless somebody comes up with a
//    nice idea, I see no way to avoid 64-bit arithmetic (which has some
//    cost, sure, but not terribly expensive). For consistency, we make
//    all data types for x, a, and c 64-bit in this case, and choose the
//    overflow constants as UINT32_MAX.
//

#ifdef SUPPORT_I16
typedef uint64_t plattice_x_t;
#else
typedef uint32_t plattice_x_t;
#endif

// Return value:
// * non-zero if everything worked ok
// * zero when the algorithm failed. This can happen when p is a prime power,
//   and g, gcd(p,r) >= I, since then the subtractive Euclidean algorithm will
//   yield (a0=g, b0=0) at some point --- or the converse --- and the loop
//   while (|a0| >= I) a0 += b0 will loop forever.
//
// Note that on a c166 example, this code alone accounts for almost 20%
// of the computation time.

NOPROFILE_INLINE int
reduce_plattice(plattice_info_t *pli, const fbprime_t p, const fbprime_t r, sieve_info_srcptr si)
{
    int32_t I = si->I;
    int32_t a0=-(int32_t)p, a1=0, b0=r, b1=1;
    int32_t hI = I;
#if MOD2_CLASSES_BS
    hI/=2;
#endif
    /* subtractive variant of Euclid's algorithm */
    for(;;) {
        /* a0 < 0 <= b0 < -a0 */
        if (b0 < hI) break;
        /* a0 < 0 < b0 < -a0 */
        for( ; a0 += b0, a1 += b1, a0 + b0 <= 0 ; );
        /* -b0 < a0 <= 0 < b0 */
        if (-a0 < hI) break;
        /* -b0 < a0 < 0 < b0 */
        for( ; b0 += a0, b1 += a1, b0 + a0 >= 0 ; );
        /* a0 < 0 <= b0 < -a0 */
    }
    if (b0 > -a0) {
        if (UNLIKELY(a0 == 0)) return 0;
        /* Now that |a0| < hI, we switch to classical division, since
           if say |a0|=1 and b0 is large, the subtractive variant
           will be very expensive.
           We want b0 + k*a0 < hI, i.e., b0 - hI + 1 <= k*(-a0),
           i.e., k = ceil((b0-hI+1)/a0). */
        int32_t k = 1 + (b0 - hI) / (-a0);
        b0 += k * a0;
        b1 += k * a1;
    } else {
        if (UNLIKELY(b0 == 0)) return 0;
        /* we switch to the classical algorithm here too */
        int32_t k = 1 + (-a0 - hI) / b0;
        a0 += k * b0;
        a1 += k * b1;
    }
    ASSERT (a1 > 0);
    ASSERT (b1 > 0);
    ASSERT ((a0 <= 0) && (a0 > -hI));
    ASSERT ((b0 >= 0) && (b0 <  hI));
    ASSERT (b0 - a0 >= hI);

    pli->a0 = a0;
    pli->a1 = a1;
    pli->b0 = b0;
    pli->b1 = b1;

#if 0
    int32_t J = si->J;
#if MOD2_CLASSES_BS
#if 1
#endif

#if 1 || !MOD2_CLASSES
    // left-shift everybody, since the following correspond to the
    // lattice 2p.
    a0 <<= 1; a1 <<= 1;
    b0 <<= 1; b1 <<= 1;
#endif
#endif

    pli->a = ((a1 << si->logI) + a0);
    pli->c = ((b1 << si->logI) + b0);
    if (a1 > J || (a1 == J && a0 > 0)) { pli->a = INT32_MAX/2; }
    if (b1 > J || (b1 == J && b0 > 0)) { pli->c = INT32_MAX/2; }

    /* It's difficult to encode everybody in 32 bits, and still keep
     * relevant information...
     */
    pli->bound0 = -a0;
    pli->bound1 = I - b0;
#endif
    return 1;
}

#if MOD2_CLASSES_BS
#define PLI_COEFF(pli, ab01) (pli->ab01 << 1)
#else
#define PLI_COEFF(pli, ab01) (pli->ab01)
#endif
static inline plattice_x_t plattice_a(const plattice_info_t * pli, sieve_info_srcptr si)
{
    int32_t a0 = PLI_COEFF(pli, a0);
    uint32_t a1 = PLI_COEFF(pli, a1);
    if (a1 > (uint32_t) si->J || (a1 == (uint32_t) si->J && a0 > 0))
#ifdef SUPPORT_I16
        return UINT32_MAX;
#else
        return INT32_MAX/2;
#endif
    else
        return (a1 << si->logI) + a0;
}

static inline plattice_x_t plattice_c(const plattice_info_t * pli, sieve_info_srcptr si)
{
    int32_t b0 = PLI_COEFF(pli, b0);
    uint32_t b1 = PLI_COEFF(pli, b1);
    if (b1 > (uint32_t) si->J || (b1 == (uint32_t) si->J && b0 > 0))
#ifdef SUPPORT_I16
        return UINT32_MAX;
#else
        return INT32_MAX/2;
#endif
    else
        return (b1 << si->logI) + b0;
}

static inline uint32_t plattice_bound0(const plattice_info_t * pli, sieve_info_srcptr si MAYBE_UNUSED)
{
    return - PLI_COEFF(pli, a0);
}

static inline uint32_t plattice_bound1(const plattice_info_t * pli, sieve_info_srcptr si)
{
    return si->I - PLI_COEFF(pli, b0);
}


/* This is for working with congruence classes only */
NOPROFILE_INLINE
plattice_x_t plattice_starting_vector(const plattice_info_t * pli, sieve_info_srcptr si, int par MAYBE_UNUSED)
{
    /* With MOD2_CLASSES_BS set up, we have computed by the function
     * above an adapted basis for the band of total width I/2 (thus from
     * -I/4 to I/4). This adapted basis is in the coefficients a0 a1 b0
     *  b1 of the pli data structure.
     *
     * Now as per Proposition 1 of FrKl05 applied to I/2, any vector
     * whose i-coordinates are within ]-I/2,I/2[ (<ugly>We would like a
     * closed interval on the left. Read further on for that case</ugly>)
     * can actually be written as a combination with positive integer
     * coefficients of these basis vectors a and b.
     *
     * We also know that the basis (a,b) has determinant p, thus odd. The
     * congruence class mod 2 that we want to reach is thus accessible.
     * It is even possible to find coefficients (k,l) in {0,1} such that
     * ka+lb is within this congruence class. This means that we're going
     * to consider either a,b,or a+b as a starting vector. The
     * i-coordinates of these, as per the properties of Proposition 1, are
     * within ]-I/2,I/2[. Now all other vectors with i-coordinates in
     * ]-I/2,I/2[ which also belong to the same congruence class, can be
     * written as (2k'+k)a+(2l'+l)b, with k' and l' necessarily
     * nonnegative.
     *
     * The last ingredient is that (2a, 2b) forms an adapted basis for
     * the band of width I with respect to the lattice 2p. It's just an
     * homothety.
     *
     * To find (k,l), we proceed like this. First look at the (a,b)
     * matrix mod 2:
     *                 a0&1    a1&1
     *                 b0&1    b1&1
     * Its determinant is odd, thus the inverse mod 2 is:
     *                 b1&1    a1&1
     *                 b0&1    a0&1
     * Now the congruence class is given by the parity argument. The
     * vector is:
     *                par&1,   par>>1
     * Multiplying this vector by the inverse matrix above, we obtain the
     * coordinates k,l, which are:
     *            k = (b1&par&1)^(b0&(par>>1));
     *            l = (a1&par&1)^(a0&(par>>1));
     * Now our starting vector is ka+lb. Instead of multiplying by k and
     * l with values in {0,1}, we mask with -k and -l, which both are
     * either all zeroes or all ones in binary
     *
     */
    /* Now for the extra nightmare. Above, we do not have the guarantee
     * that a vector whose i-coordinate is precisely -I/2 has positive
     * coefficients in our favorite basis. It's annoying, because it may
     * well be that if such a vector also has positive j-coordinate, then
     * it is in fact the first vector we will meet. An example is given
     * by the following data:
     *
            f:=Polynomial(StringToIntegerSequence("
                -1286837891385482936880099433527136908899552
                55685111236629140623629786639929578
                13214494134209131997428776417
                -319664171270205889372
                -17633182261156
                40500"));

            q:=165017009; rho:=112690811;
            a0:=52326198; b0:=-1; a1:=60364613; b1:=2;
            lI:=13; I:=8192; J:=5088;
            p:=75583; r0:=54375;
            > M;
            [-2241    19]
            [ 1855    18]
            > M[1]-M[2];
            (-4096     1)

    * Clearly, above, for the congruence class (0,1), we must start with
    * this vector, not with the sum.
    */
#if !MOD2_CLASSES_BS
    /* In case we don't consider congruence classes at all, then there is
     * nothing very particular to be done */
    plattice_x_t x = (1 << (si->logI-1));
    uint32_t i = x;
    if (i >= plattice_bound1(pli, si)) x += plattice_a(pli, si);
    if (i <  plattice_bound0(pli, si)) x += plattice_c(pli, si);
    return x;
#else
    int32_t a0 = pli->a0;
    int32_t a1 = pli->a1;
    int32_t b0 = pli->b0;
    int32_t b1 = pli->b1;

    int k = -((b1&par&1)^(b0&(par>>1)));
    int l = -((a1&par&1)^(a0&(par>>1)));
    int32_t v[2]= { (a0&k)+(b0&l), (a1&k)+(b1&l)};

    /* handle exceptional case as described above */
    if (k && l && a0-b0 == -(1 << (si->logI-1)) && a1 > b1) {
        v[0] = a0-b0;
        v[1] = a1-b1;
    }

    if (v[1] > (int32_t) si->J)
#ifdef SUPPORT_I16
        return UINT32_MAX;
#else
        return INT32_MAX/2;
#endif
    return (v[1] << si->logI) | (v[0] + (1 << (si->logI-1)));
#endif
}

/***************************************************************************/
/* {{{ Structures for small sieves */

/* TODO: move the definition of these small_* structures closer to the
 * code for small sieves, to the extent possible */

typedef struct {
    fbprime_t p;
    fbprime_t r;        // in [ 0, p [
    fbprime_t offset;   // in [ 0, p [
} ssp_t;

/* We currently *mandate* that this structure has the same size as ssp_t.
 * It would be possible to make it work with only a requirement on
 * identical alignment.
 */
typedef struct {
    fbprime_t g, q, U;
} ssp_bad_t;

#define SSP_POW2        (1u<<0)
#define SSP_PROJ        (1u<<1)
#define SSP_DISCARD     (1u<<30)
#define SSP_END         (1u<<31)

typedef struct {
    int index;
    unsigned int event;
} ssp_marker_t;

typedef struct {
    ssp_marker_t * markers;
    // primes with non-projective root
    ssp_t *ssp;
    // primes with projective root
    int nb_ssp;
    unsigned char * logp;
    int * next_position;
} small_sieve_data_t;

#define PUSH_SSP_MARKER(ssd, nmarkers, __index, __event) do {		\
    ssd->markers = (ssp_marker_t *) realloc(ssd->markers,               \
            (nmarkers + 1) * sizeof(ssp_marker_t));                     \
    ssd->markers[nmarkers].index = __index;				\
    ssd->markers[nmarkers].event = __event;				\
    nmarkers++;								\
} while (0)


/* }}} */

/***************************************************************************/
/********        Main bucket sieving functions                    **********/

/* All of this exists _for each thread_ */
struct thread_side_data_s {
    small_sieve_data_t ssd;  /* only for process_region */
    fbprime_t pmax;          /* XXX seems to be currently unused */
    bucket_array_t BA;
    factorbase_degn_t *fb_bucket; /* in reality a pointer into a shared array */
    double bucket_fill_ratio;     /* inverse sum of bucket-sieved primes */
};
typedef struct thread_side_data_s thread_side_data[1];
typedef struct thread_side_data_s * thread_side_data_ptr;
typedef const struct thread_side_data_s * thread_side_data_srcptr;

struct thread_data_s {
    int id;
    thread_side_data sides[2];
    sieve_info_ptr si;
    las_report rep;
};
typedef struct thread_data_s thread_data[1];
typedef struct thread_data_s * thread_data_ptr;
typedef const struct thread_data_s * thread_data_srcptr;

/* {{{ dispatch_fb */
static void dispatch_fb(factorbase_degn_t ** fb_dst, factorbase_degn_t ** fb_main, factorbase_degn_t * fb0, int nparts)
{
    /* Given fb0, which is a pointer in the fb array * fb_main, allocates
     * fb_dst[0] up to fb_dst[nparts-1] as independent fb arrays, each of
     * appropriate length to contain equivalent portions of the _tail_ of
     * the fb array fb_main, starting at pointer fb0. Reallocates *fb_main
     * in the end.
     */
    /* Start by counting, unsurprisingly */
    size_t * fb_sizes = (size_t *) malloc (nparts * sizeof(size_t));
    if (fb_sizes == NULL)
      {
        fprintf (stderr, "Error, cannot allocate memory\n");
        exit (EXIT_FAILURE);
      }
    memset (fb_sizes, 0, nparts * sizeof(size_t));
    size_t headsize = 0;
    int i = 0;
    for(factorbase_degn_t * fb = *fb_main ; fb < fb0 ; fb = fb_next (fb)) {
        size_t sz = fb_entrysize (fb); 
        headsize += sz;
    }
    for(factorbase_degn_t * fb = fb0 ; fb->p != FB_END ; fb = fb_next (fb)) {
        size_t sz = fb_entrysize (fb); 
        fb_sizes[i] += sz;
        i++;
        i %= nparts;
    }
    factorbase_degn_t ** fbi = (factorbase_degn_t **)
      malloc (nparts * sizeof(factorbase_degn_t *));
    if (fbi == NULL)
      {
        fprintf (stderr, "Error, cannot allocate memory\n");
        exit (EXIT_FAILURE);
      }
    for(i = 0 ; i < nparts ; i++) {
        // add one for end marker
        fb_sizes[i] += sizeof(factorbase_degn_t);
        fb_dst[i] = (factorbase_degn_t *) malloc (fb_sizes[i]);
        if (fb_dst[i] == NULL)
          {
            fprintf (stderr, "Error, cannot allocate memory\n");
            exit (EXIT_FAILURE);
          }
        fbi[i] = fb_dst[i];
    }
    free(fb_sizes); fb_sizes = NULL;
    i = 0;
    int k = 0;
    for(factorbase_degn_t * fb = fb0 ; fb->p != FB_END ; fb = fb_next (fb)) {
        k++;
        size_t sz = fb_entrysize (fb); 
        memcpy(fbi[i], fb, sz);
        fbi[i] = fb_next(fbi[i]);
        i++;
        i %= nparts;
    }
    for(i = 0 ; i < nparts ; i++) {
        memset(fbi[i], 0, sizeof(factorbase_degn_t));
        fbi[i]->p = FB_END;
    }
    free(fbi); fbi = NULL;
    *fb_main = realloc (*fb_main, (headsize + sizeof(factorbase_degn_t)));
    if (*fb_main == NULL)
      {
        fprintf (stderr, "Error, cannot reallocate memory\n");
        exit (EXIT_FAILURE);
      }
    fb0 = fb_skip (*fb_main, headsize);
    memset (fb0, 0, sizeof(factorbase_degn_t));
    fb0->p = FB_END;
}
/* }}} */

/* {{{ fill_in_buckets */
void
fill_in_buckets(thread_data_ptr th, int side, where_am_I_ptr w MAYBE_UNUSED)
{
    WHERE_AM_I_UPDATE(w, side, side);
    factorbase_degn_t * fb = th->sides[side]->fb_bucket;
    fbprime_t pmax = th->sides[side]->pmax;
    sieve_info_srcptr si = th->si;
    bucket_array_t BA = th->sides[side]->BA;  /* local copy */
    // Loop over all primes in the factor base >= bucket_thresh
    // and up to FB_END or pmax (pmax included)

    /* Skip forward to first FB prime p >= si->bucket_thresh */
    ASSERT(fb->p == FB_END || fb->p >= (fbprime_t) si->bucket_thresh);

    /* Init first logp value */
    if (fb->p != FB_END && fb->p <= pmax)
      bucket_new_logp (&BA, fb->plog);

    for ( ; fb->p != FB_END && fb->p <= pmax ; fb = fb_next (fb)) {
        unsigned char nr;
        fbprime_t p = fb->p;
        unsigned char logp = fb->plog;
        ASSERT_ALWAYS (p % 2 == 1);

        WHERE_AM_I_UPDATE(w, p, p);
        /* Write new set of pointers if the logp value changed */
        bucket_new_logp (&BA, logp);

        /* If we sieve for special-q's smaller than the factor
           base bound, the prime p might equal the special-q prime q. */
        if (UNLIKELY(p == si->q))
            continue;

        for (nr = 0; nr < fb->nr_roots; ++nr) {
            const uint32_t I = si->I;
            const int logI = si->logI;
            const uint32_t even_mask = (1U << logI) | 1U;
            const uint32_t maskI = I-1;
            const uint32_t maskbucket = bucket_region - 1;
            const int shiftbucket = LOG_BUCKET_REGION;
            const uint32_t IJ = si->I * si->J;
            fbprime_t r, R;

            R = fb->roots[nr];
            r = fb_root_in_qlattice(p, R, fb->invp, si);
            // TODO: should be line sieved in the non-bucket phase?
            // Or should we have a bucket line siever?
            if (UNLIKELY(r == 0))
              {
                /* If r == 0 (mod p), this prime hits for i == 0 (mod p),
                   but since p > I, this implies i = 0 or i > I. We don't
                   sieve i > I. Since gcd(i,j) | gcd(a,b), for i = 0 we
                   only need to sieve j = 1 */
                /* x = j*I + (i + I/2) = I + I/2 */
                bucket_update_t update;
                uint32_t x = I + I / 2;
                update.x = (uint16_t) (x & maskbucket);
                update.p = bucket_encode_prime (p);
                WHERE_AM_I_UPDATE(w, N, x >> shiftbucket);
                WHERE_AM_I_UPDATE(w, x, update.x);
                ASSERT(test_divisible(w));
                push_bucket_update(BA, x >> shiftbucket, update);
                continue;
              }
            if (UNLIKELY(r == p))
              {
                /* r == p means root at infinity, which hits for
                   j == 0 (mod p). Since q > I > J, this implies j = 0
                   or j > J. This means we sieve only (i,j) = (1,0) here.
                   Since I < bucket_region, this always goes in bucket 0.
                   FIXME: what about (-1,0)? It's the same (a,b) as (1,0)
                   but which of these two (if any) do we sieve? */
                bucket_update_t update;
                update.x = (uint16_t) I / 2 + 1;
                update.p = bucket_encode_prime (p);
                WHERE_AM_I_UPDATE(w, N, 0);
                WHERE_AM_I_UPDATE(w, x, update.x);
                ASSERT(test_divisible(w));
                push_bucket_update(BA, 0, update);
                continue;
              }
            if (UNLIKELY(r > p))
              {
                continue;
              }

            /* If working with congruence classes, once the loop on the
             * parity goes at the level above, this initialization
             * should in fact either be done for each congruence class,
             * or saved for later use within the factor base structure.
             */
            plattice_info_t pli;
            if (reduce_plattice(&pli, p, r, si) == 0)
              {
                  pthread_mutex_lock(&io_mutex);
                  fprintf (stderr, "# fill_in_buckets: reduce_plattice() "
                          "returned 0 for p = " FBPRIME_FORMAT ", r = "
                          FBPRIME_FORMAT "\n", p, r);
                  pthread_mutex_unlock(&io_mutex);
                  continue; /* Simply don't consider that (p,r) for now.
                             FIXME: can we find the locations to sieve? */
              }

            uint32_t bound0 = plattice_bound0(&pli, si);
            uint32_t bound1 = plattice_bound1(&pli, si);

            for(int parity = MOD2_CLASSES_BS ; parity < (MOD2_CLASSES_BS?4:1) ; parity++) {

                // The sieving point (0,0) is I/2 in x-coordinate
                plattice_x_t x = plattice_starting_vector(&pli, si, parity);
                // TODO: check the generated assembly, in particular, the
                // push function should be reduced to a very simple step.
                bucket_update_t update;
                update.p = bucket_encode_prime (p);
                __asm__("## Inner bucket sieving loop starts here!!!\n");
                plattice_x_t inc_a = plattice_a(&pli, si);
                plattice_x_t inc_c = plattice_c(&pli, si);
                // ASSERT_ALWAYS(inc_a == pli.a);
                // ASSERT_ALWAYS(inc_c == pli.c);
                while (x < IJ) {
                    uint32_t i;
                    i = x & maskI;   // x mod I
                    /* if both i = x % I and j = x / I are even, then
                       both a, b are even, thus we can't have a valid relation */
                    /* i-coordinate = (x % I) - I/2
                       (I/2) % 3 == (-I) % 3, hence
                       3|i-coordinate iff (x%I+I) % 3 == 0 */
                    if (MOD2_CLASSES_BS || (x & even_mask) 
#ifdef SKIP_GCD3
                            && (!is_divisible_3_u32 (i + I) ||
                                !is_divisible_3_u32 (x >> logI))
#endif
                       )
                    {
#if LOG_BUCKET_REGION == 16 && defined(__x86_64__) && defined(__GNUC__)
                        /* The x value in update can be set by a write to 
                           the low word of the register, but gcc does not 
                           do so - it writes the word to memory, then reads 
                           the dword back again. */
                        __asm__ (
                                "movw %1, %w0\n\t"
                                : "+r" (update)
                                : "r" ((uint16_t) (x & maskbucket))
                                );
#else
                        update.x = (uint16_t) (x & maskbucket);
#endif
                        WHERE_AM_I_UPDATE(w, N, x >> shiftbucket);
                        WHERE_AM_I_UPDATE(w, x, update.x);
                        ASSERT(test_divisible(w));
#ifdef PROFILE
                        /* To make it visible in profiler */
                        *(BA.bucket_write[x >> shiftbucket])++ = update;
#else
                        push_bucket_update(BA, x >> shiftbucket, update);
#endif
                    }
#ifdef TRACE_K
                    if (trace_on_spot_x(x)) {
                        fprintf (stderr, "# Pushed (%u, %u) (%u, %s) to BA[%u]\n",
                                (unsigned int) (x & maskbucket), logp, p, sidenames[side], (unsigned int) (x >> shiftbucket));
                    }
#endif
                    if (i >= bound1) x += inc_a;
                    if (i < bound0)  x += inc_c;
                }
                __asm__("## Inner bucket sieving loop stops here!!!\n");
            }
        }
    }
    /* Write back BA so the nr_logp etc get copied to caller */
    th->sides[side]->BA = BA;
}

void * fill_in_buckets_both(thread_data_ptr th)
{
    where_am_I w;
    WHERE_AM_I_UPDATE(w, si, th->si);
    fill_in_buckets(th, ALGEBRAIC_SIDE, w);
    fill_in_buckets(th, RATIONAL_SIDE, w);
    return NULL;
}
/* }}} */

void thread_do(thread_data * thrs, void * (*f) (thread_data_ptr))
{
    sieve_info_ptr si = thrs[0]->si;
    if (si->nb_threads == 1) {
        /* Then don't bother with pthread calls */
        (*f)(thrs[0]);
        return;
    }
    pthread_t * th = malloc (si->nb_threads * sizeof(pthread_t)); 
    if (th == NULL)
      {
        fprintf (stderr, "Error, cannot allocate memory\n");
        exit (EXIT_FAILURE);
      }
    for (int i = 0; i < si->nb_threads; ++i) {
        int ret = pthread_create(&(th[i]), NULL, 
		(void * (*)(void *)) f,
                (void *)(thrs[i]));
        ASSERT_ALWAYS(ret == 0);
    }
    for (int i = 0; i < si->nb_threads; ++i) {
        int ret = pthread_join(th[i], NULL);
        ASSERT_ALWAYS(ret == 0);
    }
    free(th);
}

/* {{{ apply_buckets */
NOPROFILE_STATIC void
apply_one_bucket (unsigned char *S, bucket_array_t BA, const int i,
        where_am_I_ptr w)
{
    int j = nb_of_updates(BA, i);
    int next_logp_j = 0;
    unsigned char logp = 0;
    bucket_update_t *next_logp_change, *read_ptr;

    /* Having the read_ptr here defeats the whole idea of having 
       nice inline functions to handle all the BA stuff, but I yet 
       need to figure out how to keep gcc from writing 
       BA.bucket_read[i] back to memory and reading it from memory again
       on every get_next_bucket_update()  */
    read_ptr = BA.bucket_read[i];

    /* Init so that first access fetches logp */
    next_logp_j = 0;
    next_logp_change = read_ptr;

    WHERE_AM_I_UPDATE(w, p, 0);

    for (; j > 0; --j) {
       uint16_t x;

       /* Do we need a new logp ? */
       if (read_ptr >= next_logp_change)
         {
           ASSERT_ALWAYS (next_logp_j < BA.nr_logp);
           ASSERT_ALWAYS (BA.logp_idx[next_logp_j * BA.n_bucket + i] 
                           == next_logp_change);
           logp = BA.logp_val[next_logp_j++];
           /* Get pointer telling when to fetch new logp next time */
           if (next_logp_j < BA.nr_logp)
             next_logp_change = BA.logp_idx[next_logp_j * BA.n_bucket + i];
           else
             next_logp_change = BA.bucket_write[i]; /* effectively: never */
         }
       
       x = (read_ptr++)->x;
       WHERE_AM_I_UPDATE(w, x, x);
       sieve_decrease (S + x, logp, w);
    }
}
<<<<<<< HEAD
=======

/* {{{ initializing norms */
/* Knowing the norm on the rational side is bounded by 2^(2^k), compute
   lognorms approximations for k bits of exponent + NORM_BITS-k bits
   of mantissa */
NOPROFILE_STATIC void
init_norms (sieve_info_t *si)
{
  for(int s = 0 ; s < 2 ; s++) {
      sieve_side_info_ptr sdata = si->sides[s];

      unsigned char *S = sdata->S;

      int k = (int) ceil (log2 (sdata->logmax));
      int K = 1 << k;
      ASSERT_ALWAYS(NORM_BITS >= k);
      int l = NORM_BITS - k;
      int L = 1 << l;

      /* extract k bits from the exponent, and l bits from the mantissa */
      double h = 1.0 / (double) L;
      double e,m;
      int i,j;
      for (e = 1.0, i = 0; i < K; i++, e *= 2.0)
      {
          /* e = 2^i for 0 <= i < 2^k */
          for (m = 1.0, j = 0; j < L; j++, m += h)
          {
              /* m = 1 + j/2^l for 0 <= j < 2^l */
              double norm = m * e;
              /* Warning: since sdata->logmax does not usually correspond to
                 a power a two, and we consider full binades here, we have to
                 take care that values > sdata->logmax do not wrap around to 0 */
              norm = log2 (norm);
              if (norm >= sdata->logmax)
                  S[(i << l) + j] = 255;
              else
              {
                  norm = norm * sdata->scale;
                  S[(i << l) + j] = GUARD + (unsigned char) norm;
              }
          }
      }
  }
}

/* }}} */

/* {{{ initialize norms for bucket regions */
/* Initialize lognorms on the rational side for the bucket_region
 * number N.
 * For the moment, nothing clever, wrt discarding (a,b) pairs that are
 * not coprime, except for the line j=0.
 */
NOPROFILE_STATIC void
init_rat_norms_bucket_region (unsigned char *S, int N, sieve_info_t *si)
{
    cado_poly_ptr cpoly = si->cpoly;
    sieve_side_info_ptr rat = si->sides[RATIONAL_SIDE];
    double g1, g0, gi, gj, norm MAYBE_UNUSED, gjj;
    int i MAYBE_UNUSED, halfI MAYBE_UNUSED, l;
    unsigned int j, lastj;
    uint64_t mask = (1 << NORM_BITS) - 1;
    union { double z; uint64_t x; } zx[1];

    l = NORM_BITS - (int) ceil (log2 (rat->logmax));

    /* G_q(i,j) = g1 * (a0*i+a1*j) + g0 * (b0*i+b1*j)
       = (g1*a0+g0*b0) * i + (g1*a1+g0*b1) * j
       = gi * i + gj * j
    */

    g1 = mpz_get_d (cpoly->g[1]);
    g0 = mpz_get_d (cpoly->g[0]);
    gi = g1 * (double) si->a0 + g0 * (double) si->b0;
    gj = g1 * (double) si->a1 + g0 * (double) si->b1;

    if (si->ratq) {
        double invq = 1.0 / (double) si->q;
        gi *= invq;
        gj *= invq;
    }

    /* bucket_region is a multiple of I. Let's find the starting j
     * corresponding to N and the last j.
     */
    halfI = si->I / 2;
    j = (N*bucket_region) >> si->logI;
    lastj = j + (bucket_region >> si->logI);
#ifdef UGLY_HACK
    memset (S, 255, (lastj - j) * si->I);
#else
    /* if j = 0, it will be the first value */
    if (j == 0)
      {
        // compute only the norm for i = 1. Everybody else is 255.
        norm = log2 (fabs (gi));
        norm = norm * rat->scale;
        for (i = -halfI; i < halfI; i++)
          *S++ = UCHAR_MAX;
        S[-halfI + 1] = GUARD + (unsigned char) (norm);
        ++j;
      }
    for (; j < lastj; ++j)
      {
        gjj = gj * (double) j;
        zx->z = gjj - gi * (double) halfI;
        __asm__("### Begin rational norm loop\n");
#ifndef SSE_NORM_INIT
        uint64_t y;
        unsigned char n;
        for (i = 0; i < (int) si->I; i++) {
          /* the double precision number 1.0 has high bit 0 (sign),
             then 11-bit biased exponent 1023, and 52-bit mantissa 0 */
          /* the magic constant here is simply 1023*2^52, where
             1023 is the exponent bias in binary64 */
          y = (zx->x - (uint64_t) 0x3FF0000000000000) >> (52 - l);
          n = rat->S[y & mask];
          ASSERT (n > 0);
          *S++ = n;
          zx->z += gi;
        }
#else
        union { __v2df dble;
            __v2di intg;
            struct {uint64_t y0; uint64_t y1; } intpair;
        } y_vec;
        if ((j & 1) == 1) {
            __v2df gi_vec = { 2*gi, 2*gi };
            __v2di mask_vec = { mask, mask };
            __v2di cst_vec = { (uint64_t) 0x3FF0000000000000,
                (uint64_t) 0x3FF0000000000000 };

            // in spite of the appearance, only the low word gives the shift
            // count. The high word is ignored.
            __v2di shift_value = { (uint64_t)(52 - l), (uint64_t)(52 - l) };
            __v2df z_vec = { zx->z, zx->z+gi };

            for (i = 0; i < halfI; ++i) {
                y_vec.dble = z_vec;
                y_vec.intg -= cst_vec;
                y_vec.intg = _mm_srl_epi64(y_vec.intg, shift_value);
                y_vec.intg &= mask_vec;
                //            *S++ = rat->S[((uint32_t *)(&y_vec.intg))[0]];
                //             *S++ = rat->S[((uint32_t *)(&y_vec.intg))[2]];
                *S++ = rat->S[y_vec.intpair.y0];
                *S++ = rat->S[y_vec.intpair.y1];
                z_vec += gi_vec;
            }
        } else { // skip when i and j are both even
            __v2df gi_vec = { 4*gi, 4*gi };
            __v2di mask_vec = { mask, mask };
            __v2di cst_vec = { (uint64_t) 0x3FF0000000000000,
                (uint64_t) 0x3FF0000000000000 };

            // in spite of the appearance, only the low word gives the shift
            // count. The high word is ignored.
            __v2di shift_value = { (uint64_t)(52 - l), (uint64_t)(52 - l) };
            __v2df z_vec = { zx->z + gi, zx->z+3*gi };

            for (i = 0; i < halfI; i+=2) {
                y_vec.dble = z_vec;
                y_vec.intg -= cst_vec;
                y_vec.intg = _mm_srl_epi64(y_vec.intg, shift_value);
                y_vec.intg &= mask_vec;
                //            *S++ = rat->S[((uint32_t *)(&y_vec.intg))[0]];
                //             *S++ = rat->S[((uint32_t *)(&y_vec.intg))[2]];
                *S++ = 255;
                *S++ = rat->S[y_vec.intpair.y0];
                *S++ = 255;
                *S++ = rat->S[y_vec.intpair.y1];
                z_vec += gi_vec;
            }
        }

#endif
        __asm__("### End rational norm loop\n");
      }
#endif
}

/* {{{ some utility stuff */
#ifdef SSE_NORM_INIT
static inline void
init_fpoly_v2df(__v2df *F, const double *f, const int deg)
{
    int i;
    for (i = 0; i <= deg; ++i) {
        __v2df tmp = { f[i], f[i] };
        F[i] = tmp;
    }
}

static inline __v2df
fpoly_eval_v2df(const __v2df *f, const __v2df x, int d)
{
    __v2df r;
    r = f[d--];
    for (; d>=0; --d)
        r = r * x + f[d];
    return r;
}
#endif
/* }}} */

/* Initialize lognorms on the algebraic side for the bucket
 * number N.
 * Only the survivors of the rational sieve will be initialized, the
 * others are set to 255. Case GCD(i,j)!=1 also gets 255.
 * return the number of reports (= number of norm initialisations)
 */
NOPROFILE_STATIC int
init_alg_norms_bucket_region (unsigned char *alg_S, 
			      const unsigned char *rat_S, const int N, 
			      sieve_info_t *si)
{
  cado_poly_ptr cpoly = si->cpoly;
  sieve_side_info_ptr rat = si->sides[RATIONAL_SIDE];
  sieve_side_info_ptr alg = si->sides[ALGEBRAIC_SIDE];
  unsigned int j, lastj, k, d = cpoly->degree;
  double *t, *u, powj, i, halfI;
  int report = 0, l;
  uint64_t mask = (1 << NORM_BITS) - 1;
  union { double z; uint64_t x; } zx[1];
  uint64_t y;
  unsigned char *T = alg->S;
#ifdef TRACE_K
  unsigned char *orig_alg_S = alg_S;
#endif
  l = NORM_BITS - (int) ceil (log2 (alg->logmax));
  halfI = (double) (si->I >> 1);

  t = si->fijd;
  u = (double*) malloc ((si->degree + 1) * sizeof (double));
  if (u == NULL)
    {
      fprintf (stderr, "Error, cannot allocate memory\n");
      exit (EXIT_FAILURE);
    }

  /* bucket_region is a multiple of I. Let's find the starting j
   * corresponding to N and the last j.
   */
  j = (N*bucket_region) >> si->logI;
  lastj = j + (bucket_region >> si->logI);
  for (; j < lastj; j++)
    {
      /* scale by j^(d-k) the coefficients of fij */
      for (k = 0, powj = 1.0; k <= d; k++, powj *= (double) j)
        u[d - k] = t[d - k] * powj;

#ifdef SSE_NORM_INIT
      __v2df u_vec[d];
      init_fpoly_v2df(u_vec, u, d);
      double i0 = 0.0 ;
      unsigned char *S_ptr0 = NULL;
      int cpt = 0;
#endif
      /* now compute norms */
      for (i = -halfI; i < halfI; i += 1.0)
        {
#ifdef TRACE_K
	      if (trace_on_spot_Nx(N, alg_S - orig_alg_S )) {
		  fprintf (stderr, "init_alg_norms_bucket_region: "
			   "rat_S[%zd] = %u, -log(prob) = %u\n",
			   alg_S - orig_alg_S, 
			   (unsigned int) *rat_S, 
			   (unsigned int) rat->Bound[*rat_S]);
		}
#endif
          if (rat->Bound[*rat_S] < 127)
            {
//  The SSE version seems to be slower on the algebraic side...
//  Let's forget it for the moment.
//  TODO: try with single precision.
//#ifndef SSE_NORM_INIT
#if 1
              unsigned char n;
              zx->z = fpoly_eval (u, d, i);
              /* 4607182418800017408 = 1023*2^52 */
              y = (zx->x - (uint64_t) 0x3FF0000000000000) >> (52 - l);
              report++;
              n = T[y & mask];
              ASSERT (n > 0);
              *alg_S = n;
#else
              __v2di mask_vec = { mask, mask };
              __v2di cst_vec = { (uint64_t) 0x3FF0000000000000,
                  (uint64_t) 0x3FF0000000000000 };
              __v2di shift_value = { (uint64_t)(52 - l), (uint64_t)(52 - l) };
              report++;
              if (cpt == 0) {
                  i0 = i;
                  cpt++;
                  S_ptr0 = alg_S;
              } else if (cpt == 1) {
                  cpt--;
                  __v2df i_vec = {i0, i};
                  union { __v2df dble;
                      __v2di intg;
                      struct {uint64_t y0; uint64_t y1; } intpair;
                  } fi_vec;
                  fi_vec.dble = fpoly_eval_v2df(u_vec, i_vec, d);
                  fi_vec.intg -= cst_vec;
                  fi_vec.intg = _mm_srl_epi64(fi_vec.intg, shift_value);
                  fi_vec.intg &= mask_vec;
                  *S_ptr0 = T[fi_vec.intpair.y0];
                  *alg_S = T[fi_vec.intpair.y1];
              }
#endif
            }
          else
	    {
	      *alg_S = UCHAR_MAX;
	    }
	  alg_S++;
	  rat_S++;
        }
#ifdef SSE_NORM_INIT
      if (cpt == 1) { // odd number of computations
          zx->z = fpoly_eval (u, d, i0);
          y = (zx->x - (uint64_t) 0x3FF0000000000000) >> (52 - l);
          *S_ptr0 = T[y & mask];
      }
#endif
    }

  free(u);
  return report;
}
>>>>>>> 3d7110c7
/* }}} */

/* {{{ small sieve and resieving */
/* Small primes or powers of small primes p^k with projective root.
   These hit at 
     i*v == j*u (mod p^k) 
   for some u,v in Z, but gcd(v, p^k) > 1.
   We may assume gcd(u,p)==1, or we divide the entire equation by p.
   XXX [ET]: we should also assume that v is a prime power, and that u
   XXX [ET]: is within [0..p^k/v-1[ ; 
   We store g = gcd(v, p^k), q = p^k / g, and U = u * (v/g)^(-1) (mod q).
   XXX [ET]: which would then imply g==v, q=p^k/v, and U=u

   Then we have
     i*v == j*u (mod p^k)  <==>  i == (j/g)*U (mod q)
   with g|j. 
   
   In other words, we can sieve this bad prime (powers) much like a 
   normal prime (power) q with root U, except that after sieving a line 
   we don't advance by one line, but by g lines.
   The case where g = q^k and thus q = 1 can be sieved more efficiently,
   of course, since every entry in each g-th line will be hit, so that
   the sieving should use long word transfers.

   Just like for normal primes, the next_position value points at the first
   position to sieve relative to the start of the current sieve region.

   Within a line that starts at index line_start, for array element of 
   index x, we have x - line_start = i+I/2. 
   We skip j=0, as it contains only the single possible relation 
   (i,j) = (1,0). 
   For j=1*g, we want i=U (mod q), so x - line_start == I/2+U (mod q),
   so we initialise 
     next_position = I*g + (I/2 + U) % q
   to get the first array index in line j=g, 
   then within a line sieve next_position + t*q < I, t in N,
   and update 
     next_position = (next_position - line_start + U) % q + line_start + g*I 
   to get the first position to sieve in the next suitable line. */

/* FIXME: This next_position update above is similar to the offset field
 * for typical primes, except that we have these larger jumps...
 */

/* TODO: put back small_sieve_data_t structure once code movement is
 * finished.
 */
void clear_small_sieve(small_sieve_data_t ssd) {
    free(ssd.ssp); ssd.ssp = NULL;
    free(ssd.logp); ssd.logp = NULL;
    free(ssd.next_position); ssd.next_position = NULL;
    free(ssd.markers); ssd.markers = NULL;
}

void
clone_small_sieve(small_sieve_data_t *r, const small_sieve_data_t *s) {
<<<<<<< HEAD
    memcpy(r, s, sizeof(small_sieve_data_t));
    r->next_position = malloc(r->nb_ssp*sizeof(int));
    memcpy(r->next_position, s->next_position, r->nb_ssp * sizeof(int));
=======
    memcpy (r, s, sizeof(small_sieve_data_t));
    r->nice_p = malloc (r->nb_nice_p * sizeof(small_typical_prime_data_t));
    if (r->nb_nice_p > 0 && r->nice_p == NULL)
      {
        fprintf (stderr, "Error, cannot allocate memory\n");
        exit (EXIT_FAILURE);
      }
    r->bad_p = malloc (r->nb_bad_p * sizeof(small_bad_prime_data_t));
    if (r->nb_bad_p > 0 && r->bad_p == NULL)
      {
        fprintf (stderr, "Error, cannot allocate memory\n");
        exit (EXIT_FAILURE);
      }
    memcpy (r->nice_p, s->nice_p,
            r->nb_nice_p * sizeof(small_typical_prime_data_t));
    memcpy (r->bad_p, s->bad_p,
            r->nb_bad_p * sizeof(small_bad_prime_data_t));
>>>>>>> 3d7110c7
}

void
clear_cloned_small_sieve(small_sieve_data_t *r) {
    free(r->next_position);
    memset(r, 0, sizeof(small_sieve_data_t));
}

static void ssd_print_contents(FILE * f, const char * prefix, small_sieve_data_t * ssd) /* {{{ */
{
    ssp_marker_t * next_marker = ssd->markers;
    int nice=ssd->nb_ssp;
    int nproj=0;
    int npow2=0;
    int ndiscard=0;
    for( ; next_marker->event != SSP_END ; next_marker++) {
        unsigned int event = next_marker->event;
        nproj += ((event & SSP_PROJ) != 0);
        npow2 += ((event & SSP_POW2) != 0);
        ndiscard += ((event & SSP_DISCARD) != 0);
        nice -= (nproj || npow2 || ndiscard) != 0;
    }
    ASSERT_ALWAYS(next_marker->index == ssd->nb_ssp);

    fprintf (f, "# %s: %d nice primes", prefix, nice);
    /* Primes may be both even and projective... */
    if (npow2) fprintf (f, ", %d powers of 2", npow2);
    if (nproj) fprintf (f, ", and %d projective primes", nproj);
    fprintf (f, ".");
    if (ndiscard) fprintf (f, " %d discarded.", ndiscard);
    fprintf (f, "\n");
} /* }}} */


static void ssd_info(sieve_info_srcptr si, const char * what, int side, small_sieve_data_t * r)
{
    if (!si->verbose) return;
    char * tmp;
    int rc = asprintf(&tmp, "%s(%s side)", what, sidenames[side]);
    ASSERT_ALWAYS(rc >= 0);
    ssd_print_contents(si->output, tmp, r);
    free(tmp);
}

/* Copy those primes in s to r that need to be resieved, i.e., those
   that are not in trialdiv_primes and that are not prime powers */
    static void
init_resieve (small_sieve_data_t *r, const small_sieve_data_t *s, 
        const fbprime_t *trialdiv_primes)
{
    const fbprime_t * td = trialdiv_primes;

    int j = 0;
    r->ssp = (ssp_t *) malloc (s->nb_ssp * sizeof (ssp_t));
    r->logp = malloc (s->nb_ssp);
    r->next_position = (int *) malloc (s->nb_ssp * sizeof(int));
    r->markers = NULL;
    int r_nmarkers = 0;

    ssp_marker_t * next_marker = s->markers;

    for(int i = 0 ; i < s->nb_ssp ; i++) {
        int fence;
        unsigned int event;
        do {
            event = next_marker->event;
            fence = next_marker->index;
            next_marker++;
            /* Powers of two don't need any special treatment. Note also
             * that 2 is never resieved obviously, so we don't have to pass
             * the POW2 marker to the child ssd info struct */
        } while ((event & (~SSP_POW2)) == 0);
        for( ; i < fence ; i++) {
            ssp_t * ssp = &(s->ssp[i]);
            if (is_prime_power(ssp->p)) continue;
            for( ; *td != FB_END && *td < ssp->p ; td++);
            if (*td == FB_END || *td != ssp->p) {
                r->ssp[j] = s->ssp[i];
                r->logp[j] = s->logp[i];
                r->next_position[j] = s->next_position[i];
                j++;
            }
        }
        if (event & SSP_END) {
            ASSERT_ALWAYS(i == s->nb_ssp);
            break;
        }
        /* Now prime number i in the list has something special */
        if (event & SSP_DISCARD) continue;
        /* We're restricted to the projective case here. So just convert
         * the ssp data, and redo the reasoning based on the bad prime
         * case.  */
        ASSERT_ALWAYS(event & SSP_PROJ);
        ssp_bad_t * ssp = (ssp_bad_t * ) &(s->ssp[i]);
        /* p^k = q*g, g > 1, so k>1 if g is power or if q > 1 */
        if (ssp->q > 1 || is_prime_power(ssp->g))
            continue;
        /* At this point q==1, so g==p */
        for( ; *td != FB_END && *td < ssp->g ; td++);
        /* Note that we may have ``holes'' in the trialdiv_primes list.
         * So we may jump from strictly below p to strictly above.
         */
        if (*td == FB_END || *td != ssp->g) {
            /* It's not a trial-div'ed prime, so we schedule it for
             * resieving */
            PUSH_SSP_MARKER(r, r_nmarkers, j, SSP_PROJ);
            r->ssp[j] = s->ssp[i];
            r->logp[j] = s->logp[i];
            r->next_position[j] = s->next_position[i];
            j++;
        }
    }
    r->nb_ssp = j;
    PUSH_SSP_MARKER(r, r_nmarkers, j, SSP_END);
}

void precompute_smallpow_indices(const factorbase_degn_t *fb,
                      sieve_info_ptr si, int side)
{
    const unsigned int thresh = si->bucket_thresh;

<<<<<<< HEAD
    int * n2 = si->sides[side]->smallpow2;
    int * n3 = si->sides[side]->smallpow3;

    for (int index = 0 ; fb->p != FB_END && fb->p < thresh ; fb = fb_next(fb)) {
        for (int nr = 0; nr < fb->nr_roots; nr++, index++) {
            if ((fb->p%2)==0) *n2++=index;
            if ((fb->p%3)==0) *n3++=index;
        }
=======
  r->nb_nice_p = 0;
  r->nice_p = NULL;
  if (s->nb_nice_p > 0)
    {
      const size_t size = s->nb_nice_p * sizeof (small_typical_prime_data_t);
      r->nice_p = (small_typical_prime_data_t *) malloc (size);
      if (r->nice_p == NULL)
        {
          fprintf (stderr, "Error, cannot allocate memory\n");
          exit (EXIT_FAILURE);
        }
      
      td_idx = 0;
      j = 0;
      for (i = 0; i < s->nb_nice_p; i++)
	{
	  if (is_prime_power(s->nice_p[i].p))
	    continue;
	  
	  while (trialdiv_primes[td_idx] != FB_END && 
		 trialdiv_primes[td_idx] < s->nice_p[i].p)
	    td_idx++;
	  
	  if (trialdiv_primes[td_idx] == FB_END || 
	      trialdiv_primes[td_idx] !=s->nice_p[i].p)
	    r->nice_p[j++] = s->nice_p[i];
	}
      
      r->nb_nice_p = j;
      if (j == 0)
	{
	  free (r->nice_p);
	  r->nice_p = NULL;
	}
    }
  
  r->nb_bad_p = 0;
  r->bad_p = NULL;
  if (s->nb_bad_p > 0)
    {
      const size_t size = s->nb_bad_p * sizeof (small_bad_prime_data_t);
      r->bad_p = (small_bad_prime_data_t *) malloc (size);
      if (r->bad_p == NULL)
        {
          fprintf (stderr, "Error, cannot allocate memory\n");
          exit (EXIT_FAILURE);
        }
      
      td_idx = 0;
      j = 0;
      for (i = 0; i < s->nb_bad_p; i++)
	{
	  /* p^k = q*g, g > 1, so k>1 if g is power or if q > 1 */
	  if (s->bad_p[i].q > 1 || is_prime_power(s->bad_p[i].g))
	    continue;
	  
	  while (trialdiv_primes[td_idx] != FB_END && 
		 trialdiv_primes[td_idx] < s->bad_p[i].g)
	    td_idx++;
	  
	  if ((trialdiv_primes[td_idx] == FB_END || 
	       trialdiv_primes[td_idx] !=  s->bad_p[i].g))
	    r->bad_p[j++] = s->bad_p[i];
	}
      
      r->nb_bad_p = j;
      if (j == 0)
	{
	  free (r->bad_p);
	  r->bad_p = NULL;
	}
>>>>>>> 3d7110c7
    }
    *n2++=-1;
    *n3++=-1;
}

// Prepare sieving of small primes: initialize a small_sieve_data_t
// structure to be used thereafter during sieving each region.
// next_position points at the next position that will be hit by sieving,
// relative to the start of the next bucket region to sieve. It may exceed I 
// and even BUCKET_REGION
void init_small_sieve(small_sieve_data_t *ssd, const factorbase_degn_t *fb,
                      sieve_info_srcptr si, int side)
{
    const factorbase_degn_t *fb_sav = fb;
    int size = 0;
    const unsigned int thresh = si->bucket_thresh;
    const int verbose = 0;
    const int do_bad_primes = 1;

    // Count prime ideals of factor base primes p < thresh
    while (fb->p != FB_END && fb->p < thresh) {
        size += fb->nr_roots;
        fb = fb_next (fb); // cannot do fb++, due to variable size !
    }
    fb = fb_sav;

    // allocate space for these. n is an upper bound, since some of the
    // ideals might become special ones.
<<<<<<< HEAD
    ssd->ssp = (ssp_t *) malloc(size * sizeof(ssp_t));
    ssd->next_position = (int *) malloc(size * sizeof(int));
    ssd->markers = NULL;
    int nmarkers = 0;
    ssd->logp = (unsigned char *) malloc(size);
    // Do another pass on fb and badprimes, to fill in the data
    // while we have any regular primes or bad primes < thresh left
    ssp_t * tail = ssd->ssp;

    int index;

    for (index = 0 ; fb->p != FB_END && fb->p < thresh ; fb = fb_next(fb)) {
        const fbprime_t p = fb->p;
        int nr;
        fbprime_t r;

        for (nr = 0; nr < fb->nr_roots; nr++, index++) {
            unsigned int event = 0;
            if ((fb->p&1)==0) event |= SSP_POW2;

            ssd->logp[index] = fb->plog;

            r = fb_root_in_qlattice (p, fb->roots[nr], fb->invp, si);
            /* If this root is somehow interesting (projective in (a,b) or
               in (i,j) plane), print a message */
            if (verbose && (fb->roots[nr] >= p || r >= p))
                fprintf (si->output, "# init_small_sieve: %s side, prime " 
                        FBPRIME_FORMAT " root " FBPRIME_FORMAT " -> " 
                        FBPRIME_FORMAT "\n", sidenames[side], p, fb->roots[nr], r);

            /* Handle projective roots */
            if (r >= p) {
                event |= SSP_PROJ;
                fbprime_t q, g;
                r -= p;
                /* [ET] If my understanding is correct, a projective root
                 * (u:v) with v=p^k and u coprime to p is stored as r=p+u*v
                 * (which is <2p), so that recovering v is a gcd, and
                 * recovering u is a division.
                 */
                g = gcd_ul (p, r);
                /* If g exceeds J, then the only reached locations in the
                 * sieving area will be on line (j=0), thus (1,0) only since
                 * the other are equivalent.
                 */
                if (do_bad_primes && g < si->J) {
                    ssp_bad_t ssp[1];
                    q = p / g;
                    ssp->g = g;
                    ssp->q = q;
                    if (q == 1) {
                        ASSERT (r == 0);
                        ssp->U = 0;
                        ssd->next_position[index] = g * si->I;
                    } else {
                        int rc;
                        /* gcd(r / g, q) = 1 here */
                        uint64_t U = r / g;
                        /* XXX [ET]
                         * This invmod is quite probably unnecessary */
                        rc = invmod (&U, q);
                        ASSERT_ALWAYS (rc != 0);
                        ssp->U = U;
                        ssd->next_position[index] = 
                            g * si->I + (si->I / 2 + U) % q;
                    }
                    memcpy(tail, ssp, sizeof(ssp_bad_t));
                } else {
                    if (verbose && !do_bad_primes)
                        fprintf (si->output, "# init_small_sieve: not adding bad "
                                "prime " FBPRIME_FORMAT " to small sieve because "
                                "do_bad_primes = 0\n", g);
                    else if (verbose && g >= si->J)
                        fprintf (si->output, "# init_small_sieve: not adding bad "
                                "prime g = " FBPRIME_FORMAT " to small sieve "
                                " because  g >= si->J = %d\n", g, si->J);
                    event |= SSP_DISCARD;
                    memset(tail, 0, sizeof(ssp_bad_t));
                }
            } else {
                ASSERT (index < size);
                ssp_t * ssp = tail;
                // Fill in data for this nice prime
                ssp->p = p;
                ssp->r = r;
                ssd->next_position[index] = (si->I >> 1)%p;
                // The processing of bucket region by nb_threads is interleaved.
                // It means that the positions for the small sieve must jump
                // over the (nb_threads - 1) regions after each region.
                // For typical primes, this jump can be easily precomputed:
                ssp->offset=(r*(bucket_region >> si->logI)*(si->nb_threads-1))%p;
                /* For powers of 2, we sieve only odd lines (*) and 
                 * next_position needs to point at line j=1. We assume
                 * that in this case (si->I/2) % p == 0
                 * (*) for lines with j even, we have a root mod the prime
                 * power for i-j*r multiple of our power of 2, which means
                 * i even too. Thus a useless report.
                 */
                if (UNLIKELY(p % 2 == 0)) {
                    ASSERT (ssd->next_position[index] == 0);
                    ssd->next_position[index] = r + si->I;
=======
    ssd->nice_p = (small_typical_prime_data_t *)
      malloc(size * sizeof(small_typical_prime_data_t));
    if (ssd->nice_p == NULL)
      {
        fprintf (stderr, "Error, cannot allocate memory\n");
        exit (EXIT_FAILURE);
      }
    n = 0;
    ssd->nb_bad_p = 0;
    ssd->bad_p = NULL;
    // Do another pass on fb and badprimes, to fill in the data
    // while we have any regular primes or bad primes < thresh left
    while (fb->p != FB_END && fb->p < thresh) {
      const fbprime_t p = fb->p;
      int nr;
      fbprime_t r;

      for (nr = 0; nr < fb->nr_roots; nr++)
        {
	  r = fb_root_in_qlattice (p, fb->roots[nr], fb->invp, si);
	  /* If this root is somehow interesting (projective in (a,b) or
	     in (i,j) plane), print a message */
	  if (verbose && (fb->roots[nr] >= p || r >= p))
	    fprintf (si->output, "# init_small_sieve: Side %c, prime " 
		     FBPRIME_FORMAT " root " FBPRIME_FORMAT " -> " 
		     FBPRIME_FORMAT "\n", side, p, fb->roots[nr], r);

	  /* Handle projective roots */
          if (r >= p)
	    {
	      fbprime_t q, g;
	      r -= p;
              /* [ET] If my understanding is correct, a projective root
               * (u:v) with v=p^k and u coprime to p is stored as r=p+u*v
               * (which is <2p), so that recovering v is a gcd, and
               * recovering u is a division.
               */
	      g = gcd_ul (p, r);
              /* If g exceeds J, then the only reached locations in the
               * sieving are will be on line (j=0), thus (1,0) only since
               * the other are equivalent.
               */
	      if (do_bad_primes && g < si->J)
		{
		  // Fill in data for this bad prime
		  /* Shouldn't happen that often so a realloc is ok */
		  ssd->bad_p = (small_bad_prime_data_t *)
		    realloc (ssd->bad_p, (ssd->nb_bad_p + 1) *
			     sizeof (small_bad_prime_data_t));
                  if (ssd->bad_p == NULL)
                    {
                      fprintf (stderr, "Error, cannot reallocate memory\n");
                      exit (EXIT_FAILURE);
                    }
		  q = p / g;
		  ssd->bad_p[ssd->nb_bad_p].g = g;
		  ssd->bad_p[ssd->nb_bad_p].q = q;
		  if (q == 1)
		    {
		      ASSERT (r == 0);
		      ssd->bad_p[ssd->nb_bad_p].U = 0;
		      ssd->bad_p[ssd->nb_bad_p].next_position = g * si->I;
		    }
		  else
		    {
		      int rc;
		      /* gcd(r / g, q) = 1 here */
		      uint64_t U = r / g;
                      /* XXX [ET]
                       * This invmod is quite probably unnecessary */
		      rc = invmod (&U, q);
		      ASSERT_ALWAYS (rc != 0);
		      ssd->bad_p[ssd->nb_bad_p].U = U;
		      ssd->bad_p[ssd->nb_bad_p].next_position = 
			g * si->I + (si->I / 2 + U) % q;
		    }
		  ssd->bad_p[ssd->nb_bad_p].logp = fb->plog;
		  ssd->nb_bad_p++;
		} 
	      else 
		{
		  if (verbose && !do_bad_primes)
		    fprintf (si->output, "# init_small_sieve: not adding bad "
			     "prime " FBPRIME_FORMAT " to small sieve because "
			     "do_bad_primes = 0\n", g);
		  else if (verbose && g >= si->J)
		    fprintf (si->output, "# init_small_sieve: not adding bad "
			     "prime g = " FBPRIME_FORMAT " to small sieve "
			     " because  g >= si->J = %d\n", g, si->J);
		}
	    }
	  else
	    {
	      // Fill in data for this nice prime
	      ASSERT (n < size);
	      ssd->nice_p[n].p = p;
	      ssd->nice_p[n].r = r;
	      ssd->nice_p[n].logp = fb->plog;
	      ssd->nice_p[n].next_position = (si->I >> 1)%p;
              // The processing of bucket region by nb_threads is interleaved.
              // It means that the positions for the small sieve must jump
              // over the (nb_threads - 1) regions after each region.
              // For typical primes, this jump can be easily precomputed:
              ssd->nice_p[n].offset=(ssd->nice_p[n].r*
                      (bucket_region >> si->logI)*(si->nb_threads-1))%p;
	      /* For powers of 2, we sieve only odd lines (*) and 
	       * next_position needs to point at line j=1. We assume
	       * that in this case (si->I/2) % p == 0
               * (*) for lines with j even, we have a root mod the prime
               * power for i-j*r multiple of our power of 2, which means
               * i even too. Thus a useless report.
               */
	      if (UNLIKELY(p % 2 == 0))
	        {
	          ASSERT (ssd->nice_p[n].next_position == 0);
	          ssd->nice_p[n].next_position = r + si->I;
>>>>>>> 3d7110c7
                }
            }
            tail++;
            if (event) {
                PUSH_SSP_MARKER(ssd, nmarkers, index, event);
            }
        }
    }
    PUSH_SSP_MARKER(ssd, nmarkers, index, SSP_END);
    ssd->nb_ssp = size;
    ssd_info(si, "small sieve", side, ssd);
}

static void thread_data_init_small_sieve(thread_data * thrs)
{
    sieve_info_ptr si = thrs[0]->si;
    for(int i = 0 ; i < si->nb_threads ; i++) {
        for(int side = 0 ; side < 2 ; side++) {
            init_small_sieve(&(thrs[i]->sides[side]->ssd), si->sides[side]->fb, si, side);
        }
    }
}

static void thread_data_clear_small_sieve(thread_data * thrs)
{
    sieve_info_ptr si = thrs[0]->si;
    for(int i = 0 ; i < si->nb_threads ; i++) {
        for(int side = 0 ; side < 2 ; side++) {
            clear_small_sieve(thrs[i]->sides[side]->ssd);
        }
    }
}

// Update the positions in the small_sieve_data ssd for going up in the
// sieve region by nl lines 
// This takes the position in ref_ssd as a reference.
// For typical primes, and if use_offset is set to 1, one uses the
// precomputed offset to jump without mod p reduction (yet still a
// subtraction, though).
void ssd_update_positions(small_sieve_data_t *ssd, 
        small_sieve_data_t *ref_ssd, sieve_info_ptr si, int nl,
        int use_offset)
{
    const int row0_is_oddj = nl & 1;

    ssp_marker_t * next_marker = ssd->markers;

    for(int i = 0 ; i < ssd->nb_ssp ; i++) {
        int fence;
        unsigned int event;
        event = next_marker->event;
        fence = next_marker->index;
        next_marker++;
        for( ; i < fence ; i++) {
            ssp_t * ssp = &(ssd->ssp[i]);
            unsigned long i0;
            fbprime_t p = ssp->p;
            fbprime_t r = ssp->r;

            /* We want to add nl*r to the offset *relative to the 
               start of the line*, but next_position may be larger 
               than I, so we treat the multiple-of-I and mod-I parts
               separately */
            /* XXX [ET] Hmmm. Can one give me a case, beyond 2, where
             * next_position>I ?  */
            ASSERT(p % 2 == 0 || ssd->next_position[i] < (int) si->I);
            if (use_offset) {
                i0 = ssd->next_position[i] & (si->I - 1);
                ASSERT (i0 < p);
                i0 += ssp->offset;
                if (i0 >= p)
                    i0 -= p;
                ssd->next_position[i] = i0 + 
                    (ssd->next_position[i] & (~(si->I - 1)));
            } else {
                i0 = ref_ssd->next_position[i] & (si->I - 1);
                ASSERT (i0 < p);
                i0 += nl*r;
                i0 = i0 % p;
                ssd->next_position[i] = i0 + 
                    (ref_ssd->next_position[i] & (~(si->I - 1)));
            }
        }
        if (event == SSP_END) {
            ASSERT_ALWAYS(fence == ssd->nb_ssp);
            break;
        }
        if (event & SSP_DISCARD)
            continue;
        if (event & SSP_PROJ) {
            ssp_bad_t * ssp = (ssp_bad_t *) &(ssd->ssp[i]);
            /* First line to sieve is the smallest j with g|j and j >= nl,
               however, if nl == 0 we don't sieve j==0 since it contains
               only one possible relation (i,j) = (1,0). */
            unsigned int ng, x, j;
            ng = iceildiv(nl, ssp->g);
            if (ng == 0)
                ng++;
            x = (si->I / 2 + ng * ssp->U) % ssp->q;
            j = ng * ssp->g;
            ssd->next_position[i] = (j - nl) * si->I + x;
        } else {
            ASSERT_ALWAYS(event & SSP_POW2);
            ssp_t * ssp = &(ssd->ssp[i]);
            unsigned long i0;
            fbprime_t p = ssp->p;
            fbprime_t r = ssp->r;
            if (p == 2) {
                /* Make sure that next_position points to a location
                   where i and j are not both even */
                /* [ET] previous code was overly complicated. */
                i0 = r;
                if (!row0_is_oddj) i0 += si->I;
                ssd->next_position[i] = i0;
            } else {
                if (row0_is_oddj) {
                    i0 = (nl * r) & (p-1);
                } else {
                    i0 = (((nl + 1) * r) & (p-1)) + si->I;
                }
                ssd->next_position[i] = i0;
            }
        }
    }
}

/* This adds extra logging for pattern sieving. Very slow.
 */
#define xxxUGLY_DEBUGGING


// Sieve small primes (up to p < bucket_thresh) of the factor base fb in the
// next sieve region S.
// Information about where we are is in ssd.
void sieve_small_bucket_region(unsigned char *S, int N,
			       small_sieve_data_t * ssd, sieve_info_ptr si,
                               int side,
			       where_am_I_ptr w MAYBE_UNUSED)
{
    const uint32_t I = si->I;
    const fbprime_t pattern2_size = 2 * sizeof(unsigned long);
    unsigned long j;
    const int test_divisibility = 0; /* very slow, but nice for debugging */
    const unsigned long nj = bucket_region >> si->logI; /* Nr. of lines 
                                                           per bucket region */
    /* In order to check whether a j coordinate is even, we need to take
     * into account the bucket number, especially in case buckets are as
     * large as the sieve region. The row number corresponding to a given
     * i0 is i0/I, but we also need to add bucket_nr*bucket_size/I to
     * this, which is what this flag is for.
     */
    const int row0_is_oddj = (N << (LOG_BUCKET_REGION - si->logI)) & 1;


    /* Handle powers of 2 up to 2 * sizeof(long) separately. 
     * TODO: use SSE2 */
    WHERE_AM_I_UPDATE(w, p, 2);
    /* First collect updates for powers of two in a pattern,
       then apply pattern to sieve line.
       Repeat for each line in bucket region. */
    for (j = 0; j < nj; j++)
    {
        WHERE_AM_I_UPDATE(w, j, j);
        unsigned long pattern[2] = {0,0};

        /* Prepare the pattern */

        /* This loop assumes that entries in ssd.ssp are in order of 
           increasing p, or more accurately, that all powers of 2 up to
           2*sizeof(long) appear before any p > 2*sizeof(long) */
        int * smallpow2 = si->sides[side]->smallpow2;
        ssp_marker_t * next_marker = ssd->markers;
        int fence = -1;
        unsigned int event = 0;
        for(int n ; (n=*smallpow2) != -1 ; smallpow2++) {
            for( ; fence < n || event == SSP_POW2 ; next_marker++) {
                event = next_marker->event;
                fence = next_marker->index;
            }
            if (n < fence) {
                const fbprime_t p = ssd->ssp[n].p;
                unsigned int i0 = ssd->next_position[n];
                if (i0 < I) {
                    ASSERT (i0 < p);
                    ASSERT ((nj * N + j) % 2 == 1);
                    for (unsigned int i = i0; i < pattern2_size; i += p)
                        ((unsigned char *)pattern)[i] += ssd->logp[n];
#ifdef UGLY_DEBUGGING
                    for (unsigned int j = i0; j < I ; j+= p) {
                        WHERE_AM_I_UPDATE(w, x, (w->j << si->logI) + j);
                        sieve_decrease(S + j, ssd->logp[n], w);
                        /* cancel the above action */
                        S[j] += ssd->logp[n];
                    }
#endif
                    /* Skip two lines above, since we sieve only odd lines.
                     * Even lines would correspond to useless reports.
                     */
                    i0 = ((i0 + 2 * ssd->ssp[n].r) & (p - 1)) + 2 * I;
                }
                /* In this loop, next_position gets updated to the first 
                   index to sieve relative to the start of the next line, 
                   but after all lines of this bucket region are processed, 
                   it will point the the first position to sieve relative  
                   to the start of the next bucket region, as required */
                ssd->next_position[n] = i0 - I;
            } else {
                /* nothing. It's a (presumably) projective power of 2,
                 * but for the moment these are not pattern-sieved. */
            }
        }

        /* Apply the pattern */
        if (pattern[0] || pattern[1]) {
            unsigned long *S_ptr = (unsigned long *) (S + j * I);
            const unsigned long *end = (unsigned long *)(S + j * I + I);

#ifdef TRACE_K /* {{{ */
            if (trace_on_range_Nx(w->N, w->j*I, w->j*I+I)) {
                unsigned int x = trace_Nx.x;
                unsigned int k = x % I;
                unsigned int v = (((unsigned char *)(pattern+((k/sizeof(unsigned long))&1)))[k%sizeof(unsigned long)]);
                if (v) {
                    WHERE_AM_I_UPDATE(w, x, x);
                    sieve_decrease_logging(S + x, v, w);
                }
            }
#endif /* }}} */

            while (S_ptr < end)
            {
                *(S_ptr) -= pattern[0];
                *(S_ptr + 1) -= pattern[1];
                *(S_ptr + 2) -= pattern[0];
                *(S_ptr + 3) -= pattern[1];
                S_ptr += 4;
            }
        }
    }


    /* Handle 3 */
    WHERE_AM_I_UPDATE(w, p, 3);
    /* First collect updates for powers of two in a pattern,
       then apply pattern to sieve line.
       Repeat for each line in bucket region. */
    for (j = 0; j < nj; j++)
    {
        WHERE_AM_I_UPDATE(w, j, j);
        unsigned long pattern[3];

        pattern[0] = pattern[1] = pattern[2] = 0UL;

        int * smallpow3 = si->sides[side]->smallpow3;
        ssp_marker_t * next_marker = ssd->markers;
        int fence = -1;
        // unsigned int event = 0;
        for(int n ; (n=*smallpow3) != -1 ; smallpow3++) {
            for( ; fence < n ; next_marker++) {
                // event = next_marker->event;
                fence = next_marker->index;
            }
            if (n < fence) {
                /* Presumably a nice prime */
                if (ssd->ssp[n].p > 3)
                    break;
                const fbprime_t p = 3;
                WHERE_AM_I_UPDATE(w, p, p);
                unsigned int i0 = ssd->next_position[n];
                unsigned int i;
                ASSERT (i0 < p);
                for (i = i0; i < 3 * sizeof(unsigned long); i += p)
                    ((unsigned char *)pattern)[i] += ssd->logp[n];
                i0 += ssd->ssp[n].r;
                if (i0 >= p)
                    i0 -= p;
                ssd->next_position[n] = i0;
            } else {
                /* n points to a power of 3, and we have an exceptional
                 * event. Sure it can neither be SSP_END nor SSP_POW2.
                 * It's thus almost surely SSP_PROJ, although we could
                 * conceivably have SSP_DISCARD as well
                 */
                /* We should / could do something, anyway */
            }
        }

        if (pattern[0]) {
            unsigned long *S_ptr = (unsigned long *) (S + j * I);
            const unsigned long *end = (unsigned long *)(S + j * I + I) - 2;
            
#ifdef TRACE_K /* {{{ */
            if (trace_on_range_Nx(w->N, w->j*I, w->j*I+I)) {
                unsigned int x = trace_Nx.x;
                unsigned int k = x % I;
                unsigned int v = (((unsigned char *)(pattern+((k/sizeof(unsigned long))%3)))[k%sizeof(unsigned long)]);
                if (v) {
                    WHERE_AM_I_UPDATE(w, x, x);
                    sieve_decrease_logging(S + x, v, w);
                }
            }
#endif /* }}} */

            while (S_ptr < end)
            {
                *(S_ptr) -= pattern[0];
                *(S_ptr + 1) -= pattern[1];
                *(S_ptr + 2) -= pattern[2];
                S_ptr += 3;
            }

            end += 2;
            if (S_ptr < end)
                *(S_ptr++) -= pattern[0];
            if (S_ptr < end)
                *(S_ptr) -= pattern[1];
        }
    }

    ssp_marker_t * next_marker = ssd->markers;

    for(int i = 0 ; i < ssd->nb_ssp ; i++) {
        int fence;
        unsigned int event;
        event = next_marker->event;
        fence = next_marker->index;
        next_marker++;
        for( ; i < fence ; i++) {
            ssp_t * ssp = &(ssd->ssp[i]);
            const fbprime_t p = ssp->p;
            const fbprime_t r = ssp->r;
            WHERE_AM_I_UPDATE(w, p, p);
            const unsigned char logp = ssd->logp[i];
            unsigned char *S_ptr = S;
            fbprime_t twop;
            unsigned int linestart = 0;
            /* Always S_ptr = S + linestart. S_ptr is used for the actual array
               updates, linestart keeps track of position relative to start of
               bucket region and is used only for computing i,j-coordinates
               in overflow and divisibility checking, and relation tracing. */

            unsigned int i0 = ssd->next_position[i];

            /* Don't sieve 3 again as it was pattern-sieved */
            if (p == 3)
                continue;

            ASSERT(i0 < p);
            for (j = 0; j < nj; j++) {
                WHERE_AM_I_UPDATE(w, j, j);
                twop = p;
                unsigned int i = i0;
                if ((((nj & N) ^ j) & 1) == 0) { /* (nj*N+j)%2 */
                    /* for j even, we sieve only odd i. */
                    twop += p;
                    i += (i0 & 1) ? 0 : p;
                }
                for ( ; i < I; i += twop) {
                    WHERE_AM_I_UPDATE(w, x, j * I + i);
                    sieve_decrease (S_ptr + i, logp, w);
                }
                i0 += r;
                if (i0 >= p)
                    i0 -= p;
                S_ptr += I;
                linestart += I;
            }
            ssd->next_position[i] = i0;
        }
        if (event == SSP_END) {
            ASSERT_ALWAYS(fence == ssd->nb_ssp);
            break;
        }
        if (event & SSP_DISCARD)
            continue;
        if (event & SSP_PROJ) {
            ssp_bad_t * ssp = (ssp_bad_t *) &(ssd->ssp[i]);
            const fbprime_t g = ssp->g;
            const fbprime_t q = ssp->q;
            const fbprime_t U = ssp->U;
            const fbprime_t p MAYBE_UNUSED = g * q;
            WHERE_AM_I_UPDATE(w, p, p);
            const unsigned char logp = ssd->logp[i];
            /* Sieve the bad primes. We have p^k | fij(i,j) for i,j such
             * that i * g == j * U (mod p^k) where g = p^l and gcd(U, p)
             * = 1.  This hits only for g|j, then j = j' * g, and i == j'
             * * U (mod p^(k-l)).  In every g-th line, we sieve the
             * entries with i == (j/g)*U (mod q).  In ssd we have stored
             * g, q = p^(k-l), U, and next_position so that S +
             * next_position is the next sieve entry that needs to be
             * sieved.  So if S + next_position is in the current bucket
             * region, we update all  S + next_position + n*q  where
             * next_position + n*q < I, then set next_position =
             * ((next_position % I) + U) % q) + I * g.  */
            if (!test_divisibility && ssp->q == 1)
            {
                /* q = 1, therefore U = 0, and we sieve all entries in lines
                   with g|j, beginning with the line starting at S[next_position] */
                unsigned long logps;
                unsigned int i0 = ssd->next_position[i];
                ASSERT (ssp->U == 0);
                ASSERT (i0 % I == 0);
                ASSERT (I % (4 * sizeof (unsigned long)) == 0);
                for (j = 0; j < sizeof (unsigned long); j++)
                    ((unsigned char *)&logps)[j] = logp;
                while (i0 < (unsigned int) bucket_region)
                {
                    unsigned long *S_ptr = (unsigned long *) (S + i0);
                    unsigned long *end = S_ptr + I / sizeof (unsigned long);
                    unsigned long logps2 = logps;
                    /* Check whether the j coordinate is even. */
                    if (((i0 & I) == 0) ^ row0_is_oddj) {
                        /* Yes, j is even. We update only odd i-coordinates */
                        /* Use array indexing to avoid endianness issues. */
                        for (j = 0; j < sizeof (unsigned long); j += 2)
                            ((unsigned char *)&logps2)[j] = 0;
                    }
#ifdef TRACE_K
                    if (trace_on_range_Nx(w->N, i0, i0 + I)) {
                        WHERE_AM_I_UPDATE(w, x, trace_Nx.x);
                        sieve_decrease_logging(S + w->x, logp, w);
                    }
#endif
                    while (S_ptr < end)
                    {
                        *(S_ptr) -= logps2;
                        *(S_ptr + 1) -= logps2;
                        *(S_ptr + 2) -= logps2;
                        *(S_ptr + 3) -= logps2;
                        S_ptr += 4;
                    }
                    i0 += ssp->g * I;
                }
                ssd->next_position[i] = i0 - (1U << LOG_BUCKET_REGION);
            } else {
                /* q > 1, more general sieving code. */
                const unsigned int i0 = ssd->next_position[i];
                const fbprime_t evenq = (q % 2 == 0) ? q : 2 * q;
                unsigned int lineoffset = i0 & (I - 1U),
                             linestart = i0 - lineoffset;
                ASSERT (U < q);
                while (linestart < (1U << LOG_BUCKET_REGION))
                {
                    WHERE_AM_I_UPDATE(w, j, linestart / I);
                    unsigned int i = lineoffset;
                    if (((linestart & I) == 0) ^ row0_is_oddj) /* Is j even? */
                    {
                        /* Yes, sieve only odd i values */
                        if (i % 2 == 0) /* Make i odd */
                            i += q;
                        if (i % 2 == 1) /* If not both i,q are even */
                            for ( ; i < I; i += evenq)
                            {
                                WHERE_AM_I_UPDATE(w, x, linestart + i);
                                sieve_decrease (S + linestart + i, logp, w);
                            }
                    }
                    else
                    {
                        for ( ; i < I; i += q)
                        {
                            WHERE_AM_I_UPDATE(w, x, linestart + i);
                            sieve_decrease (S + linestart + i, logp, w);
                        }
                    }

                    linestart += g * I;
                    lineoffset += U;
                    if (lineoffset >= q)
                        lineoffset -= q;
                }
                ssd->next_position[i] = linestart + lineoffset - 
                    (1U << LOG_BUCKET_REGION);
            }
        } else if (event & SSP_POW2) {
            /* Powers of 2 are treated separately */
            /* Don't sieve powers of 2 again that were pattern-sieved */
            ssp_t * ssp = &(ssd->ssp[i]);
            const fbprime_t p = ssp->p;
            const fbprime_t r = ssp->r;
            WHERE_AM_I_UPDATE(w, p, p);

            if (p <= pattern2_size)
                continue;

            const unsigned char logp = ssd->logp[i];
            unsigned char *S_ptr = S;
            unsigned int linestart = 0;

            unsigned int i0 = ssd->next_position[i];
            for (j = 0; j < nj; j++) {
                WHERE_AM_I_UPDATE(w, j, j);
                if (i0 < I) {
                    ASSERT(i0 < p);
                    ASSERT ((nj * N + j) % 2 == 1);
                    for (unsigned int i = i0; i < I; i += p) {
                        WHERE_AM_I_UPDATE(w, x, j * I + i);
                        sieve_decrease (S_ptr + i, logp, w);
                    }
                    // odd lines only.
                    i0 = ((i0 + 2 * r) & (p - 1)) + 2 * I;
                }
                i0 -= I;
                linestart += I;
                S_ptr += I;
            }
            ssd->next_position[i] = i0;
        }
    }
}

/* Sieve small primes (p < I, p not in trialdiv_primes list) of the factor
   base fb in the next sieve region S, and add primes and the x position
   where they divide and where there's a sieve report to a bucket (rather
   than subtracting the log norm from S, as during sieving).
   Information about where we are is in ssd.
   Primes in trialdiv_primes must be in increasing order. */
void
resieve_small_bucket_region (bucket_primes_t *BP, int N, unsigned char *S,
        small_sieve_data_t *ssd,
        sieve_info_srcptr si, where_am_I_ptr w MAYBE_UNUSED)
{
    const uint32_t I = si->I;
    unsigned char *S_ptr;
    unsigned long j, nj;
    const int resieve_very_verbose = 0, resieve_very_verbose_bad = 0;
    /* See comment above about the variable of the same name */
    const int row0_is_oddj = (N << (LOG_BUCKET_REGION - si->logI)) & 1;

    nj = (bucket_region >> si->logI);

    ssp_marker_t * next_marker = ssd->markers;

    for(int i = 0 ; i < ssd->nb_ssp ; i++) {
        int fence;
        unsigned int event;
        event = next_marker->event;
        fence = next_marker->index;
        next_marker++;
        for( ; i < fence ; i++) {
            ssp_t * ssp = &(ssd->ssp[i]);
            const fbprime_t p = ssp->p;
            fbprime_t r = ssp->r;
            WHERE_AM_I_UPDATE(w, p, p);
            unsigned int i0 = ssd->next_position[i];
            S_ptr = S;
            ASSERT(i0 < p);
            /* for j even, we sieve only odd i. This translates into loops
             * which look as follows:
             *
             * j even: (sieve only odd i)
             *   for(i = i0 + (p & -!(i0&1)) ; i < I ; i += p+p)
             *   (where (p & -!(i0&1)) is 0 if i0 is odd, and p otherwise)
             * j odd: (sieve all values of i)
             *   for(i = i0                  ; i < I ; i += p)
             *
             * we may merge the two by setting q=p&-!((j&1)^row0_is_oddj)
             *
             * which, when (j+row0_is_oddj) is even, is p, and is 0
             * otherwise.
             *
             * In turn, since q changes for each j, 1 xor within the loop
             * is enough to make it alternate between 0 and p, once the
             * starting value is correct.
             */
            unsigned int q = p&-!row0_is_oddj;
            for (j = 0; j < nj; j ++) {
                WHERE_AM_I_UPDATE(w, j, j);
                for (unsigned int i = i0 + (q& -!(i0&1)) ; i < I; i += p+q) {
                    if (S_ptr[i] == 255) continue;
                    bucket_prime_t prime;
                    unsigned int x = (j << (si->logI)) + i;
                    if (resieve_very_verbose) {
                        pthread_mutex_lock(&io_mutex);
                        fprintf (stderr, "resieve_small_bucket_region: root "
                                FBPRIME_FORMAT ",%d divides at x = "
                                "%d = %lu * %u + %d\n",
                                p, r, x, j, 1 << si->logI, i);
                        pthread_mutex_unlock(&io_mutex);
                    }
                    prime.p = p;
                    prime.x = x;
                    ASSERT(prime.p >= si->td_thresh);
                    push_bucket_prime (BP, prime);
                }
                i0 += r;
                if (i0 >= p)
                    i0 -= p;
                S_ptr += I;
                q ^= p;
            }
            ssd->next_position[i] = i0;
        }
        if (event == SSP_END) {
            break;
        }
        if (event == SSP_DISCARD) {
            continue;
        }
        if (event == SSP_PROJ) {
            ssp_bad_t * ssp = (ssp_bad_t * ) &(ssd->ssp[i]);
            const fbprime_t g = ssp->g;

            WHERE_AM_I_UPDATE(w, p, ssp->g * ssp->q);

            /* Test every p-th line, starting at S[next_position] */
            unsigned int i0 = ssd->next_position[i];
            unsigned int ii;
            ASSERT (i0 % I == 0); /* make sure next_position points at start
                                     of line */
            if (resieve_very_verbose_bad) {
                pthread_mutex_lock(&io_mutex);
                fprintf (stderr, "# resieving bad prime " FBPRIME_FORMAT
                        ", i0 = %u\n", g, i0);
                pthread_mutex_unlock(&io_mutex);
            }
            while (i0 < (unsigned int) bucket_region) {
                unsigned char *S_ptr = S + i0;
                if ((i0 >> si->logI) % 2 == 0) { /* Even j coordinate? */
                    /* Yes, test only odd ii-coordinates */
                    for (ii = 1; ii < I; ii += 2) {
                        if (S_ptr[ii] != 255) {
                            bucket_prime_t prime;
                            const unsigned int x = i0 + ii;
                            if (resieve_very_verbose_bad) {
                                pthread_mutex_lock(&io_mutex);
                                fprintf (stderr, "resieve_small_bucket_region even j: root "
                                        FBPRIME_FORMAT ",inf divides at x = %u\n",
                                        g, x);
                                pthread_mutex_unlock(&io_mutex);
                            }
                            prime.p = g;
                            prime.x = x;
                            ASSERT(prime.p >= si->td_thresh);
                            push_bucket_prime (BP, prime);
                        }
                    }
                } else {
                    /* No, test all ii-coordinates */
                    for (ii = 0; ii < I; ii++) {
                        if (S_ptr[ii] != 255) {
                            bucket_prime_t prime;
                            const unsigned int x = i0 + ii;
                            if (resieve_very_verbose_bad) {
                                pthread_mutex_lock(&io_mutex);
                                fprintf (stderr, "resieve_small_bucket_region odd j: root "
                                        FBPRIME_FORMAT ",inf divides at x = %u\n",
                                        g, x);
                                pthread_mutex_unlock(&io_mutex);
                            }
                            prime.p = g;
                            prime.x = x;
                            ASSERT(prime.p >= si->td_thresh);
                            push_bucket_prime (BP, prime);
                        }
                    }
                }
                i0 += g * I;
            }
            ssd->next_position[i] = i0 - bucket_region;
            if (resieve_very_verbose_bad) {
                pthread_mutex_lock(&io_mutex);
                fprintf (stderr, "# resieving: new i0 = %u, bucket_region = %d, "
                        "new next_position = %d\n",
                        i0, bucket_region, ssd->next_position[i]);
                pthread_mutex_unlock(&io_mutex);
            }
        }
    }
}
/* }}} */

/* {{{ Trial division */
typedef struct {
    uint64_t *fac;
    int n;
} factor_list_t;

#define FL_MAX_SIZE 200

void factor_list_init(factor_list_t *fl) {
    fl->fac = (uint64_t *) malloc (FL_MAX_SIZE * sizeof(uint64_t));
    if (fl->fac == NULL)
      {
        fprintf (stderr, "Error, cannot allocate memory\n");
        exit (EXIT_FAILURE);
      }
    fl->n = 0;
}

void factor_list_clear(factor_list_t *fl) {
    free(fl->fac);
}

static void 
factor_list_add(factor_list_t *fl, const uint64_t p)
{
  ASSERT_ALWAYS(fl->n < FL_MAX_SIZE);
  fl->fac[fl->n++] = p;
}

// print a comma-separated list of factors.
// returns the number of factor printed (in particular, a comma is needed
// after this output only if the return value is non zero)
int factor_list_fprint(FILE *f, factor_list_t fl) {
    int i;
    for (i = 0; i < fl.n; ++i) {
        if (i) fprintf(f, ",");
        fprintf(f, "%" PRIx64, fl.fac[i]);
    }
    return i;
}


static const int bucket_prime_stats = 0;
static long nr_bucket_primes = 0;
static long nr_div_tests = 0;
static long nr_composite_tests = 0;
static long nr_wrap_was_composite = 0;
/* The entries in BP must be sorted in order of increasing x */
static void
divide_primes_from_bucket (factor_list_t *fl, mpz_t norm, const unsigned int N MAYBE_UNUSED, const int x,
                           bucket_primes_t *BP, const unsigned long fbb)
{
  bucket_prime_t prime;
  while (!bucket_primes_is_end (BP)) {
      prime = get_next_bucket_prime (BP);
      if (prime.x > x)
        {
          rewind_primes_by_1 (BP);
          break;
        }
      if (prime.x == x) {
          if (bucket_prime_stats) nr_bucket_primes++;
          unsigned long p = prime.p;
          while (p <= fbb) {
              if (bucket_prime_stats) nr_div_tests++;
              if (mpz_divisible_ui_p (norm, p)) {
                  int isprime;
                  modulusul_t m; 
                  modul_initmod_ul (m, (unsigned long) p);
                  if (bucket_prime_stats) nr_composite_tests++;
                  isprime = modul_isprime (m);
                  modul_clearmod (m);
                  if (isprime) {
                      break;
                  } else {
                    if (bucket_prime_stats) nr_wrap_was_composite++;
                  }
              }

              /* It may have been a case of incorrectly reconstructing p
                 from bits 1...16, so let's try if a bigger prime works.

                 Warning: this strategy may fail, since we might find a
                 composite p+k1*BUCKET_P_WRAP dividing the norm, while we
                 really want a larger prime p+k2*BUCKET_P_WRAP. In that case,
                 if a prime dividing p+k1*BUCKET_P_WRAP also divides the norm,
                 it might lead to a bucket error (p = ... does not divide),
                 moreover the wanted prime p+k2*BUCKET_P_WRAP will not be found
                 and we might miss some relations. */
              p += BUCKET_P_WRAP;
          }
          if (p > fbb) {
              pthread_mutex_lock(&io_mutex);
              fprintf (stderr,
                       "# Error, p = %lu does not divide at (N,x) = (%u,%d)\n",
                       (unsigned long) prime.p, N, x);
              pthread_mutex_unlock(&io_mutex);
              abort();
          }
          do {
              factor_list_add(fl, p);
              mpz_divexact_ui (norm, norm, p);
          } while (mpz_divisible_ui_p (norm, p));
      }
  }
}


NOPROFILE_STATIC void
trial_div (factor_list_t *fl, mpz_t norm, const unsigned int N, int x,
           factorbase_degn_t *fb, bucket_primes_t *primes,
	   trialdiv_divisor_t *trialdiv_data, const unsigned long fbb,
           int64_t a MAYBE_UNUSED, uint64_t b MAYBE_UNUSED)
{
    const int trial_div_very_verbose = 0;
    int nr_factors;
    fl->n = 0; /* reset factor list */

    if (trial_div_very_verbose) {
        pthread_mutex_lock(&io_mutex);
        gmp_fprintf (stderr, "# trial_div() entry, x = %d, norm = %Zd\n",
                x, norm);
        pthread_mutex_unlock(&io_mutex);
    }

    // handle 2 separately, if it is in fb
    if (fb->p == 2) {
        int bit = mpz_scan1(norm, 0);
        int i;
        for (i = 0; i < bit; ++i) {
            fl->fac[fl->n] = 2;
            fl->n++;
        }
        if (trial_div_very_verbose) {
            pthread_mutex_lock(&io_mutex);
            gmp_fprintf (stderr, "# x = %d, dividing out 2^%d, norm = %Zd\n",
                    x, bit, norm);
            pthread_mutex_unlock(&io_mutex);
        }
        mpz_tdiv_q_2exp(norm, norm, bit);
        fb = fb_next (fb); // cannot do fb++, due to variable size !
    }

    // remove primes in "primes" that map to x
    divide_primes_from_bucket (fl, norm, N, x, primes, fbb);
#ifdef TRACE_K /* {{{ */
    if (trace_on_spot_ab(a,b) && fl->n) {
        fprintf(stderr, "# divided by 2 + primes from bucket that map to %u: ", x);
        if (!factor_list_fprint(stderr, *fl)) fprintf(stderr, "(none)");
        gmp_fprintf(stderr, ", remaining norm is %Zd\n", norm);
    }
#endif /* }}} */
    if (trial_div_very_verbose) {
        pthread_mutex_lock(&io_mutex);
        gmp_fprintf (stderr, "# x = %d, after dividing out bucket/resieved norm = %Zd\n",
                x, norm);
        pthread_mutex_unlock(&io_mutex);
    }

    do {
      /* Trial divide primes with precomputed tables */
#define TRIALDIV_MAX_FACTORS 32
      int i;
      unsigned long factors[TRIALDIV_MAX_FACTORS];
      if (trial_div_very_verbose)
      {
          pthread_mutex_lock(&io_mutex);
          fprintf (stderr, "# Trial division by ");
          for (i = 0; trialdiv_data[i].p != 1; i++)
              fprintf (stderr, " %lu", trialdiv_data[i].p);
          fprintf (stderr, "\n");
          pthread_mutex_unlock(&io_mutex);
      }

      nr_factors = trialdiv (factors, norm, trialdiv_data, TRIALDIV_MAX_FACTORS);

      for (i = 0; i < MIN(nr_factors, TRIALDIV_MAX_FACTORS); i++)
      {
          if (trial_div_very_verbose) {
              pthread_mutex_lock(&io_mutex);
              fprintf (stderr, " %lu", factors[i]);
              pthread_mutex_unlock(&io_mutex);
          }
          factor_list_add (fl, factors[i]);
      }
      if (trial_div_very_verbose) {
          pthread_mutex_lock(&io_mutex);
          gmp_fprintf (stderr, "\n# After trialdiv(): norm = %Zd\n", norm);
          pthread_mutex_unlock(&io_mutex);
      }
    } while (nr_factors == TRIALDIV_MAX_FACTORS + 1);
}
/* }}} */

/* {{{ cofactoring area */

/* Return 0 if the leftover norm n cannot yield a relation:
   (a) if n > 2^mfb
   (b) if L < n < B^2
   (c) if L^2 < n < B^3

   FIXME: need to check L^k < n < B^(k+1) too.
*/
static int
check_leftover_norm (mpz_t n, size_t lpb, mpz_t BB, mpz_t BBB, size_t mfb)
{
  size_t s = mpz_sizeinbase (n, 2);

  if (s > mfb)
    return 0;
  if (lpb < s && mpz_cmp (n, BB) < 0)
    return 0;
  if (2 * lpb < s && mpz_cmp (n, BBB) < 0)
    return 0;
  if (lpb < s && mpz_probab_prime_p (n, 1))
    return 0;
  return 1;
}

struct local_sieve_data_s {
    unsigned char * S;      /* local sieve array */
    small_sieve_data_t lsrsd[1];
    /* extra copies */
    small_sieve_data_t lssd[1];
    small_sieve_data_t rssd[1];
};
typedef struct local_sieve_data_s local_sieve_data[1];
typedef struct local_sieve_data_s * local_sieve_data_ptr;
typedef const struct local_sieve_data_s * local_sieve_data_srcptr;


/* Adds the number of sieve reports to *survivors,
   number of survivors with coprime a, b to *coprimes */

NOPROFILE_STATIC int
factor_survivors (thread_data_ptr th, int N, local_sieve_data * loc, where_am_I_ptr w MAYBE_UNUSED)
{
    sieve_info_ptr si = th->si;
    cado_poly_ptr cpoly = si->cpoly;
    sieve_side_info_ptr rat = si->sides[RATIONAL_SIDE];
    sieve_side_info_ptr alg = si->sides[ALGEBRAIC_SIDE];

    int cpt = 0;
    int surv = 0, copr = 0;
    mpz_t norm[2], BB[2], BBB[2];
    factor_list_t factors[2];
    mpz_array_t *f[2] = { NULL, };
    uint32_array_t *m[2] = { NULL, }; /* corresponding multiplicities */
    bucket_primes_t primes[2];

    mpz_t BLPrat;       /* alone ? */

    for(int side = 0 ; side < 2 ; side++) {
        f[side] = alloc_mpz_array (8);
        if (f[side] == NULL)
          {
            fprintf (stderr, "Error, cannot allocate memory\n");
            exit (EXIT_FAILURE);
          }
        m[side] = alloc_uint32_array (8);
        if (m[side] == NULL)
          {
            fprintf (stderr, "Error, cannot allocate memory\n");
            exit (EXIT_FAILURE);
          }

        factor_list_init(&factors[side]);
        mpz_init (norm[side]);
        mpz_init (BB[side]);
        mpz_init (BBB[side]);

        unsigned long lim = (side == RATIONAL_SIDE) ? cpoly->rat->lim : cpoly->alg->lim;
        mpz_ui_pow_ui (BB[side], lim, 2);
        mpz_mul_ui (BBB[side], BB[side], lim);
    }

    mpz_init (BLPrat);
    mpz_set_ui (BLPrat, cpoly->rat->lim);
    mpz_mul_2exp (BLPrat, BLPrat, cpoly->rat->lpb); /* fb bound * lp bound */

    unsigned char * alg_S = loc[ALGEBRAIC_SIDE]->S;
    unsigned char * rat_S = loc[RATIONAL_SIDE]->S;
#ifdef TRACE_K /* {{{ */
    if (trace_on_spot_Nx(N, trace_Nx.x)) {
        fprintf(stderr, "# When entering factor_survivors for bucket %u, alg_S[%u]=%u, rat_S[%u]=%u\n",
                trace_Nx.N, trace_Nx.x, alg_S[trace_Nx.x], trace_Nx.x, rat_S[trace_Nx.x]);
    }
#endif  /* }}} */

    /* XXX: Don't believe that resieve_start is easily changeable... */
    const int resieve_start = RATIONAL_SIDE;
    unsigned char * S = loc[resieve_start]->S;

#ifdef UNSIEVE_NOT_COPRIME
    unsieve_not_coprime (S, N, si);
#endif
    
    for (int x = 0; x < bucket_region; ++x)
      {
#ifdef TRACE_K /* {{{ */
          if (trace_on_spot_Nx(N, x)) {
              fprintf(stderr, "# alg->Bound[%u]=%u, rat->Bound[%u]=%u\n",
                      alg_S[trace_Nx.x], alg->Bound[alg_S[x]],
                      rat_S[trace_Nx.x], rat->Bound[rat_S[x]]);
          }
#endif /* }}} */
        unsigned int X;
        unsigned int i, j;

        if (alg->Bound[alg_S[x]] + rat->Bound[rat_S[x]] >= 127)
          {
            S[x] = 255;
            continue;
          }
        surv++;

        X = x + (N << LOG_BUCKET_REGION);
        i = abs ((int) (X & (si->I - 1)) - si->I / 2);
        j = X >> si->logI;
#ifndef UNSIEVE_NOT_COPRIME
        if (bin_gcd_safe (i, j) != 1)
          {
#ifdef TRACE_K
            if (trace_on_spot_Nx(N, x)) {
                fprintf(stderr, "# Slot [%u] in bucket %u has non coprime (i,j)=(%d,%u)\n",
                        trace_Nx.x, trace_Nx.N, i, j);
            }
#endif
            S[x] = 255;
            continue;
          }
#endif
      }

    /* Copy those bucket entries that belong to sieving survivors and
       store them with the complete prime */
    /* FIXME: choose a sensible size here */

    for(int z = 0 ; z < 2 ; z++) {
        int side = resieve_start ^ z;
        WHERE_AM_I_UPDATE(w, side, side);
        primes[side] = init_bucket_primes (bucket_region);

        for (int i = 0; i < si->nb_threads; ++i) {
            thread_data_ptr other = th + i - th->id;
            purge_bucket (&primes[side], other->sides[side]->BA, N, S);
        }

        /* Resieve small primes for this bucket region and store them 
           together with the primes recovered from the bucket updates */
        resieve_small_bucket_region (&primes[side], N, S, loc[side]->lsrsd, si, w);

        /* Sort the entries to avoid O(n^2) complexity when looking for
           primes during trial division */
        bucket_sortbucket (&primes[side]);
    }

    /* Scan array one long word at a time. If any byte is <255, i.e. if
       the long word is != 0xFFFF...FF, examine the bytes */
    for (int xul = 0; xul < bucket_region; xul += sizeof (unsigned long)) {
#ifdef TRACE_K
        if ((unsigned int) N == trace_Nx.N && (unsigned int) xul <= trace_Nx.x && (unsigned int) xul + sizeof (unsigned long) > trace_Nx.x) {
            fprintf(stderr, "# Slot [%u] in bucket %u has value %u\n",
                    trace_Nx.x, trace_Nx.N, S[trace_Nx.x]);
        }
#endif
        if (*(unsigned long *)(S + xul) == (unsigned long)(-1L)) 
            continue;
        for (int x = xul; x < xul + (int) sizeof (unsigned long); ++x) {
            if (S[x] == 255) continue;

            int64_t a;
            uint64_t b;

            // Compute algebraic and rational norms.
            NxToAB (&a, &b, N, x, si);

#ifdef TRACE_K
            if (trace_on_spot_ab(a, b)) {
                fprintf(stderr, "# about to print relation for (%"PRId64",%"PRIu64")\n",a,b);
            }
#endif
            /* since a,b both even were not sieved, either a or b should be odd */
            // ASSERT((a | b) & 1);
            if (UNLIKELY(((a | b) & 1) == 0))
            {
                pthread_mutex_lock(&io_mutex);
                fprintf (stderr, "# Error: a and b both even for N = %d, x = %d,\n"
                        "i = %d, j = %d, a = %ld, b = %lu\n",
                        N, x, ((x + N*bucket_region) & (si->I - 1))
                        - (si->I >> 1),
                        (x + N*bucket_region) >> si->logI,
                        (long) a, (unsigned long) b);
                abort();
                pthread_mutex_unlock(&io_mutex);
            }

            /* Since the q-lattice is exactly those (a, b) with
               a == rho*b (mod q), q|b  ==>  q|a  ==>  q | gcd(a,b) */
            if (b == 0 || (b >= si->q && b % si->q == 0))
                continue;

            copr++;

            /* For hunting missed relations */
#if 0
            if (a == -6537753 && b == 1264)
                fprintf (stderr, "# Have relation %ld,%lu at bucket nr %d, "
                        "x = %d, K = %lu\n", 
                        a, b, N, x, (unsigned long) N * bucket_region + x);
#endif

            int pass = 1;

            for(int z = 0 ; pass && z < 2 ; z++) {
                int side = RATIONAL_SIDE ^ z;   /* start with rational */
                mpz_t * f = cpoly->pols[side]->f;
                int deg = cpoly->pols[side]->degree;
                int lim = cpoly->pols[side]->lim;
                int lpb = cpoly->pols[side]->lpb;
                int mfb = cpoly->pols[side]->mfb;

                // Trial divide rational norm
                mp_poly_homogeneous_eval_siui (norm[side], f, deg, a, b);
                if (si->ratq == (side == RATIONAL_SIDE))
                    mpz_divexact_ui (norm[side], norm[side], si->q);
#ifdef TRACE_K
                if (trace_on_spot_ab(a, b)) {
                    gmp_fprintf(stderr, "# start trial division for norm=%Zd on %s side for (%"PRId64",%"PRIu64")\n",norm[side],sidenames[side],a,b);
                }
#endif
                trial_div (&factors[side], norm[side], N, x,
                        si->sides[side]->fb,
                        &primes[side], si->sides[side]->trialdiv_data,
                        lim, a, b);

                pass = check_leftover_norm (norm[side], lpb,
                            BB[side], BBB[side], mfb);
#ifdef TRACE_K
                if (trace_on_spot_ab(a, b)) {
                    gmp_fprintf(stderr, "# checked leftover norm=%Zd on %s side for (%"PRId64",%"PRIu64"): %d\n",norm[side],sidenames[side],a,b,pass);
                }
#endif
            }
            if (!pass) continue;

            /* if norm[RATIONAL_SIDE] is above BLPrat, then it might not
             * be smooth. We factor it first. Otherwise we factor it
             * last.
             */
            int first = mpz_cmp(norm[RATIONAL_SIDE], BLPrat) > 0 ? RATIONAL_SIDE : ALGEBRAIC_SIDE;

            for(int z = 0 ; pass && z < 2 ; z++) {
                int side = first ^ z;
                int rat = (side == RATIONAL_SIDE);
                int lpb = rat ? cpoly->rat->lpb : cpoly->alg->lpb;
                pass = factor_leftover_norm(norm[side], lpb, f[side], m[side], si->strategy);
            }
            if (!pass) continue;

#ifdef UNSIEVE_NOT_COPRIME
            ASSERT (bin_gcd_safe (a, b) == 1);
#endif

            relation_t rel[1];
            memset(rel, 0, sizeof(rel));
            rel->a = a;
            rel->b = b; 
            for (int side = 0; side < 2; side++) {
                for(int i = 0 ; i < factors[side].n ; i++)
                    relation_add_prime(rel, side, factors[side].fac[i]);
                for (unsigned int i = 0; i < f[side]->length; ++i) {
                    if (!mpz_fits_ulong_p(f[side]->data[i]))
                        fprintf(stderr, "Warning: misprinted relation because of large prime at (%"PRId64",%"PRIu64")\n",a,b);
                    for (unsigned int j = 0; j < m[side]->data[i]; j++) {
                        relation_add_prime(rel, side, mpz_get_ui(f[side]->data[i]));
                    }
                }
            }
            relation_compress_rat_primes(rel);
            relation_compress_alg_primes(rel);

#ifdef TRACE_K
            if (trace_on_spot_ab(a, b)) {
                fprintf(stderr, "# Relation for (%"PRId64",%"PRIu64") printed\n", a, b);
            }
#endif
            if (!si->bench) {
                pthread_mutex_lock(&io_mutex);
#if 0
                fprint_relation(si->output, rel);
#else
                /* This code will be dropped soon. The thing is
                 * that las is a moving target for the moment, and
                 * going through the fprint_relation code above changes
                 * the order of factors in printed relations. It's not so
                 * handy.
                 */
                fprintf (si->output, "%" PRId64 ",%" PRIu64, a, b);
                for(int z = 0 ; z < 2 ; z++) {
                    int side = RATIONAL_SIDE ^ z;
                    fprintf (si->output, ":");
                    int comma = factor_list_fprint (si->output, factors[side]);
                    for (unsigned int i = 0; i < f[side]->length; ++i) {
                        for (unsigned int j = 0; j < m[side]->data[i]; j++) {
                            if (comma++) fprintf (si->output, ",");
                            gmp_fprintf (si->output, "%Zx", f[side]->data[i]);
                        }
                    }
                    if (si->ratq == (side == RATIONAL_SIDE)) {
                        if (comma++) fprintf (si->output, ",");
                        fprintf (si->output, "%" PRIx64 "", si->q);
                    }
                }
                fprintf (si->output, "\n");
                fflush (si->output);
#endif
                pthread_mutex_unlock(&io_mutex);
            }
            clear_relation(rel);
            cpt++;
            /* Build histogram of lucky S[x] values */
            for(int side = 0 ; side < 2 ; side++)
                th->rep->report_sizes[side][loc[side]->S[x]]++;
        }
    }

    th->rep->survivors1 += surv;
    th->rep->survivors2 += copr;

    mpz_clear (BLPrat);

    for(int side = 0 ; side < 2 ; side++) {
        clear_bucket_primes (&primes[side]);
        mpz_clear (BBB[side]);
        mpz_clear (BB[side]);
        mpz_clear(norm[side]);
        factor_list_clear(&factors[side]);
        clear_uint32_array (m[side]);
        clear_mpz_array (f[side]);
    }

    return cpt;
}

/* }}} */

/****************************************************************************/

<<<<<<< HEAD
=======
/* {{{ Conversions between different representations for sieve locations:
 *
 * Coordinate systems for identifying an (a,b) pair.
 *
 * (a, b): This is the one from textbooks. We always have b>=0 (only free
 *         relations have b=0, and we don't see them here).
 * (i, j): For a give special q, this is a point in the q-lattice. Given
 *         the lattice basis given by (a0 b0 a1 b1), this corresponds to
 *         the (a,b) pair equal to i*(a0,b0)+j*(a1,b1). By construction
 *         this should lead to one of the norms having si->q as a factor.
 *         i is within [-I/2, I/2[, and j is within [1, J[
 * (N, x): bucket number N, location x. N is within [0,si->nb_buckets[
 *         and x within [0,bucket_region[ ; we have:
 *         N*bucket_region+x == (I/2+i)+j*I
 *
 * There are some change of coordinate functions at the end of this file.
 * The coordinate system (N, x) is almost always referred to as just x,
 * where x is a 32-bit value equal to N*bucket_region+x. Thus from this
 * wide x, it is possible te recover both N and (the short) x.
 */
static void xToIJ(int *i, unsigned int *j, const unsigned int X, const sieve_info_t * si)
{
    *i = (X % (si->I)) - (si->I >> 1);
    *j = X / si->I;
}

static void NxToIJ(int *i, unsigned int *j, const unsigned int N, const unsigned int x, const sieve_info_t * si)
{
    unsigned int X = x + N * bucket_region;
    return xToIJ(i, j, X, si);
}

static void IJTox(unsigned int * x, int i, unsigned int j, const sieve_info_t * si)
{
    *x = i + (si->I)*j + (si->I>>1);
}

static void IJToNx(unsigned int *N, unsigned int * x, int i, unsigned int j, const sieve_info_t * si)
{
    IJTox(x, i, j, si);
    *N = *x >> LOG_BUCKET_REGION;
    *x &= (bucket_region - 1);
}

static void IJToAB(int64_t *a, uint64_t *b, const int i, const unsigned int j, 
       const sieve_info_t * si)
{
    int64_t s, t;
    s = (int64_t)i * (int64_t) si->a0 + (int64_t)j * (int64_t)si->a1;
    t = (int64_t)i * (int64_t) si->b0 + (int64_t)j * (int64_t)si->b1;
    if (t >= 0)
      {
        *a = s;
        *b = t;
      }
    else
      {
        *a = -s;
        *b = -t;
      }
}

/* Warning: b might be negative, in which case we return (-a,-b) */
static void xToAB(int64_t *a, uint64_t *b, const unsigned int x, const sieve_info_t *si)
{
    int i, j;
    int64_t c;
    uint32_t I = si->I;

    i = (x & (I - 1)) - (I >> 1);
    j = x >> si->logI;
    *a = (int64_t) i * (int64_t) si->a0 + (int64_t) j * (int64_t) si->a1;
    c =  (int64_t) i * (int64_t) si->b0 + (int64_t) j * (int64_t) si->b1;
    if (c >= 0)
      *b = c;
    else
      {
        *a = -*a;
        *b = -c;
      }
}
static void NxToAB(int64_t *a, uint64_t *b, const unsigned int N, const unsigned int x, const sieve_info_t *si)
{
    xToAB(a, b, N * bucket_region + x, si);
}

static int ABToIJ(int *i, unsigned int *j, const int64_t a, const uint64_t b, const sieve_info_t * si)
{
    int64_t ii =   a * (int64_t) si->b1 - b * (int64_t)si->a1;
    int64_t jj = - a * (int64_t) si->b0 + b * (int64_t)si->a0;
    if (ii % (int64_t) si->q) return 0; ii /= (int64_t) si->q;
    if (jj % (int64_t) si->q) return 0; jj /= (int64_t) si->q;
    if (jj < 0) { ii = -ii; jj = -jj; }
    *i = ii;
    *j = jj;
    return 1;
}
static int ABTox(unsigned int *x, const int64_t a, const uint64_t b, const sieve_info_t * si)
{
    int i;
    unsigned int j;
    if (!ABToIJ(&i, &j, a, b, si)) return 0;
    IJTox(x, a, b, si);
    return 1;
}

MAYBE_UNUSED static int ABToNx(unsigned int * N, unsigned int *x, const int64_t a, const uint64_t b, const sieve_info_t * si)
{
    int i;
    unsigned int j;
    if (!ABToIJ(&i, &j, a, b, si)) return 0;
    IJToNx(N, x, a, b, si);
    return 1;
}
/* }}} */

/* DEBUG function only */
void test_divisible_x (const fbprime_t p, const unsigned long x, 
                       const int n, const sieve_info_t *si, const int side)
{
  const unsigned long X = x + n * bucket_region;
  const long i = (long) (X & ((unsigned long) si->I - 1UL)) - (long) si->I / 2;
  const unsigned long j = X >> si->logI;
  mpz_t v;

  mpz_init (v);
  if (side == ALGEBRAIC_SIDE)
    mp_poly_homogeneous_eval_siui (v, si->fij, si->degree, i, j);
  else if (side == RATIONAL_SIDE)
    mp_poly_homogeneous_eval_siui (v, (mpz_t*) si->gij, 1, i, j);
  else
    abort();
  
  if (!mpz_divisible_ui_p (v, (unsigned long) p))
   gmp_fprintf (stderr, "# test_divisible_x (" FBPRIME_FORMAT 
                ", %lu, %d, %c): i = %ld, j = %lu, v = %Zd\n", 
                p, x, n, side, i, j, v);
  
  mpz_clear (v);
}


/*********************** norm computation ************************************/

/* return max |g(x)| for 0 <= x <= s,
   where g(x) = g[d]*x^d + ... + g[1]*x + g[0] */
static double
get_maxnorm_aux (double *g, const unsigned int d, double s)
{
  unsigned int k, l, sign_change, new_sign_change;
  double **dg;    /* derivatives of g */
  double a, va, b, vb;
  double *roots, gmax;

  dg = (double**) malloc (d * sizeof (double*));
  if (dg == NULL)
    {
      fprintf (stderr, "Error, cannot allocate memory\n");
      exit (EXIT_FAILURE);
    }
  dg[0] = g;
  for (k = 1; k < d; k++) /* dg[k] is the k-th derivative, thus has
                             degree d-k, i.e., d-k+1 coefficients */
    {
      dg[k] = (double*) malloc ((d - k + 1) * sizeof (double));
      if (dg[k] == NULL)
        {
          fprintf (stderr, "Error, cannot allocate memory\n");
          exit (EXIT_FAILURE);
        }
    }
  roots = (double*) malloc (d * sizeof (double));
  if (roots == NULL)
    {
      fprintf (stderr, "Error, cannot allocate memory\n");
      exit (EXIT_FAILURE);
    }
  for (k = 1; k < d; k++)
    for (l = 0; l <= d - k; l++)
      dg[k][l] = (l + 1) * dg[k - 1][l + 1];
  /* now dg[d-1][0]+x*dg[d-1][1] is the (d-1)-th derivative: it can have at
     most one sign change, iff dg[d-1][0] and dg[d-1][0]+dg[d-1][1] have
     different signs */
  if (dg[d-1][0] * (dg[d-1][0] + dg[d-1][1]) < 0)
    {
      sign_change = 1;
      roots[0] = - dg[d-1][0] / dg[d-1][1]; /* root of (d-1)-th derivative */
    }
  else
    sign_change = 0;
  roots[sign_change] = s; /* end of interval */
  for (k = d - 1; k-- > 1;)
    {
      /* invariant: sign_change is the number of sign changes of the
         (k+1)-th derivative, with corresponding roots in roots[0]...
         roots[sign_change-1], and roots[sign_change] = s. */
      a = 0.0;
      va = dg[k][0]; /* value of dg[k] at x=0 */
      new_sign_change = 0;
      for (l = 0; l <= sign_change; l++)
        {
          b = roots[l]; /* root of dg[k+1], or end of interval */
          vb = fpoly_eval (dg[k], d - k, b);
          if (va * vb < 0) /* root in interval */
            roots[new_sign_change++] = fpoly_dichotomy (dg[k], d - k,
                                                        a, b, va, 20);
          a = b;
          va = vb;
        }
      roots[new_sign_change] = s; /* end of interval */
      sign_change = new_sign_change;
    }
  /* now all extrema of g are 0, roots[0], ..., roots[sign_change] = s */
  gmax = fabs (g[0]);
  for (k = 0; k <= sign_change; k++)
    {
      va = fabs (fpoly_eval (g, d, roots[k]));
      if (va > gmax)
        gmax = va;
    }
  free (roots);
  for (k = 1; k < d; k++)
    free (dg[k]);
  free (dg);
  return gmax;
}

/* returns the maximal value of log2 |F(a,b)/q| for
   a = a0 * i + a1 * j, b = b0 * i + b1 * j and q >= q0,
   -I/2 <= i <= I/2, 0 <= j <= I/2*min(s*B/|a1|,B/|b1|)
   where B >= sqrt(2*q/s/sqrt(3)) for all special-q in the current range
   (s is the skewness, and B = si.B, see lattice.tex).

   Since |a0| <= s*B and |b0| <= B, then
   |a0 * i + a1 * j| <= s*B*I and |b0 * i + b1 * j| <= B*I,
   thus it suffices to compute M = max |F(x,y)| in the rectangle
   -s <= x <= s, 0 <= y <= 1, and to multiply M by (B*I)^deg(F).

   Since F is homogeneous, we know M = max |F(x,y)| is attained on the border
   of the rectangle, i.e.:
   (a) either on F(s,y) for 0 <= y <= 1
   (b) either on F(x,1) for -s <= x <= s
   (c) either on F(-s,y) for 0 <= y <= 1
   (d) or on F(x,0) for -s <= x <= s, but this maximum is f[d]*s^d,
       and is attained in (a) or (c).
*/
static double
get_maxnorm (cado_poly cpoly, sieve_info_t *si, uint64_t q0)
{
  unsigned int d = cpoly->degree, k;
  double *fd; /* double-precision coefficients of f */
  double norm, max_norm, pows, tmp;

  fd = (double*) malloc ((d + 1) * sizeof (double));
  if (fd == NULL)
    {
      fprintf (stderr, "Error, cannot allocate memory\n");
      exit (EXIT_FAILURE);
    }
  for (k = 0; k <= d; k++)
    fd[k] = mpz_get_d (cpoly->f[k]);

  /* (b1) determine the maximum of |f(x)| for 0 <= x <= s */
  max_norm = get_maxnorm_aux (fd, d, cpoly->skew);

  /* (b2) determine the maximum of |f(-x)| for 0 <= x <= s */
  norm = get_maxnorm_aux (fd, d, -cpoly->skew);
  if (norm > max_norm)
    max_norm = norm;

  for (pows = 1.0, k = 0; k <= d; k++)
    {
      fd[k] *= pows;
      pows *= cpoly->skew;
    }
  /* swap coefficients; if d is odd, we need to go up to k = floor(d/2) */
  for (k = 0; k <= d / 2; k++)
    {
      tmp = fd[k];
      fd[k] = fd[d - k];
      fd[d - k] = tmp;
    }

  /* (a) determine the maximum of |g(y)| for 0 <= y <= 1 */
  norm = get_maxnorm_aux (fd, d, 1.0);
  if (norm > max_norm)
    max_norm = norm;

  /* (c) determine the maximum of |g(-y)| for 0 <= y <= 1 */
  norm = get_maxnorm_aux (fd, d, -1.0);
  if (norm > max_norm)
    max_norm = norm;

  free (fd);

  /* multiply by (B*I)^d and divide by q0 if sieving on alg side */
  tmp = max_norm * pow (si->B * (double) si->I, (double) d);
  if (!si->ratq)
      tmp /= (double) q0;
  return log2(tmp);
}

/* check that the double x fits into an int32_t */
#define fits_int32_t(x) \
  ((double) INT32_MIN <= (x)) && ((x) <= (double) INT32_MAX)

/* return non-zero when the reduced lattice has entries that do not
   fit into int32_t, otherwise return 0 */
static int
SkewGauss (sieve_info_t *si, double skewness)
{
  double a[2], b[2], q, maxab0, maxab1;

  a[0] = (double) si->q;
  ASSERT_ALWAYS(a[0] < 9007199254740992.0); /* si.q should be less than 2^53
                                               so that a[0] is exact */
  b[0] = 0.0;
  a[1] = (double) si->rho;
  b[1] = skewness;
  ASSERT(b[1] != 0);
  while (1)
    {
      /* reduce vector (a[0], b[0]) with respect to (a[1], b[1]) */
      q = (a[0] * a[1] + b[0] * b[1]) / (a[1] * a[1] + b[1] * b[1]);
      q = rint (q);
      if (q == 0.0)
        break;
      a[0] -= q * a[1];
      b[0] -= q * b[1];

      /* reduce vector (a[1], b[1]) with respect to (a[0], b[0]) */
      q = (a[0] * a[1] + b[0] * b[1]) / (a[0] * a[0] + b[0] * b[0]);
      q = rint (q);
      if (q == 0.0)
        break;
      a[1] -= q * a[0];
      b[1] -= q * b[0];
    }
  if (!(fits_int32_t(a[0]) && fits_int32_t(b[0] / skewness) &&
	fits_int32_t(a[1]) && fits_int32_t(b[1] / skewness)))
    return 1;
  /* now b[0], b[1] should be of the form i*skewness, but this might not be
     exact due to rounding errors, thus we round them to the nearest integer */
  maxab0 = fabs (a[0]) > fabs (b[0]) ? fabs (a[0]) : fabs (b[0]);
  maxab1 = fabs (a[1]) > fabs (b[1]) ? fabs (a[1]) : fabs (b[1]);
  if (maxab0 <= maxab1)
    {
      si->a0 = (int32_t) a[0];
      si->b0 = (int32_t) rint (b[0] / skewness);
      si->a1 = (int32_t) a[1];
      si->b1 = (int32_t) rint (b[1] / skewness);
    }
  else /* swap (a0,b0) and (a1,b1) */
    {
      si->a1 = (int32_t) a[0];
      si->b1 = (int32_t) rint (b[0] / skewness);
      si->a0 = (int32_t) a[1];
      si->b0 = (int32_t) rint (b[1] / skewness);
      maxab1 = maxab0;
    }

  /* make sure J does not exceed I/2 */
  if (maxab1 >= si->B)
    si->J = (uint32_t) (si->B * skewness / maxab1 * (double) (si->I >> 1));
  else
    si->J = si->I >> 1;

  /* Make sure the bucket region size divides the sieve region size, 
     partly covered bucket regions may lead to problems when 
     reconstructing p from half-empty buckets. */
  /* Compute number of i-lines per bucket region, must be integer */
  ASSERT_ALWAYS(LOG_BUCKET_REGION >= si->logI);
  uint32_t i = 1U << (LOG_BUCKET_REGION - si->logI);
  i *= si->nb_threads;  /* ensures nb of bucket regions divisible by nb_threads */
  si->J = ((si->J - 1U) / i + 1U) * i; /* Round up to multiple of i */

  return 0;
}

/* return max(|a0|,|a1|)/min(|a0|,|a1|) */
double
skewness (sieve_info_t *si)
{
  double a0 = fabs ((double) si->a0);
  double a1 = fabs ((double) si->a1);

  return (a0 > a1) ? a0 / a1 : a1 / a0;
}

>>>>>>> 3d7110c7
/************************ cofactorization ********************************/

/* FIXME: the value of 20 seems large. Normally, a few Miller-Rabin passes
   should be enough. See also http://www.trnicely.net/misc/mpzspsp.html */
#define NMILLER_RABIN 1 /* in the worst case, what can happen is that a
                           composite number is declared as prime, thus
                           a relation might be missed, but this will not
                           affect correctness */
#define IS_PROBAB_PRIME(X) (0 != mpz_probab_prime_p((X), NMILLER_RABIN))
#define BITSIZE(X)      (mpz_sizeinbase((X), 2))
#define NFACTORS        8 /* maximal number of large primes */

/* This function was contributed by Jerome Milan (and bugs were introduced
   by Paul Zimmermann :-).
   Input: n - the number to be factored (leftover norm). Must be composite!
          l - (large) prime bit size bound is L=2^l
   Assumes n > 0.
   Return value:
          0 if n has a prime factor larger than 2^l
          1 if all prime factors of n are < 2^l
   Output:
          the prime factors of n are factors->data[0..factors->length-1],
          with corresponding multiplicities multis[0..factors->length-1].
*/
int
factor_leftover_norm (mpz_t n, unsigned int l,
                      mpz_array_t* const factors, uint32_array_t* const multis,
		      facul_strategy_t *strategy)
{
  uint32_t i, nr_factors;
  unsigned long ul_factors[16];
  int facul_code;

  factors->length = 0;
  multis->length = 0;

  /* factoring programs do not like 1 */
  if (mpz_cmp_ui (n, 1) == 0)
    return 1;

  /* If n < L, we know that n is prime, since all primes < B have been
     removed, and L < B^2 in general, where B is the factor base bound,
     thus we only need a primality test when n > L. */
  if (BITSIZE(n) <= l)
    {
      append_mpz_to_array (factors, n);
      append_uint32_to_array (multis, 1);
      return 1;
    }
/* Input is required to be composite!
  else if (IS_PROBAB_PRIME(n))
    {
      return 0;
    }
*/

  /* use the facul library */
  // gmp_printf ("facul: %Zd\n", n);
  facul_code = facul (ul_factors, n, strategy);

  if (facul_code == FACUL_NOT_SMOOTH)
    return 0;

  ASSERT (facul_code == 0 || mpz_cmp_ui (n, ul_factors[0]) != 0);

  if (facul_code > 0)
    {
      nr_factors = facul_code;
      for (i = 0; i < nr_factors; i++)
	{
	  unsigned long r;
	  mpz_t t;
	  if (ul_factors[i] > (1UL << l)) /* Larger than large prime bound? */
	    return 0;
	  r = mpz_tdiv_q_ui (n, n, ul_factors[i]);
	  ASSERT_ALWAYS (r == 0UL);
	  mpz_init (t);
	  mpz_set_ui (t, ul_factors[i]);
	  append_mpz_to_array (factors, t);
	  mpz_clear (t);
	  append_uint32_to_array (multis, 1); /* FIXME, deal with repeated
						 factors correctly */
	}

      if (mpz_cmp_ui (n, 1UL) == 0)
	return 1;
      unsigned int s = BITSIZE(n);
      if (s <= l)
        {
          append_mpz_to_array (factors, n);
          append_uint32_to_array (multis, 1);
          return 1;
        }
      /* If we still have more than two primes (or something non-smooth),
         bail out */
      if (s > 2*l)
        return 0;
      /* We always abort below, so let's skip the prp test
      if (IS_PROBAB_PRIME(n))
        return 0; */
    }
  /* When sieving for 3 large primes, here are so many left over, non-smooth
     numbers here that factoring them all takes a long time, for few
     additional relations */
  return 0;
}

/* th->id gives the number of the thread: it is supposed to deal with the set
 * of bucket_regions corresponding to that number, ie those that are
 * congruent to id mod nb_thread.
 *
 * The other threads are accessed by combining the thread pointer th and
 * the thread id: the i-th thread is at th - id + i
 */
void *
process_bucket_region(thread_data_ptr th)
{
    where_am_I w MAYBE_UNUSED;
    sieve_info_ptr si = th->si;

    WHERE_AM_I_UPDATE(w, si, si);

    las_report_ptr rep = th->rep;

    local_sieve_data loc[2];
    memset(loc, 0, sizeof(loc));
    WHERE_AM_I_UPDATE(w, N, th->id);

    local_sieve_data_ptr lrat = loc[RATIONAL_SIDE];
    local_sieve_data_ptr lalg = loc[ALGEBRAIC_SIDE];

    for(int side = 0 ; side < 2 ; side++) {
        local_sieve_data_ptr lo = loc[side];
        sieve_side_info_ptr s = si->sides[side];
        thread_side_data_ptr ts = th->sides[side];

        /* make copies of small sieve data: the "next_position" field is
         * specific to each thread.  */
<<<<<<< HEAD
        clone_small_sieve (lo->lssd, &ts->ssd);
=======
        if (si->nb_threads > 1) {
            lo->lssd = (small_sieve_data_t *)
              malloc (sizeof(small_sieve_data_t));
            if (lo->lssd == NULL)
              {
                fprintf (stderr, "Error, cannot allocate memory\n");
                exit (EXIT_FAILURE);
              }
            clone_small_sieve (lo->lssd, &ts->ssd);
        } else {
            lo->lssd = &ts->ssd;
        }
>>>>>>> 3d7110c7

        /* Yet another copy: used in factor_survivors for resieving small
         * primes */
        init_resieve (lo->lsrsd, lo->lssd, s->trialdiv_primes);
        ssd_info(si, "resieve", side, lo->lsrsd);

        /* A third copy? 
         * TODO: come on! we should be able to do it with less copies 
         */
<<<<<<< HEAD
        clone_small_sieve (lo->rssd, lo->lsrsd);
=======
        if (si->nb_threads > 1) {
            lo->rssd = (small_sieve_data_t *)
              malloc (sizeof(small_sieve_data_t));
            if (lo->rssd == NULL)
              {
                fprintf (stderr, "Error, cannot allocate memory\n");
                exit (EXIT_FAILURE);
              }
            clone_small_sieve (lo->rssd, lo->lsrsd);
        } else {
            lo->rssd = lo->lsrsd;
        }
>>>>>>> 3d7110c7

        /* local sieve region */
        lo->S = (unsigned char *) malloc (bucket_region);
        if (lo->S == NULL)
          {
            fprintf (stderr, "Error, cannot allocate memory\n");
            exit (EXIT_FAILURE);
          }
    }

    /* loop over appropriate set of sieve regions */
    for (int i = th->id; i < si->nb_buckets; i += si->nb_threads) 
      {
        /* update the positions */
        if (si->nb_threads > 1) {
            const int nl = (bucket_region >> si->logI)*i;
            int use_offset = i > th->id;
            for(int side = 0 ; side < 2 ; side++) {
                WHERE_AM_I_UPDATE(w, side, side);

                local_sieve_data_ptr lo = loc[side];
                thread_side_data_ptr ts = th->sides[side];

                ssd_update_positions(lo->lssd, &(ts->ssd), si, nl, use_offset);
                ssd_update_positions(lo->lsrsd, lo->rssd, si, nl, use_offset);
            }
        }

        WHERE_AM_I_UPDATE(w, side, RATIONAL_SIDE);
        WHERE_AM_I_UPDATE(w, N, i);

        /* Init rational norms */
        rep->tn[RATIONAL_SIDE] -= seconds ();
        init_rat_norms_bucket_region(lrat->S, i, si);
        rep->tn[RATIONAL_SIDE] += seconds ();

        /* Apply rational buckets */
        rep->ttsm -= seconds();
        for (int j = 0; j < si->nb_threads; ++j)  {
            thread_data_ptr ot = th + j - th->id;
            apply_one_bucket(lrat->S, ot->sides[RATIONAL_SIDE]->BA, i, w);
        }
        rep->ttsm += seconds();

        /* Sieve small rational primes */
        sieve_small_bucket_region(lrat->S, i, lrat->lssd, si, RATIONAL_SIDE, w);
	

        WHERE_AM_I_UPDATE(w, side, ALGEBRAIC_SIDE);

        /* Init algebraic norms */
        rep->tn[ALGEBRAIC_SIDE] -= seconds ();
        /* XXX Only the survivors of the rational sieve are initialized */
        rep->survivors0 += init_alg_norms_bucket_region(lalg->S, lrat->S, i, si);
        rep->tn[ALGEBRAIC_SIDE] += seconds ();

        /* Apply algebraic buckets */
        rep->ttsm -= seconds();
        for (int j = 0; j < si->nb_threads; ++j) {
            thread_data_ptr ot = th + j - th->id;
            apply_one_bucket(lalg->S, ot->sides[ALGEBRAIC_SIDE]->BA, i, w);
        }
        rep->ttsm += seconds();

        /* Sieve small algebraic primes */
        sieve_small_bucket_region(lalg->S, i, lalg->lssd, si, ALGEBRAIC_SIDE, w);

        /* Factor survivors */
        rep->ttf -= seconds ();
        rep->reports += factor_survivors (th, i, loc, w);
        rep->ttf += seconds ();
      }

    /* clear */
    for(int side = 0 ; side < 2 ; side++) {
        local_sieve_data_ptr lo = loc[side];
        free(lo->S);
        clear_small_sieve(*lo->lsrsd);
        clear_cloned_small_sieve(lo->lssd);
        clear_cloned_small_sieve(lo->rssd);
    }
    return NULL;
}

static thread_data * thread_data_alloc(sieve_info_ptr si)
{
    thread_data * thrs = (thread_data *)
      malloc (si->nb_threads * sizeof(thread_data));
    if (thrs == NULL)
      {
        fprintf (stderr, "Error, cannot allocate memory\n");
        exit (EXIT_FAILURE);
      }
    memset (thrs, 0, si->nb_threads * sizeof(thread_data));

    for(int i = 0 ; i < si->nb_threads ; i++) {
        thrs[i]->id = i;
        thrs[i]->si = si;
    }

    for(int z = 0 ; z < 2 ; z++) {
        int side = ALGEBRAIC_SIDE ^ z;
        sieve_side_info_ptr s = si->sides[side];
        /* This serves as a pointer */
        factorbase_degn_t *fb = s->fb;

        /* skip over small primes */
        while (fb->p != FB_END && fb->p < (fbprime_t) si->bucket_thresh)
            fb = fb_next (fb); 
        factorbase_degn_t *fb_bucket[si->nb_threads];
        dispatch_fb(fb_bucket, &s->fb, fb, si->nb_threads);
        for (int i = 0; i < si->nb_threads; ++i) {
            thrs[i]->sides[side]->fb_bucket = fb_bucket[i];
            thrs[i]->sides[side]->pmax = FBPRIME_MAX;
        }
        fprintf (si->output, "# Number of small-sieved primes in %s factor base = %zu\n", sidenames[side], fb_nroots_total(s->fb));

        /* Counting the bucket-sieved primes per thread.  */
<<<<<<< HEAD
        unsigned long * nn = (unsigned long *) malloc(si->nb_threads * sizeof(unsigned long));
        memset(nn, 0, si->nb_threads * sizeof(unsigned long));
        for (int i = 0; i < si->nb_threads; ++i) {
            thrs[i]->sides[side]->bucket_fill_ratio = 0;
        }
        for (int i = 0; i < si->nb_threads; ++i) {
            thrs[i]->sides[side]->bucket_fill_ratio = 0;
            fb = thrs[i]->sides[side]->fb_bucket;
            for (; fb->p != FB_END; fb = fb_next(fb)) {
                nn[i] += fb->nr_roots;
                thrs[i]->sides[side]->bucket_fill_ratio += fb->nr_roots / (double) fb->p;
            }
=======
        unsigned long * nn = (unsigned long *)
          malloc (si->nb_threads * sizeof(unsigned long));
        if (nn == NULL)
          {
            fprintf (stderr, "Error, cannot allocate memory\n");
            exit (EXIT_FAILURE);
          }
        double * dd = (double *) malloc(si->nb_threads * sizeof(double));
        memset (nn, 0, si->nb_threads * sizeof(unsigned long));
        memset (dd, 0, si->nb_threads * sizeof(double));
        fb = thrs[0]->sides[side]->fb_bucket;
        for(int i = 0 ; fb->p != FB_END ; fb = fb_next (fb)) {
            nn[i] += fb->nr_roots;
            dd[i] += fb->nr_roots / (double) fb->p;
            i++;
            i %= si->nb_threads;
>>>>>>> 3d7110c7
        }
        fprintf (si->output, "# Number of bucket-sieved primes in %s factor base per thread =", sidenames[side]);
        for(int i = 0 ; i < si->nb_threads ; i++)
            fprintf (si->output, " %lu", nn[i]);
        fprintf(si->output, "\n");
        fprintf (si->output, "# Inverse sum of bucket-sieved primes in %s factor base per thread =", sidenames[side]);
        for(int i = 0 ; i < si->nb_threads ; i++)
            fprintf (si->output, " %.5f", thrs[i]->sides[side]->bucket_fill_ratio);
        fprintf(si->output, " [hit jitter %.2f%%]\n",
                100 * (thrs[0]->sides[side]->bucket_fill_ratio / thrs[si->nb_threads-1]->sides[side]->bucket_fill_ratio- 1));
        free(nn);
    }
    return thrs;
}

static void thread_data_free(thread_data * thrs)
{
    sieve_info_ptr si = thrs[0]->si;
    for (int i = 0; i < si->nb_threads; ++i) {
        for(int side = 0 ; side < 2 ; side++) {
            free(thrs[i]->sides[side]->fb_bucket);
        }
    }
    free(thrs); /* nothing to do ! */
}

static void thread_buckets_alloc(thread_data * thrs)
{
    sieve_info_ptr si = thrs[0]->si;
    for (int i = 0; i < si->nb_threads; ++i) {
        thread_data_ptr th = thrs[i];
        for(int side = 0 ; side < 2 ; side++) {
            thread_side_data_ptr ts = th->sides[side];

            int bucket_limit = ts->bucket_fill_ratio * bucket_region;
            bucket_limit *= si->bucket_limit_multiplier;

            ts->BA = init_bucket_array(si->nb_buckets, bucket_limit);

            /*
            double limit_factor =
                log(log(si->cpoly->pols[side]->lim)) -
                log(log(si->bucket_thresh));
            int bucket_limit_base = limit_factor * bucket_region;
            bucket_limit_base *= BUCKET_LIMIT_FACTOR;
            bucket_limit_base /= si->nb_threads;


            fprintf(si->output, "# (thread %d, %s) asymptotic bucket_limit = %d, choosing %d\n", th->id, sidenames[side], bucket_limit_base, bucket_limit);
            */
        }
    }
}

static void thread_buckets_free(thread_data * thrs)
{
    sieve_info_ptr si = thrs[0]->si;
    for(int side = 0 ; side < 2 ; side++) {
        for (int i = 0; i < si->nb_threads; ++i) {
            clear_bucket_array(thrs[i]->sides[side]->BA);
        }
    }
}

static double thread_buckets_max_full(thread_data * thrs)
{
    sieve_info_ptr si = thrs[0]->si;
    double mf, mf0 = 0;
    for (int i = 0; i < si->nb_threads; ++i) {
        mf = buckets_max_full (thrs[i]->sides[0]->BA);
        if (mf > mf0) mf0 = mf;
        mf = buckets_max_full (thrs[i]->sides[1]->BA);
        if (mf > mf0) mf0 = mf;
    }
    return mf0;
}


/*************************** main program ************************************/

static void
usage (const char *argv0, const char * missing)
{
  fprintf (stderr, "Usage: %s [-I I] -poly xxx.poly -fb xxx.roots -q0 q0 [-q1 q1] [-rho rho]\n",
           argv0);
  fprintf (stderr, "          -I i            sieving region has side 2^i [default %u]\n", DEFAULT_I);
  fprintf (stderr, "          -poly xxx.poly  use polynomial xxx.poly\n");
  fprintf (stderr, "          -fb xxx.roots   use factor base xxx.roots\n");
  fprintf (stderr, "          -q0 nnn         left bound of special-q range\n");
  fprintf (stderr, "          -q1 nnn         right bound of special-q range\n");
  fprintf (stderr, "          -rho r          sieve only algebraic root r mod q0\n");
  fprintf (stderr, "          -tdthresh nnn   trial-divide primes p/r <= nnn (r=number of roots)\n");
  fprintf (stderr, "          -bkthresh nnn   bucket-sieve primes p >= nnn\n");
  fprintf (stderr, "          -rlim     nnn   rational factor base bound nnn\n");
  fprintf (stderr, "          -alim     nnn   algebraic factor base bound nnn\n");
  fprintf (stderr, "          -lpbr     nnn   rational large prime bound 2^nnn\n");
  fprintf (stderr, "          -lpba     nnn   algebraic large prime bound 2^nnn\n");
  fprintf (stderr, "          -mfbr     nnn   rational cofactor bound 2^nnn\n");
  fprintf (stderr, "          -mfba     nnn   algebraic cofactor bound 2^nnn\n");
  fprintf (stderr, "          -rlambda  nnn   rational lambda value is nnn\n");
  fprintf (stderr, "          -alambda  nnn   algebraic lambda value is nnn\n");
  fprintf (stderr, "          -S        xxx   skewness value is xxx\n");
  fprintf (stderr, "          -v              be verbose (print some sieving statistics)\n");
  fprintf (stderr, "          -out filename   write relations to filename instead of stdout\n");
  fprintf (stderr, "          -mt nnn   use nnn threads\n");
  fprintf (stderr, "          -ratq           use rational special-q\n");
  fprintf (stderr, "          The following are for benchs:\n");
  fprintf (stderr, "          -bench          activate bench mode\n");
  fprintf (stderr, "          -skfact   xxx   skip factor, default=1.01\n");
  fprintf (stderr, "          -bench2         activate alternate bench mode\n");
  fprintf (stderr, "          -percent   xxx  percentage of sieving, default=1e-3\n");
  if (missing) {
      fprintf(stderr, "\nError: missing parameter %s\n", missing);
  }
  exit (EXIT_FAILURE);
}

int
main (int argc0, char *argv0[])
{
    sieve_info si;
    const char *fbfilename = NULL;
    double t0, tfb, tts;
    uint64_t q0 = 0, q1 = 0, rho = 0;
    uint64_t *roots;
    unsigned long nroots;
    int rpow_lim = 0, apow_lim = 0;
    int i;
    unsigned long sq = 0;
    double totJ = 0.0;
    /* following command-line values override those in the polynomial file */
    int argc = argc0;
    char **argv = argv0;
    double max_full = 0.;
    int bench = 0;
    int bench2 = 0;
    double skip_factor = 1.01;  /* next_q = q*skip_factor in bench mode */
    double bench_percent = 1e-3; 
    long bench_tot_rep = 0;
    double bench_tot_time = 0.0;

    memset(si, 0, sizeof(sieve_info));

    param_list pl;
    param_list_init(pl);

    param_list_configure_knob(pl, "-v", &si->verbose);
    param_list_configure_knob(pl, "-ratq", &si->ratq);
    param_list_configure_knob(pl, "-bench", &bench);
    param_list_configure_knob(pl, "-bench2", &bench2);
    param_list_configure_alias(pl, "skew", "S");

    argv++, argc--;
    for( ; argc ; ) {
        if (param_list_update_cmdline(pl, &argc, &argv)) { continue; }
        /* Could also be a file */
        FILE * f;
        if ((f = fopen(argv[0], "r")) != NULL) {
            param_list_read_stream(pl, f);
            fclose(f);
            argv++,argc--;
            continue;
        }
        fprintf(stderr, "Unhandled parameter %s\n", argv[0]);
        usage(argv0[0],NULL);
    }

    fbfilename = param_list_lookup_string(pl, "fb");

    param_list_parse_uint64(pl, "q0", &q0);
    param_list_parse_uint64(pl, "q1", &q1);
    param_list_parse_uint64(pl, "rho", &rho);

    param_list_parse_int(pl, "rpowlim", &rpow_lim);
    param_list_parse_int(pl, "apowlim", &apow_lim);

    // these are parsed in sieve_info_init (why them, and not the above ?)
    // param_list_parse_int(pl, "mt", &nb_threads);
    // param_list_parse_int(pl, "I", &I);

    param_list_parse_double(pl, "skfact", &skip_factor);
    param_list_parse_double(pl, "percent", &bench_percent);

    /* {{{ perform some basic checking */
    if (fbfilename == NULL) usage(argv0[0], "fb");
    if (q0 == 0) usage(argv0[0], "q0");

    /* if -rho is given, we sieve only for q0, thus -q1 is not allowed */
    if (rho != 0 && q1 != 0)
      {
        fprintf (stderr, "Error, -q1 and -rho are mutually exclusive\n");
        exit (EXIT_FAILURE);
      }

    /* if -q1 is not given, sieve only for q0 */
    if (q1 == 0)
      q1 = q0 + 1;

    /* check that q1 fits into an unsigned long */
    if (q1 > (uint64_t) ULONG_MAX)
      {
        fprintf (stderr, "Error, q1=%" PRIu64 " exceeds ULONG_MAX\n", q1);
        exit (EXIT_FAILURE);
      }
    /* }}} */

    /* this does not depend on the special-q */
    sieve_info_init(si, pl);    /* side effects: prints cmdline and flags */

    /* While obviously, this one does (but only mildly) */
    sieve_info_init_norm_data(si, q0);

    si->bench=bench + bench2;

    sieve_side_info_ptr rat = si->sides[RATIONAL_SIDE];
    sieve_side_info_ptr alg = si->sides[ALGEBRAIC_SIDE];

    /* {{{ Read algebraic factor base */
    {
      fbprime_t *leading_div;
      tfb = seconds ();
      leading_div = factor_small (si->cpoly->alg->f[si->cpoly->alg->degree], si->cpoly->alg->lim);
      alg->fb = fb_read_addproj (fbfilename, alg->scale * LOG_SCALE, 0,
				leading_div);
      ASSERT_ALWAYS(alg->fb != NULL);
      tfb = seconds () - tfb;
      fprintf (si->output, 
               "# Reading algebraic factor base of %zuMb took %1.1fs\n", 
               fb_size (alg->fb) >> 20, tfb);
      free (leading_div);
    }
    /* }}} */
    /* {{{ Prepare rational factor base */
    {
        tfb = seconds ();
        if (rpow_lim >= si->bucket_thresh)
          {
            rpow_lim = si->bucket_thresh - 1;
            printf ("# rpowthresh reduced to %d\n", rpow_lim);
          }
        rat->fb = fb_make_linear ((const mpz_t *) si->cpoly->rat->f, (fbprime_t) si->cpoly->rat->lim,
                                 rpow_lim, rat->scale * LOG_SCALE, 
                                 si->verbose, 1, si->output);
        tfb = seconds () - tfb;
        fprintf (si->output, "# Creating rational factor base of %zuMb took %1.1fs\n",
                 fb_size (rat->fb) >> 20, tfb);
    }
    /* }}} */

<<<<<<< HEAD
    thread_data * thrs = thread_data_alloc(si);
=======
    thread_data * thrs = thread_data_alloc (&si);
>>>>>>> 3d7110c7

    init_norms (si);

    sieve_info_init_trialdiv(si); /* Init refactoring stuff */
    si->strategy = facul_make_strategy (15, MIN(si->cpoly->rat->lim, si->cpoly->alg->lim),
                                       1UL << MIN(si->cpoly->rat->lpb, si->cpoly->alg->lpb));

    las_report report;
    las_report_init(report);

    /* special q (and root rho) */
<<<<<<< HEAD
    roots = (uint64_t *) malloc (si->cpoly->alg->degree * sizeof (uint64_t));
=======
    roots = (uint64_t *) malloc (cpoly->degree * sizeof (uint64_t));
    if (roots == NULL)
      {
        fprintf (stderr, "Error, cannot allocate memory\n");
        exit (EXIT_FAILURE);
      }
>>>>>>> 3d7110c7
    q0 --; /* so that nextprime gives q0 if q0 is prime */
    nroots = 0;

    t0 = seconds ();
    fprintf (si->output, "#\n");
    int rep_bench = 0;
    int nbq_bench = 0;
    double t_bench = seconds();

    where_am_I w MAYBE_UNUSED;
    WHERE_AM_I_UPDATE(w, si, si);

    precompute_smallpow_indices(si->sides[0]->fb, si, 0);
    precompute_smallpow_indices(si->sides[1]->fb, si, 1);

    while (q0 < q1)
      {
        while (nroots == 0) /* {{{ go to next prime and generate roots */
          {
            q0 = uint64_nextprime (q0);
            if (q0 >= q1)
              goto end;  // breaks two whiles.
            si->q = q0;
            if (si->ratq)
                nroots = poly_roots_uint64 (roots, si->cpoly->rat->f, 1, q0);
            else
                nroots = poly_roots_uint64 (roots, si->cpoly->alg->f, si->cpoly->alg->degree, q0);
            if (nroots > 0)
              {
                fprintf (si->output, "### q=%" PRIu64 ": root%s", q0,
                         (nroots == 1) ? "" : "s");
                for (i = 1; i <= (int) nroots; i++)
                  fprintf (si->output, " %" PRIu64, roots[nroots-i]);
                fprintf (si->output, "\n");
              }
          }
        /* }}} */

        /* computes a0, b0, a1, b1 from q, rho, and the skewness */
        si->rho = roots[--nroots];
        if (rho != 0 && si->rho != rho) /* if -rho, wait for wanted root */
          continue;
        if (SkewGauss (si, si->cpoly->skew) != 0)
	  continue;
        /* FIXME: maybe we can discard some special q's if a1/a0 is too large,
           see http://www.mersenneforum.org/showthread.php?p=130478 */

        fprintf (si->output, "# Sieving q=%" PRIu64 "; rho=%" PRIu64
                 "; a0=%d; b0=%d; a1=%d; b1=%d\n",
                 si->q, si->rho, si->a0, si->b0, si->a1, si->b1);
        sq ++;

        /* checks the value of J,
         * precompute the skewed polynomials of f(x) and g(x), and also
         * their floating-point versions */
        sieve_info_update (si);
        totJ += (double) si->J;

            trace_update_conditions(si);

            report->ttsm -= seconds();

            /* Allocate buckets */
            thread_buckets_alloc (thrs);

            /* Fill in rat and alg buckets */
            thread_do (thrs, &fill_in_buckets_both);

            max_full = thread_buckets_max_full(thrs);
            if (max_full >= 1.0) {
                fprintf(stderr, "maxfull=%f\n", max_full);
                for (i = 0; i < si->nb_threads; ++i) {
                    fprintf(stderr, "intend to free [%d] max_full=%f %f\n",
                            i,
                            buckets_max_full (thrs[i]->sides[0]->BA),
                            buckets_max_full (thrs[i]->sides[1]->BA));
                }
                thread_buckets_free(thrs); /* may crash. See below */

                si->bucket_limit_multiplier *= 1.1 * max_full;
                max_full = 1.0/1.1;
                nroots++;   // ugly: redo the same class
                // when doing one big malloc, there's some chance that the
                // bucket overrun actually stepped over the next bucket. In
                // this case, the freeing of buckets in the code above might
                // have succeeded, so we can hope to resume with this special
                // q. On the other hand, if we have one malloc per bucket,
                // the free() calls above are guaranteed to crash.
                // Thus it's okay to proceed, if we're lucky enough to reach
                // here. Note that increasing bucket_limit will have a
                // permanent effect on the rest of this run.
                // abort();
                continue;
            }

            report->ttsm += seconds();

            /* Initialize data for sieving small primes */
            thread_data_init_small_sieve(thrs);

            /* Process bucket regions in parallel */
            thread_do(thrs, &process_bucket_region);

            /* Display results for this special q */
            {
                las_report rep;
                las_report_init(rep);
                for (int i = 0; i < si->nb_threads; ++i) {
                    las_report_accumulate(rep, thrs[i]->rep);
                }
                if (si->verbose) {
                    fprintf (si->output, "# %lu survivors after rational sieve,", rep->survivors0);
                    fprintf (si->output, " %lu survivors after algebraic sieve, ", rep->survivors1);
                    fprintf (si->output, "coprime: %lu\n", rep->survivors2);
                }
                fprintf (si->output, "# %lu relation(s) for (%" PRIu64 ",%" PRIu64")\n", rep->reports, si->q, si->rho);
                rep_bench += rep->reports;
                las_report_accumulate(report, rep);
                las_report_clear(rep);
            }
            
            thread_data_clear_small_sieve(thrs);

            thread_buckets_free(thrs);

        /* {{{ bench stats */
        if (bench) {
            uint64_t newq0 = (uint64_t) (skip_factor*((double) q0));
            uint64_t savq0 = q0;
            // print some estimates for special-q's between q0 and the next
            int nb_q = 1;
            do {
                q0 = uint64_nextprime (q0);
                nb_q ++;
            } while (q0 < newq0);
            q0 = newq0;
            nroots=0;
            t_bench = seconds() - t_bench;
            fprintf(si->output,
              "# Stats for q=%" PRIu64 ": %d reports in %1.1f s\n",
              savq0, rep_bench, t0);
            fprintf(si->output,
              "# Estimates for next %d q's: %d reports in %1.0f s, %1.2f s/r\n",
              nb_q, nb_q*rep_bench, t0*nb_q, t0/((double)rep_bench));
            bench_tot_time += t0*nb_q;
            bench_tot_rep += nb_q*rep_bench;
            rep_bench = 0;
            fprintf(si->output, "# Cumulative (estimated): %lu reports in %1.0f s, %1.2f s/r\n",
                    bench_tot_rep, bench_tot_time,
		    (double) bench_tot_time / (double) bench_tot_rep);
            t_bench = seconds();
        }
        /* }}} */
        /* {{{ bench stats */
        if (bench2) {
            nbq_bench++;
            const int BENCH2 = 50;
            if (rep_bench >= BENCH2) {
                t_bench = seconds() - t_bench;
                fprintf(si->output,
                  "# Got %d reports in %1.1f s using %d specialQ\n",
                  rep_bench, t_bench, nbq_bench);
                double relperq = (double)rep_bench / (double)nbq_bench;
                double est_rep = (double)rep_bench;
                do {
                    q0 = uint64_nextprime (q0);
                    est_rep += relperq;
                } while (est_rep <= BENCH2 / bench_percent);
                fprintf(si->output,
                  "# Extrapolate to %ld reports up to q = %" PRIu64 "\n",
                  (long) est_rep, q0);
                bench_tot_time += t_bench / bench_percent;
                bench_tot_rep += BENCH2 / bench_percent;
                fprintf(si->output,
                  "# Cumulative (estimated): %lu reports in %1.0f s, %1.2f s/r\n",
                  bench_tot_rep, bench_tot_time,
                  (double) bench_tot_time / (double) bench_tot_rep);
                // reinit for next slice of bench:
                t_bench = seconds();
                nbq_bench = 0;
                rep_bench = 0;
                nroots=0;
            }
        }
        /* }}} */
      } // end of loop over special q ideals.

 end:
    /* {{{ stats */
    t0 = seconds () - t0;
    fprintf (si->output, "# Average J=%1.0f for %lu special-q's, max bucket fill %f\n",
             totJ / (double) sq, sq, max_full);
    tts = t0;
    tts -= report->tn[0];
    tts -= report->tn[1];
    tts -= report->ttf;
    if (si->verbose)
      facul_print_stats (si->output);
    if (si->verbose)
    {
        fprintf (si->output, "# Histogram of sieve report values that led to "
                "relations:\n");
        for(int side = 0 ; side < 2 ; side++) {
            fprintf (si->output, "# %s side: ", sidenames[side]);
            for (i = 0; i < 256; i++) {
                unsigned long r = report->report_sizes[side][i];
                if (r>0)
                    fprintf (si->output, "%d:%lu ", i, r);
            }
            fprintf (si->output, "\n");
        }
      }
    if (si->nb_threads > 1) 
        fprintf (si->output, "# Total wct time %1.1fs [precise timings available only for mono-thread]\n", t0);
    else
        fprintf (si->output, "# Total time %1.1fs [norm %1.2f+%1.1f, sieving %1.1f"
            " (%1.1f + %1.1f),"
             " factor %1.1f]\n", t0,
             report->tn[RATIONAL_SIDE],
             report->tn[ALGEBRAIC_SIDE],
             tts, report->ttsm, tts-report->ttsm, report->ttf);
    fprintf (si->output, "# Total %lu reports [%1.3fs/r, %1.1fr/sq]\n",
             report->reports, t0 / (double) report->reports,
             (double) report->reports / (double) sq);
    if (bench || bench2) {
        fprintf(si->output, "# Total (estimated): %lu reports in %1.1f s\n",
                bench_tot_rep, bench_tot_time);
    }
    /* }}} */

    /* {{{ stats */
    if (bucket_prime_stats) 
      {
        printf ("# Number of bucket primes: %ld\n", nr_bucket_primes);
        printf ("# Number of divisibility tests of bucket primes: %ld\n", 
                nr_div_tests);
        printf ("# Number of compositeness tests of bucket primes: %ld\n", 
                nr_composite_tests);
        printf ("# Number of wrapped composite values while dividing out "
                "bucket primes: %ld\n", nr_wrap_was_composite);
      }
    /* }}} */

    sieve_info_clear_trialdiv(si);
    sieve_info_clear_norm_data(si);

    facul_clear_strategy (si->strategy);
    si->strategy = NULL;

    thread_data_free(thrs);

    free(si->sides[0]->fb);
    free(si->sides[1]->fb);
    free (roots);
    las_report_clear(report);

    sieve_info_clear (si);

    param_list_clear(pl);

    return 0;
}<|MERGE_RESOLUTION|>--- conflicted
+++ resolved
@@ -13,7 +13,6 @@
 #include "trialdiv.h"
 #include <pthread.h>
 #include "mpz_poly.h"
-<<<<<<< HEAD
 #include "las-config.h"
 #include "las-types.h"
 #include "las-coordinates.h"
@@ -23,105 +22,6 @@
 #include "las-unsieve.h"
 #include "las-arith.h"
 #include "las-qlattice.h"
-=======
-
-#ifdef HAVE_SSE2
-#define SSE_NORM_INIT
-#endif
-
-#ifdef SSE_NORM_INIT
-#include <emmintrin.h>
-#endif
-
-#ifndef HAVE_LOG2
-static double log2 (double x)
-{
-  return log (x) / log (2.0);
-}
-#endif
-
-#ifndef HAVE_EXP2
-static double exp2 (double x)
-{
-  return exp (x * log (2.0));
-}
-#endif
-
-/* As its name says, this is a ugly hack that initializes all lognorms to the
-   maximal value (255) on the rational side. But it seems to work well, and to
-   miss only about 7% to 8% relations wrt a more accurate estimation. */
-//#define UGLY_HACK
-
-/* number of bits used to estimate the norms */
-#define NORM_BITS 10
-
-/* define PROFILE to keep certain function from being inlined, in order to
-   make them show up on profiler output */
-//#define PROFILE
-
-/* Trick to discard lognorms that will probably lead to non L-smooth
-   cofactors. Disabled for now since it requires accurate sieving
-   (in particular by prime powers and bad primes). */
-// #define COFACTOR_TRICK
-
-/* This triggers code which fills bucket in several passes, one for each
- * congruence class mod 2 (three such, the trivial one leading to
- * spurious reports). It's currently only part of the story, and at the
- * moment it is almost neutral in terms of efficiency (small slowdown
- * because of access pattern).  But it's the way to go if one wants to
- * support I=16. There are many other places where changes must be made.
- * This particular flag affects only the treatment of the ``bucket
- * sieved'' primes, not the pattern-sieved, or small-sieved.
- */
-#define MOD2_CLASSES_BS 0       /* define to 0 or 1 */
-
-/* default sieve region side is 2^DEFAULT_I */
-#define DEFAULT_I 12
-
-/* default bucket region: 2^16 = 64K == close to L1 size, but this is the
-   (current) largest possible value, otherwise bucket.h must be changed,
-   since it stores positions on 16 bits */
-#ifndef LOG_BUCKET_REGION
-#define LOG_BUCKET_REGION 16
-#endif
-
-#if LOG_BUCKET_REGION > 16
-#error "Too large LOG_BUCKET_REGION, please adapt bucket.h first"
-#endif
-
-/* This flag is necessary to support I=16. Otherwise it's a useless
- * burden
- */
-#define SUPPORT_I16
-
-/* Define SKIP_GCD3 to skip updates where 3 divides gcd(i,j) in the
-   bucket sieving phase. Slightly slower than not skipping them
-   in single-thread mode, but might be useful for multi-threading,
-   or when memory is tight */
-// #define SKIP_GCD3
-
-/* These parameters control the size of the buckets.
- * The number of updates that a bucket can accumulate is estimated as
- *   (loglog(factor base bound) - loglog(bucket sieving threshold))
- *     * BUCKET_LIMIT_FACTOR * I * J + BUCKET_LIMIT_ADD
- * We don't store updates where 2 divides gcd(i,j) which reduces the number 
- * of updates to about (1-1/4)=3/4, so 0.8 should be safe.
- * If we don't store updates where 3 divides gcd(i,j) either, their number
- * is reduced to about (1-1/4)*(1-1/9)=2/3, then 0.7 should be ok
- */
-
-#ifndef BUCKET_LIMIT_FACTOR
-#ifdef SKIP_GCD3
-#define BUCKET_LIMIT_FACTOR 0.7
-#else
-#define BUCKET_LIMIT_FACTOR 0.8
-#endif
-#endif
-
-#ifndef BUCKET_LIMIT_ADD
-#define BUCKET_LIMIT_ADD 0
-#endif
->>>>>>> 3d7110c7
 
 #define LOG_SCALE 1.4426950408889634 /* 1/log(2) to 17 digits, rounded to
                                         nearest. This is enough to uniquely
@@ -129,10 +29,16 @@
                                         double precision number */
 
 #ifndef HAVE_LOG2
-static double
-MAYBE_UNUSED log2 (double x)
+static double MAYBE_UNUSED log2 (double x)
 {
   return log (x) / log (2.0);
+}
+#endif
+
+#ifndef HAVE_EXP2
+static double MAYBE_UNUSED exp2 (double x)
+{
+  return exp (x * log (2.0));
 }
 #endif
 
@@ -186,103 +92,7 @@
 
 static void sieve_info_init(sieve_info_ptr si, param_list pl)
 {
-<<<<<<< HEAD
     memset(si, 0, sizeof(sieve_info));
-=======
-  unsigned int d = cpoly->degree;
-  unsigned int k;
-  double r, scale;
-  unsigned char alg_bound, rat_bound;
-
-  /* Don't zero out *si, since some parameters may have been set directly
-   * from the command line. */
-  si->nb_threads = nb_threads;
-  si->degree = d;
-  si->cpoly = cpoly;
-  si->fij = (mpz_t*) malloc ((d + 1) * sizeof (mpz_t));
-  if (si->fij == NULL)
-    {
-      fprintf (stderr, "Error, cannot allocate memory\n");
-      exit (EXIT_FAILURE);
-    }
-  si->fijd = (double*) malloc ((d + 1) * sizeof (double));
-  if (si->fijd == NULL)
-    {
-      fprintf (stderr, "Error, cannot allocate memory\n");
-      exit (EXIT_FAILURE);
-    }
-  for (k = 0; k <= d; k++)
-    mpz_init (si->fij[k]);
-  mpz_init (si->gij[0]);
-  mpz_init (si->gij[1]);
-  si->logI = logI;
-  si->I = 1 << si->logI;
-  si->J = 1 << (si->logI - 1);
-
-  sieve_side_info_ptr rat = si->sides[RATIONAL_SIDE];
-  sieve_side_info_ptr alg = si->sides[ALGEBRAIC_SIDE];
-
-  /* initialize bounds for the norm computation, see lattice.tex */
-  si->B = sqrt (2.0 * (double) q0 / (cpoly->skew * sqrt (3.0)));
-  alg->logmax = get_maxnorm (cpoly, si, q0); /* log2(max norm) */
-
-  /* We want some margin, (see below), so that we can set 255 to discard
-   * non-survivors.*/
-  scale = alg->logmax + cpoly->alambda * (double) cpoly->lpba;
-
-  fprintf (output, "# Alg. side: log2(maxnorm)=%1.2f logbase=%1.6f",
-           scale, exp2 (scale / LOG_MAX));
-  // second guard, due to the 255 trick!
-  scale = (LOG_MAX - GUARD) / scale;
-  alg_bound = (unsigned char) (cpoly->alambda * (double) cpoly->lpba *  scale)
-            + GUARD;
-  fprintf (output, " bound=%u\n", alg_bound);
-  sieve_info_init_lognorm (alg->Bound, alg_bound, cpoly->alim, cpoly->lpba,
-                           scale);
-  alg->scale = scale;
-
-  /* similar bound on the rational size: |a| <= s*I*B and |b| <= I*B */
-  scale = fabs (mpz_get_d (cpoly->g[1])) * cpoly->skew
-        + fabs (mpz_get_d (cpoly->g[0]));
-  scale *= si->B * (double) si->I;
-  if (si->ratq)
-      scale /= (double) q0;
-  rat->logmax = scale = log2 (scale);
-  /* on the rational side, we want that the non-reports on the algebraic
-     side, which are set to 255, remain over the report bound R, even if
-     the rational norm is totally smooth. For this, we simply add R to the
-     maximal lognorm to compute the log base */
-  r = cpoly->rlambda * (double) cpoly->lpbr; /* base-2 logarithm of the
-                                                report bound */
-  fprintf (output, "# Rat. side: log2(maxnorm)=%1.2f ", scale);
-  fprintf (output, "logbase=%1.6f", exp2 (scale / LOG_MAX ));
-  /* we subtract again GUARD to avoid that non-reports overlap the report
-     region due to roundoff errors */
-  rat->scale = LOG_MAX / scale;
-  rat_bound = (unsigned char) (r * rat->scale) + GUARD;
-  fprintf (output, " bound=%u\n", rat_bound);
-  sieve_info_init_lognorm (rat->Bound, rat_bound, cpoly->rlim, cpoly->lpbr,
-                           rat->scale);
-
-  // bucket info
-  // TODO: be more clever, here.
-  si->bucket_thresh = si->I; /* Default value */
-  if (si->bucket_thresh < bucket_thresh)
-    si->bucket_thresh = bucket_thresh;
-  /* If LOG_BUCKET_REGION == si->logI, then one bucket (whose size is the
-   * L1 cache size) is actually one line. This changes some assumptions
-   * in sieve_small_bucket_region and resieve_small_bucket_region, where
-   * we want to differentiate on the parity on j.
-   */
-  ASSERT_ALWAYS(LOG_BUCKET_REGION >= si->logI);
-
-#ifndef SUPPORT_I16
-  if (si->logI >= 16) {
-      fprintf(stderr, "Error: -I 16 requires setting the SUPPORT_I16 flag at compile time\n");
-      abort();
-  }
-#endif
->>>>>>> 3d7110c7
 
     si->outputname = param_list_lookup_string(pl, "out");
     /* Init output file */
@@ -297,7 +107,6 @@
     param_list_print_command_line(si->output, pl);
     las_display_config_flags(si->output);
 
-<<<<<<< HEAD
     si->verbose = param_list_parse_knob(pl, "-v");
     si->ratq = param_list_parse_knob(pl, "-ratq");
     si->nb_threads = 1;		/* default value */
@@ -306,28 +115,6 @@
 	fprintf(stderr,
 		"Error, please provide a positive number of threads\n");
 	exit(EXIT_FAILURE);
-=======
-  /* Store largest prime factor of k in si->lpf[k], 0 for k=0, 1 for k=1 */
-  si->lpf = (unsigned int *) malloc (si->I * sizeof (unsigned int));
-  if (si->lpf == NULL)
-    {
-      fprintf (stderr, "Error, cannot allocate memory\n");
-      exit (EXIT_FAILURE);
-    }
-  si->lpf[0] = 0U;
-  si->lpf[1] = 1U;
-  for (k = 2U; k < si->I; k++)
-    {
-      unsigned int p, c = k;
-      for (p = 2U; p * p <= c; p += 1U + p % 2U)
-        {
-          while (c % p == 0U)
-            c /= p;
-          if (c == 1U)
-            break;
-        }
-      si->lpf[k] = (c == 1U) ? p : c;
->>>>>>> 3d7110c7
     }
 
     cado_poly_init(si->cpoly);
@@ -404,22 +191,14 @@
 
   l = 0;
   f = (fbprime_t*) malloc (sizeof (fbprime_t));
-  if (f == NULL)
-    {
-      fprintf (stderr, "Error, cannot allocate memory\n");
-      exit (EXIT_FAILURE);
-    }
+  FATAL_ERROR_CHECK(f == NULL, "malloc failed");
   for (p = 2; p <= lim; p = getprime (p))
     {
       if (mpz_divisible_ui_p (n, p))
         {
           l ++;
           f = (fbprime_t*) realloc (f, (l + 1) * sizeof (fbprime_t));
-          if (f == NULL)
-            {
-              fprintf (stderr, "Error, cannot reallocate memory\n");
-              exit (EXIT_FAILURE);
-            }
+          FATAL_ERROR_CHECK(f == NULL, "realloc failed");
           f[l - 1] = p;
         }
     }
@@ -844,13 +623,9 @@
      * in the end.
      */
     /* Start by counting, unsurprisingly */
-    size_t * fb_sizes = (size_t *) malloc (nparts * sizeof(size_t));
-    if (fb_sizes == NULL)
-      {
-        fprintf (stderr, "Error, cannot allocate memory\n");
-        exit (EXIT_FAILURE);
-      }
-    memset (fb_sizes, 0, nparts * sizeof(size_t));
+    size_t * fb_sizes = (size_t *) malloc(nparts * sizeof(size_t));
+    FATAL_ERROR_CHECK(fb_sizes == NULL, "malloc failed");
+    memset(fb_sizes, 0, nparts * sizeof(size_t));
     size_t headsize = 0;
     int i = 0;
     for(factorbase_degn_t * fb = *fb_main ; fb < fb0 ; fb = fb_next (fb)) {
@@ -863,22 +638,12 @@
         i++;
         i %= nparts;
     }
-    factorbase_degn_t ** fbi = (factorbase_degn_t **)
-      malloc (nparts * sizeof(factorbase_degn_t *));
-    if (fbi == NULL)
-      {
-        fprintf (stderr, "Error, cannot allocate memory\n");
-        exit (EXIT_FAILURE);
-      }
+    factorbase_degn_t ** fbi = (factorbase_degn_t **) malloc(nparts * sizeof(factorbase_degn_t *));
     for(i = 0 ; i < nparts ; i++) {
         // add one for end marker
         fb_sizes[i] += sizeof(factorbase_degn_t);
-        fb_dst[i] = (factorbase_degn_t *) malloc (fb_sizes[i]);
-        if (fb_dst[i] == NULL)
-          {
-            fprintf (stderr, "Error, cannot allocate memory\n");
-            exit (EXIT_FAILURE);
-          }
+        fb_dst[i] = (factorbase_degn_t *) malloc(fb_sizes[i]);
+        FATAL_ERROR_CHECK(fb_dst[i] == NULL, "malloc failed");
         fbi[i] = fb_dst[i];
     }
     free(fb_sizes); fb_sizes = NULL;
@@ -897,14 +662,10 @@
         fbi[i]->p = FB_END;
     }
     free(fbi); fbi = NULL;
-    *fb_main = realloc (*fb_main, (headsize + sizeof(factorbase_degn_t)));
-    if (*fb_main == NULL)
-      {
-        fprintf (stderr, "Error, cannot reallocate memory\n");
-        exit (EXIT_FAILURE);
-      }
-    fb0 = fb_skip (*fb_main, headsize);
-    memset (fb0, 0, sizeof(factorbase_degn_t));
+    *fb_main = realloc(*fb_main, (headsize + sizeof(factorbase_degn_t)));
+    FATAL_ERROR_CHECK(*fb_main == NULL, "realloc failed");
+    fb0 = fb_skip(*fb_main, headsize);
+    memset(fb0, 0, sizeof(factorbase_degn_t));
     fb0->p = FB_END;
 }
 /* }}} */
@@ -1102,12 +863,8 @@
         (*f)(thrs[0]);
         return;
     }
-    pthread_t * th = malloc (si->nb_threads * sizeof(pthread_t)); 
-    if (th == NULL)
-      {
-        fprintf (stderr, "Error, cannot allocate memory\n");
-        exit (EXIT_FAILURE);
-      }
+    pthread_t * th = malloc(si->nb_threads*sizeof(pthread_t)); 
+    ASSERT_ALWAYS(th);
     for (int i = 0; i < si->nb_threads; ++i) {
         int ret = pthread_create(&(th[i]), NULL, 
 		(void * (*)(void *)) f,
@@ -1166,339 +923,6 @@
        sieve_decrease (S + x, logp, w);
     }
 }
-<<<<<<< HEAD
-=======
-
-/* {{{ initializing norms */
-/* Knowing the norm on the rational side is bounded by 2^(2^k), compute
-   lognorms approximations for k bits of exponent + NORM_BITS-k bits
-   of mantissa */
-NOPROFILE_STATIC void
-init_norms (sieve_info_t *si)
-{
-  for(int s = 0 ; s < 2 ; s++) {
-      sieve_side_info_ptr sdata = si->sides[s];
-
-      unsigned char *S = sdata->S;
-
-      int k = (int) ceil (log2 (sdata->logmax));
-      int K = 1 << k;
-      ASSERT_ALWAYS(NORM_BITS >= k);
-      int l = NORM_BITS - k;
-      int L = 1 << l;
-
-      /* extract k bits from the exponent, and l bits from the mantissa */
-      double h = 1.0 / (double) L;
-      double e,m;
-      int i,j;
-      for (e = 1.0, i = 0; i < K; i++, e *= 2.0)
-      {
-          /* e = 2^i for 0 <= i < 2^k */
-          for (m = 1.0, j = 0; j < L; j++, m += h)
-          {
-              /* m = 1 + j/2^l for 0 <= j < 2^l */
-              double norm = m * e;
-              /* Warning: since sdata->logmax does not usually correspond to
-                 a power a two, and we consider full binades here, we have to
-                 take care that values > sdata->logmax do not wrap around to 0 */
-              norm = log2 (norm);
-              if (norm >= sdata->logmax)
-                  S[(i << l) + j] = 255;
-              else
-              {
-                  norm = norm * sdata->scale;
-                  S[(i << l) + j] = GUARD + (unsigned char) norm;
-              }
-          }
-      }
-  }
-}
-
-/* }}} */
-
-/* {{{ initialize norms for bucket regions */
-/* Initialize lognorms on the rational side for the bucket_region
- * number N.
- * For the moment, nothing clever, wrt discarding (a,b) pairs that are
- * not coprime, except for the line j=0.
- */
-NOPROFILE_STATIC void
-init_rat_norms_bucket_region (unsigned char *S, int N, sieve_info_t *si)
-{
-    cado_poly_ptr cpoly = si->cpoly;
-    sieve_side_info_ptr rat = si->sides[RATIONAL_SIDE];
-    double g1, g0, gi, gj, norm MAYBE_UNUSED, gjj;
-    int i MAYBE_UNUSED, halfI MAYBE_UNUSED, l;
-    unsigned int j, lastj;
-    uint64_t mask = (1 << NORM_BITS) - 1;
-    union { double z; uint64_t x; } zx[1];
-
-    l = NORM_BITS - (int) ceil (log2 (rat->logmax));
-
-    /* G_q(i,j) = g1 * (a0*i+a1*j) + g0 * (b0*i+b1*j)
-       = (g1*a0+g0*b0) * i + (g1*a1+g0*b1) * j
-       = gi * i + gj * j
-    */
-
-    g1 = mpz_get_d (cpoly->g[1]);
-    g0 = mpz_get_d (cpoly->g[0]);
-    gi = g1 * (double) si->a0 + g0 * (double) si->b0;
-    gj = g1 * (double) si->a1 + g0 * (double) si->b1;
-
-    if (si->ratq) {
-        double invq = 1.0 / (double) si->q;
-        gi *= invq;
-        gj *= invq;
-    }
-
-    /* bucket_region is a multiple of I. Let's find the starting j
-     * corresponding to N and the last j.
-     */
-    halfI = si->I / 2;
-    j = (N*bucket_region) >> si->logI;
-    lastj = j + (bucket_region >> si->logI);
-#ifdef UGLY_HACK
-    memset (S, 255, (lastj - j) * si->I);
-#else
-    /* if j = 0, it will be the first value */
-    if (j == 0)
-      {
-        // compute only the norm for i = 1. Everybody else is 255.
-        norm = log2 (fabs (gi));
-        norm = norm * rat->scale;
-        for (i = -halfI; i < halfI; i++)
-          *S++ = UCHAR_MAX;
-        S[-halfI + 1] = GUARD + (unsigned char) (norm);
-        ++j;
-      }
-    for (; j < lastj; ++j)
-      {
-        gjj = gj * (double) j;
-        zx->z = gjj - gi * (double) halfI;
-        __asm__("### Begin rational norm loop\n");
-#ifndef SSE_NORM_INIT
-        uint64_t y;
-        unsigned char n;
-        for (i = 0; i < (int) si->I; i++) {
-          /* the double precision number 1.0 has high bit 0 (sign),
-             then 11-bit biased exponent 1023, and 52-bit mantissa 0 */
-          /* the magic constant here is simply 1023*2^52, where
-             1023 is the exponent bias in binary64 */
-          y = (zx->x - (uint64_t) 0x3FF0000000000000) >> (52 - l);
-          n = rat->S[y & mask];
-          ASSERT (n > 0);
-          *S++ = n;
-          zx->z += gi;
-        }
-#else
-        union { __v2df dble;
-            __v2di intg;
-            struct {uint64_t y0; uint64_t y1; } intpair;
-        } y_vec;
-        if ((j & 1) == 1) {
-            __v2df gi_vec = { 2*gi, 2*gi };
-            __v2di mask_vec = { mask, mask };
-            __v2di cst_vec = { (uint64_t) 0x3FF0000000000000,
-                (uint64_t) 0x3FF0000000000000 };
-
-            // in spite of the appearance, only the low word gives the shift
-            // count. The high word is ignored.
-            __v2di shift_value = { (uint64_t)(52 - l), (uint64_t)(52 - l) };
-            __v2df z_vec = { zx->z, zx->z+gi };
-
-            for (i = 0; i < halfI; ++i) {
-                y_vec.dble = z_vec;
-                y_vec.intg -= cst_vec;
-                y_vec.intg = _mm_srl_epi64(y_vec.intg, shift_value);
-                y_vec.intg &= mask_vec;
-                //            *S++ = rat->S[((uint32_t *)(&y_vec.intg))[0]];
-                //             *S++ = rat->S[((uint32_t *)(&y_vec.intg))[2]];
-                *S++ = rat->S[y_vec.intpair.y0];
-                *S++ = rat->S[y_vec.intpair.y1];
-                z_vec += gi_vec;
-            }
-        } else { // skip when i and j are both even
-            __v2df gi_vec = { 4*gi, 4*gi };
-            __v2di mask_vec = { mask, mask };
-            __v2di cst_vec = { (uint64_t) 0x3FF0000000000000,
-                (uint64_t) 0x3FF0000000000000 };
-
-            // in spite of the appearance, only the low word gives the shift
-            // count. The high word is ignored.
-            __v2di shift_value = { (uint64_t)(52 - l), (uint64_t)(52 - l) };
-            __v2df z_vec = { zx->z + gi, zx->z+3*gi };
-
-            for (i = 0; i < halfI; i+=2) {
-                y_vec.dble = z_vec;
-                y_vec.intg -= cst_vec;
-                y_vec.intg = _mm_srl_epi64(y_vec.intg, shift_value);
-                y_vec.intg &= mask_vec;
-                //            *S++ = rat->S[((uint32_t *)(&y_vec.intg))[0]];
-                //             *S++ = rat->S[((uint32_t *)(&y_vec.intg))[2]];
-                *S++ = 255;
-                *S++ = rat->S[y_vec.intpair.y0];
-                *S++ = 255;
-                *S++ = rat->S[y_vec.intpair.y1];
-                z_vec += gi_vec;
-            }
-        }
-
-#endif
-        __asm__("### End rational norm loop\n");
-      }
-#endif
-}
-
-/* {{{ some utility stuff */
-#ifdef SSE_NORM_INIT
-static inline void
-init_fpoly_v2df(__v2df *F, const double *f, const int deg)
-{
-    int i;
-    for (i = 0; i <= deg; ++i) {
-        __v2df tmp = { f[i], f[i] };
-        F[i] = tmp;
-    }
-}
-
-static inline __v2df
-fpoly_eval_v2df(const __v2df *f, const __v2df x, int d)
-{
-    __v2df r;
-    r = f[d--];
-    for (; d>=0; --d)
-        r = r * x + f[d];
-    return r;
-}
-#endif
-/* }}} */
-
-/* Initialize lognorms on the algebraic side for the bucket
- * number N.
- * Only the survivors of the rational sieve will be initialized, the
- * others are set to 255. Case GCD(i,j)!=1 also gets 255.
- * return the number of reports (= number of norm initialisations)
- */
-NOPROFILE_STATIC int
-init_alg_norms_bucket_region (unsigned char *alg_S, 
-			      const unsigned char *rat_S, const int N, 
-			      sieve_info_t *si)
-{
-  cado_poly_ptr cpoly = si->cpoly;
-  sieve_side_info_ptr rat = si->sides[RATIONAL_SIDE];
-  sieve_side_info_ptr alg = si->sides[ALGEBRAIC_SIDE];
-  unsigned int j, lastj, k, d = cpoly->degree;
-  double *t, *u, powj, i, halfI;
-  int report = 0, l;
-  uint64_t mask = (1 << NORM_BITS) - 1;
-  union { double z; uint64_t x; } zx[1];
-  uint64_t y;
-  unsigned char *T = alg->S;
-#ifdef TRACE_K
-  unsigned char *orig_alg_S = alg_S;
-#endif
-  l = NORM_BITS - (int) ceil (log2 (alg->logmax));
-  halfI = (double) (si->I >> 1);
-
-  t = si->fijd;
-  u = (double*) malloc ((si->degree + 1) * sizeof (double));
-  if (u == NULL)
-    {
-      fprintf (stderr, "Error, cannot allocate memory\n");
-      exit (EXIT_FAILURE);
-    }
-
-  /* bucket_region is a multiple of I. Let's find the starting j
-   * corresponding to N and the last j.
-   */
-  j = (N*bucket_region) >> si->logI;
-  lastj = j + (bucket_region >> si->logI);
-  for (; j < lastj; j++)
-    {
-      /* scale by j^(d-k) the coefficients of fij */
-      for (k = 0, powj = 1.0; k <= d; k++, powj *= (double) j)
-        u[d - k] = t[d - k] * powj;
-
-#ifdef SSE_NORM_INIT
-      __v2df u_vec[d];
-      init_fpoly_v2df(u_vec, u, d);
-      double i0 = 0.0 ;
-      unsigned char *S_ptr0 = NULL;
-      int cpt = 0;
-#endif
-      /* now compute norms */
-      for (i = -halfI; i < halfI; i += 1.0)
-        {
-#ifdef TRACE_K
-	      if (trace_on_spot_Nx(N, alg_S - orig_alg_S )) {
-		  fprintf (stderr, "init_alg_norms_bucket_region: "
-			   "rat_S[%zd] = %u, -log(prob) = %u\n",
-			   alg_S - orig_alg_S, 
-			   (unsigned int) *rat_S, 
-			   (unsigned int) rat->Bound[*rat_S]);
-		}
-#endif
-          if (rat->Bound[*rat_S] < 127)
-            {
-//  The SSE version seems to be slower on the algebraic side...
-//  Let's forget it for the moment.
-//  TODO: try with single precision.
-//#ifndef SSE_NORM_INIT
-#if 1
-              unsigned char n;
-              zx->z = fpoly_eval (u, d, i);
-              /* 4607182418800017408 = 1023*2^52 */
-              y = (zx->x - (uint64_t) 0x3FF0000000000000) >> (52 - l);
-              report++;
-              n = T[y & mask];
-              ASSERT (n > 0);
-              *alg_S = n;
-#else
-              __v2di mask_vec = { mask, mask };
-              __v2di cst_vec = { (uint64_t) 0x3FF0000000000000,
-                  (uint64_t) 0x3FF0000000000000 };
-              __v2di shift_value = { (uint64_t)(52 - l), (uint64_t)(52 - l) };
-              report++;
-              if (cpt == 0) {
-                  i0 = i;
-                  cpt++;
-                  S_ptr0 = alg_S;
-              } else if (cpt == 1) {
-                  cpt--;
-                  __v2df i_vec = {i0, i};
-                  union { __v2df dble;
-                      __v2di intg;
-                      struct {uint64_t y0; uint64_t y1; } intpair;
-                  } fi_vec;
-                  fi_vec.dble = fpoly_eval_v2df(u_vec, i_vec, d);
-                  fi_vec.intg -= cst_vec;
-                  fi_vec.intg = _mm_srl_epi64(fi_vec.intg, shift_value);
-                  fi_vec.intg &= mask_vec;
-                  *S_ptr0 = T[fi_vec.intpair.y0];
-                  *alg_S = T[fi_vec.intpair.y1];
-              }
-#endif
-            }
-          else
-	    {
-	      *alg_S = UCHAR_MAX;
-	    }
-	  alg_S++;
-	  rat_S++;
-        }
-#ifdef SSE_NORM_INIT
-      if (cpt == 1) { // odd number of computations
-          zx->z = fpoly_eval (u, d, i0);
-          y = (zx->x - (uint64_t) 0x3FF0000000000000) >> (52 - l);
-          *S_ptr0 = T[y & mask];
-      }
-#endif
-    }
-
-  free(u);
-  return report;
-}
->>>>>>> 3d7110c7
 /* }}} */
 
 /* {{{ small sieve and resieving */
@@ -1555,29 +979,10 @@
 
 void
 clone_small_sieve(small_sieve_data_t *r, const small_sieve_data_t *s) {
-<<<<<<< HEAD
     memcpy(r, s, sizeof(small_sieve_data_t));
     r->next_position = malloc(r->nb_ssp*sizeof(int));
+    FATAL_ERROR_CHECK(r->next_position == NULL, "malloc failed");
     memcpy(r->next_position, s->next_position, r->nb_ssp * sizeof(int));
-=======
-    memcpy (r, s, sizeof(small_sieve_data_t));
-    r->nice_p = malloc (r->nb_nice_p * sizeof(small_typical_prime_data_t));
-    if (r->nb_nice_p > 0 && r->nice_p == NULL)
-      {
-        fprintf (stderr, "Error, cannot allocate memory\n");
-        exit (EXIT_FAILURE);
-      }
-    r->bad_p = malloc (r->nb_bad_p * sizeof(small_bad_prime_data_t));
-    if (r->nb_bad_p > 0 && r->bad_p == NULL)
-      {
-        fprintf (stderr, "Error, cannot allocate memory\n");
-        exit (EXIT_FAILURE);
-      }
-    memcpy (r->nice_p, s->nice_p,
-            r->nb_nice_p * sizeof(small_typical_prime_data_t));
-    memcpy (r->bad_p, s->bad_p,
-            r->nb_bad_p * sizeof(small_bad_prime_data_t));
->>>>>>> 3d7110c7
 }
 
 void
@@ -1632,8 +1037,11 @@
 
     int j = 0;
     r->ssp = (ssp_t *) malloc (s->nb_ssp * sizeof (ssp_t));
+    FATAL_ERROR_CHECK(r->ssp == NULL, "malloc failed");
     r->logp = malloc (s->nb_ssp);
+    FATAL_ERROR_CHECK(r->logp == NULL, "malloc failed");
     r->next_position = (int *) malloc (s->nb_ssp * sizeof(int));
+    FATAL_ERROR_CHECK(r->next_position == NULL, "malloc failed");
     r->markers = NULL;
     int r_nmarkers = 0;
 
@@ -1699,7 +1107,6 @@
 {
     const unsigned int thresh = si->bucket_thresh;
 
-<<<<<<< HEAD
     int * n2 = si->sides[side]->smallpow2;
     int * n3 = si->sides[side]->smallpow3;
 
@@ -1708,79 +1115,6 @@
             if ((fb->p%2)==0) *n2++=index;
             if ((fb->p%3)==0) *n3++=index;
         }
-=======
-  r->nb_nice_p = 0;
-  r->nice_p = NULL;
-  if (s->nb_nice_p > 0)
-    {
-      const size_t size = s->nb_nice_p * sizeof (small_typical_prime_data_t);
-      r->nice_p = (small_typical_prime_data_t *) malloc (size);
-      if (r->nice_p == NULL)
-        {
-          fprintf (stderr, "Error, cannot allocate memory\n");
-          exit (EXIT_FAILURE);
-        }
-      
-      td_idx = 0;
-      j = 0;
-      for (i = 0; i < s->nb_nice_p; i++)
-	{
-	  if (is_prime_power(s->nice_p[i].p))
-	    continue;
-	  
-	  while (trialdiv_primes[td_idx] != FB_END && 
-		 trialdiv_primes[td_idx] < s->nice_p[i].p)
-	    td_idx++;
-	  
-	  if (trialdiv_primes[td_idx] == FB_END || 
-	      trialdiv_primes[td_idx] !=s->nice_p[i].p)
-	    r->nice_p[j++] = s->nice_p[i];
-	}
-      
-      r->nb_nice_p = j;
-      if (j == 0)
-	{
-	  free (r->nice_p);
-	  r->nice_p = NULL;
-	}
-    }
-  
-  r->nb_bad_p = 0;
-  r->bad_p = NULL;
-  if (s->nb_bad_p > 0)
-    {
-      const size_t size = s->nb_bad_p * sizeof (small_bad_prime_data_t);
-      r->bad_p = (small_bad_prime_data_t *) malloc (size);
-      if (r->bad_p == NULL)
-        {
-          fprintf (stderr, "Error, cannot allocate memory\n");
-          exit (EXIT_FAILURE);
-        }
-      
-      td_idx = 0;
-      j = 0;
-      for (i = 0; i < s->nb_bad_p; i++)
-	{
-	  /* p^k = q*g, g > 1, so k>1 if g is power or if q > 1 */
-	  if (s->bad_p[i].q > 1 || is_prime_power(s->bad_p[i].g))
-	    continue;
-	  
-	  while (trialdiv_primes[td_idx] != FB_END && 
-		 trialdiv_primes[td_idx] < s->bad_p[i].g)
-	    td_idx++;
-	  
-	  if ((trialdiv_primes[td_idx] == FB_END || 
-	       trialdiv_primes[td_idx] !=  s->bad_p[i].g))
-	    r->bad_p[j++] = s->bad_p[i];
-	}
-      
-      r->nb_bad_p = j;
-      if (j == 0)
-	{
-	  free (r->bad_p);
-	  r->bad_p = NULL;
-	}
->>>>>>> 3d7110c7
     }
     *n2++=-1;
     *n3++=-1;
@@ -1809,9 +1143,10 @@
 
     // allocate space for these. n is an upper bound, since some of the
     // ideals might become special ones.
-<<<<<<< HEAD
     ssd->ssp = (ssp_t *) malloc(size * sizeof(ssp_t));
+    FATAL_ERROR_CHECK(ssd->ssp == NULL, "malloc failed");
     ssd->next_position = (int *) malloc(size * sizeof(int));
+    FATAL_ERROR_CHECK(ssd->next_position == NULL, "malloc failed");
     ssd->markers = NULL;
     int nmarkers = 0;
     ssd->logp = (unsigned char *) malloc(size);
@@ -1911,124 +1246,6 @@
                 if (UNLIKELY(p % 2 == 0)) {
                     ASSERT (ssd->next_position[index] == 0);
                     ssd->next_position[index] = r + si->I;
-=======
-    ssd->nice_p = (small_typical_prime_data_t *)
-      malloc(size * sizeof(small_typical_prime_data_t));
-    if (ssd->nice_p == NULL)
-      {
-        fprintf (stderr, "Error, cannot allocate memory\n");
-        exit (EXIT_FAILURE);
-      }
-    n = 0;
-    ssd->nb_bad_p = 0;
-    ssd->bad_p = NULL;
-    // Do another pass on fb and badprimes, to fill in the data
-    // while we have any regular primes or bad primes < thresh left
-    while (fb->p != FB_END && fb->p < thresh) {
-      const fbprime_t p = fb->p;
-      int nr;
-      fbprime_t r;
-
-      for (nr = 0; nr < fb->nr_roots; nr++)
-        {
-	  r = fb_root_in_qlattice (p, fb->roots[nr], fb->invp, si);
-	  /* If this root is somehow interesting (projective in (a,b) or
-	     in (i,j) plane), print a message */
-	  if (verbose && (fb->roots[nr] >= p || r >= p))
-	    fprintf (si->output, "# init_small_sieve: Side %c, prime " 
-		     FBPRIME_FORMAT " root " FBPRIME_FORMAT " -> " 
-		     FBPRIME_FORMAT "\n", side, p, fb->roots[nr], r);
-
-	  /* Handle projective roots */
-          if (r >= p)
-	    {
-	      fbprime_t q, g;
-	      r -= p;
-              /* [ET] If my understanding is correct, a projective root
-               * (u:v) with v=p^k and u coprime to p is stored as r=p+u*v
-               * (which is <2p), so that recovering v is a gcd, and
-               * recovering u is a division.
-               */
-	      g = gcd_ul (p, r);
-              /* If g exceeds J, then the only reached locations in the
-               * sieving are will be on line (j=0), thus (1,0) only since
-               * the other are equivalent.
-               */
-	      if (do_bad_primes && g < si->J)
-		{
-		  // Fill in data for this bad prime
-		  /* Shouldn't happen that often so a realloc is ok */
-		  ssd->bad_p = (small_bad_prime_data_t *)
-		    realloc (ssd->bad_p, (ssd->nb_bad_p + 1) *
-			     sizeof (small_bad_prime_data_t));
-                  if (ssd->bad_p == NULL)
-                    {
-                      fprintf (stderr, "Error, cannot reallocate memory\n");
-                      exit (EXIT_FAILURE);
-                    }
-		  q = p / g;
-		  ssd->bad_p[ssd->nb_bad_p].g = g;
-		  ssd->bad_p[ssd->nb_bad_p].q = q;
-		  if (q == 1)
-		    {
-		      ASSERT (r == 0);
-		      ssd->bad_p[ssd->nb_bad_p].U = 0;
-		      ssd->bad_p[ssd->nb_bad_p].next_position = g * si->I;
-		    }
-		  else
-		    {
-		      int rc;
-		      /* gcd(r / g, q) = 1 here */
-		      uint64_t U = r / g;
-                      /* XXX [ET]
-                       * This invmod is quite probably unnecessary */
-		      rc = invmod (&U, q);
-		      ASSERT_ALWAYS (rc != 0);
-		      ssd->bad_p[ssd->nb_bad_p].U = U;
-		      ssd->bad_p[ssd->nb_bad_p].next_position = 
-			g * si->I + (si->I / 2 + U) % q;
-		    }
-		  ssd->bad_p[ssd->nb_bad_p].logp = fb->plog;
-		  ssd->nb_bad_p++;
-		} 
-	      else 
-		{
-		  if (verbose && !do_bad_primes)
-		    fprintf (si->output, "# init_small_sieve: not adding bad "
-			     "prime " FBPRIME_FORMAT " to small sieve because "
-			     "do_bad_primes = 0\n", g);
-		  else if (verbose && g >= si->J)
-		    fprintf (si->output, "# init_small_sieve: not adding bad "
-			     "prime g = " FBPRIME_FORMAT " to small sieve "
-			     " because  g >= si->J = %d\n", g, si->J);
-		}
-	    }
-	  else
-	    {
-	      // Fill in data for this nice prime
-	      ASSERT (n < size);
-	      ssd->nice_p[n].p = p;
-	      ssd->nice_p[n].r = r;
-	      ssd->nice_p[n].logp = fb->plog;
-	      ssd->nice_p[n].next_position = (si->I >> 1)%p;
-              // The processing of bucket region by nb_threads is interleaved.
-              // It means that the positions for the small sieve must jump
-              // over the (nb_threads - 1) regions after each region.
-              // For typical primes, this jump can be easily precomputed:
-              ssd->nice_p[n].offset=(ssd->nice_p[n].r*
-                      (bucket_region >> si->logI)*(si->nb_threads-1))%p;
-	      /* For powers of 2, we sieve only odd lines (*) and 
-	       * next_position needs to point at line j=1. We assume
-	       * that in this case (si->I/2) % p == 0
-               * (*) for lines with j even, we have a root mod the prime
-               * power for i-j*r multiple of our power of 2, which means
-               * i even too. Thus a useless report.
-               */
-	      if (UNLIKELY(p % 2 == 0))
-	        {
-	          ASSERT (ssd->nice_p[n].next_position == 0);
-	          ssd->nice_p[n].next_position = r + si->I;
->>>>>>> 3d7110c7
                 }
             }
             tail++;
@@ -2711,11 +1928,7 @@
 
 void factor_list_init(factor_list_t *fl) {
     fl->fac = (uint64_t *) malloc (FL_MAX_SIZE * sizeof(uint64_t));
-    if (fl->fac == NULL)
-      {
-        fprintf (stderr, "Error, cannot allocate memory\n");
-        exit (EXIT_FAILURE);
-      }
+    ASSERT_ALWAYS(fl->fac != NULL);
     fl->n = 0;
 }
 
@@ -2955,17 +2168,7 @@
 
     for(int side = 0 ; side < 2 ; side++) {
         f[side] = alloc_mpz_array (8);
-        if (f[side] == NULL)
-          {
-            fprintf (stderr, "Error, cannot allocate memory\n");
-            exit (EXIT_FAILURE);
-          }
         m[side] = alloc_uint32_array (8);
-        if (m[side] == NULL)
-          {
-            fprintf (stderr, "Error, cannot allocate memory\n");
-            exit (EXIT_FAILURE);
-          }
 
         factor_list_init(&factors[side]);
         mpz_init (norm[side]);
@@ -3250,398 +2453,6 @@
 
 /****************************************************************************/
 
-<<<<<<< HEAD
-=======
-/* {{{ Conversions between different representations for sieve locations:
- *
- * Coordinate systems for identifying an (a,b) pair.
- *
- * (a, b): This is the one from textbooks. We always have b>=0 (only free
- *         relations have b=0, and we don't see them here).
- * (i, j): For a give special q, this is a point in the q-lattice. Given
- *         the lattice basis given by (a0 b0 a1 b1), this corresponds to
- *         the (a,b) pair equal to i*(a0,b0)+j*(a1,b1). By construction
- *         this should lead to one of the norms having si->q as a factor.
- *         i is within [-I/2, I/2[, and j is within [1, J[
- * (N, x): bucket number N, location x. N is within [0,si->nb_buckets[
- *         and x within [0,bucket_region[ ; we have:
- *         N*bucket_region+x == (I/2+i)+j*I
- *
- * There are some change of coordinate functions at the end of this file.
- * The coordinate system (N, x) is almost always referred to as just x,
- * where x is a 32-bit value equal to N*bucket_region+x. Thus from this
- * wide x, it is possible te recover both N and (the short) x.
- */
-static void xToIJ(int *i, unsigned int *j, const unsigned int X, const sieve_info_t * si)
-{
-    *i = (X % (si->I)) - (si->I >> 1);
-    *j = X / si->I;
-}
-
-static void NxToIJ(int *i, unsigned int *j, const unsigned int N, const unsigned int x, const sieve_info_t * si)
-{
-    unsigned int X = x + N * bucket_region;
-    return xToIJ(i, j, X, si);
-}
-
-static void IJTox(unsigned int * x, int i, unsigned int j, const sieve_info_t * si)
-{
-    *x = i + (si->I)*j + (si->I>>1);
-}
-
-static void IJToNx(unsigned int *N, unsigned int * x, int i, unsigned int j, const sieve_info_t * si)
-{
-    IJTox(x, i, j, si);
-    *N = *x >> LOG_BUCKET_REGION;
-    *x &= (bucket_region - 1);
-}
-
-static void IJToAB(int64_t *a, uint64_t *b, const int i, const unsigned int j, 
-       const sieve_info_t * si)
-{
-    int64_t s, t;
-    s = (int64_t)i * (int64_t) si->a0 + (int64_t)j * (int64_t)si->a1;
-    t = (int64_t)i * (int64_t) si->b0 + (int64_t)j * (int64_t)si->b1;
-    if (t >= 0)
-      {
-        *a = s;
-        *b = t;
-      }
-    else
-      {
-        *a = -s;
-        *b = -t;
-      }
-}
-
-/* Warning: b might be negative, in which case we return (-a,-b) */
-static void xToAB(int64_t *a, uint64_t *b, const unsigned int x, const sieve_info_t *si)
-{
-    int i, j;
-    int64_t c;
-    uint32_t I = si->I;
-
-    i = (x & (I - 1)) - (I >> 1);
-    j = x >> si->logI;
-    *a = (int64_t) i * (int64_t) si->a0 + (int64_t) j * (int64_t) si->a1;
-    c =  (int64_t) i * (int64_t) si->b0 + (int64_t) j * (int64_t) si->b1;
-    if (c >= 0)
-      *b = c;
-    else
-      {
-        *a = -*a;
-        *b = -c;
-      }
-}
-static void NxToAB(int64_t *a, uint64_t *b, const unsigned int N, const unsigned int x, const sieve_info_t *si)
-{
-    xToAB(a, b, N * bucket_region + x, si);
-}
-
-static int ABToIJ(int *i, unsigned int *j, const int64_t a, const uint64_t b, const sieve_info_t * si)
-{
-    int64_t ii =   a * (int64_t) si->b1 - b * (int64_t)si->a1;
-    int64_t jj = - a * (int64_t) si->b0 + b * (int64_t)si->a0;
-    if (ii % (int64_t) si->q) return 0; ii /= (int64_t) si->q;
-    if (jj % (int64_t) si->q) return 0; jj /= (int64_t) si->q;
-    if (jj < 0) { ii = -ii; jj = -jj; }
-    *i = ii;
-    *j = jj;
-    return 1;
-}
-static int ABTox(unsigned int *x, const int64_t a, const uint64_t b, const sieve_info_t * si)
-{
-    int i;
-    unsigned int j;
-    if (!ABToIJ(&i, &j, a, b, si)) return 0;
-    IJTox(x, a, b, si);
-    return 1;
-}
-
-MAYBE_UNUSED static int ABToNx(unsigned int * N, unsigned int *x, const int64_t a, const uint64_t b, const sieve_info_t * si)
-{
-    int i;
-    unsigned int j;
-    if (!ABToIJ(&i, &j, a, b, si)) return 0;
-    IJToNx(N, x, a, b, si);
-    return 1;
-}
-/* }}} */
-
-/* DEBUG function only */
-void test_divisible_x (const fbprime_t p, const unsigned long x, 
-                       const int n, const sieve_info_t *si, const int side)
-{
-  const unsigned long X = x + n * bucket_region;
-  const long i = (long) (X & ((unsigned long) si->I - 1UL)) - (long) si->I / 2;
-  const unsigned long j = X >> si->logI;
-  mpz_t v;
-
-  mpz_init (v);
-  if (side == ALGEBRAIC_SIDE)
-    mp_poly_homogeneous_eval_siui (v, si->fij, si->degree, i, j);
-  else if (side == RATIONAL_SIDE)
-    mp_poly_homogeneous_eval_siui (v, (mpz_t*) si->gij, 1, i, j);
-  else
-    abort();
-  
-  if (!mpz_divisible_ui_p (v, (unsigned long) p))
-   gmp_fprintf (stderr, "# test_divisible_x (" FBPRIME_FORMAT 
-                ", %lu, %d, %c): i = %ld, j = %lu, v = %Zd\n", 
-                p, x, n, side, i, j, v);
-  
-  mpz_clear (v);
-}
-
-
-/*********************** norm computation ************************************/
-
-/* return max |g(x)| for 0 <= x <= s,
-   where g(x) = g[d]*x^d + ... + g[1]*x + g[0] */
-static double
-get_maxnorm_aux (double *g, const unsigned int d, double s)
-{
-  unsigned int k, l, sign_change, new_sign_change;
-  double **dg;    /* derivatives of g */
-  double a, va, b, vb;
-  double *roots, gmax;
-
-  dg = (double**) malloc (d * sizeof (double*));
-  if (dg == NULL)
-    {
-      fprintf (stderr, "Error, cannot allocate memory\n");
-      exit (EXIT_FAILURE);
-    }
-  dg[0] = g;
-  for (k = 1; k < d; k++) /* dg[k] is the k-th derivative, thus has
-                             degree d-k, i.e., d-k+1 coefficients */
-    {
-      dg[k] = (double*) malloc ((d - k + 1) * sizeof (double));
-      if (dg[k] == NULL)
-        {
-          fprintf (stderr, "Error, cannot allocate memory\n");
-          exit (EXIT_FAILURE);
-        }
-    }
-  roots = (double*) malloc (d * sizeof (double));
-  if (roots == NULL)
-    {
-      fprintf (stderr, "Error, cannot allocate memory\n");
-      exit (EXIT_FAILURE);
-    }
-  for (k = 1; k < d; k++)
-    for (l = 0; l <= d - k; l++)
-      dg[k][l] = (l + 1) * dg[k - 1][l + 1];
-  /* now dg[d-1][0]+x*dg[d-1][1] is the (d-1)-th derivative: it can have at
-     most one sign change, iff dg[d-1][0] and dg[d-1][0]+dg[d-1][1] have
-     different signs */
-  if (dg[d-1][0] * (dg[d-1][0] + dg[d-1][1]) < 0)
-    {
-      sign_change = 1;
-      roots[0] = - dg[d-1][0] / dg[d-1][1]; /* root of (d-1)-th derivative */
-    }
-  else
-    sign_change = 0;
-  roots[sign_change] = s; /* end of interval */
-  for (k = d - 1; k-- > 1;)
-    {
-      /* invariant: sign_change is the number of sign changes of the
-         (k+1)-th derivative, with corresponding roots in roots[0]...
-         roots[sign_change-1], and roots[sign_change] = s. */
-      a = 0.0;
-      va = dg[k][0]; /* value of dg[k] at x=0 */
-      new_sign_change = 0;
-      for (l = 0; l <= sign_change; l++)
-        {
-          b = roots[l]; /* root of dg[k+1], or end of interval */
-          vb = fpoly_eval (dg[k], d - k, b);
-          if (va * vb < 0) /* root in interval */
-            roots[new_sign_change++] = fpoly_dichotomy (dg[k], d - k,
-                                                        a, b, va, 20);
-          a = b;
-          va = vb;
-        }
-      roots[new_sign_change] = s; /* end of interval */
-      sign_change = new_sign_change;
-    }
-  /* now all extrema of g are 0, roots[0], ..., roots[sign_change] = s */
-  gmax = fabs (g[0]);
-  for (k = 0; k <= sign_change; k++)
-    {
-      va = fabs (fpoly_eval (g, d, roots[k]));
-      if (va > gmax)
-        gmax = va;
-    }
-  free (roots);
-  for (k = 1; k < d; k++)
-    free (dg[k]);
-  free (dg);
-  return gmax;
-}
-
-/* returns the maximal value of log2 |F(a,b)/q| for
-   a = a0 * i + a1 * j, b = b0 * i + b1 * j and q >= q0,
-   -I/2 <= i <= I/2, 0 <= j <= I/2*min(s*B/|a1|,B/|b1|)
-   where B >= sqrt(2*q/s/sqrt(3)) for all special-q in the current range
-   (s is the skewness, and B = si.B, see lattice.tex).
-
-   Since |a0| <= s*B and |b0| <= B, then
-   |a0 * i + a1 * j| <= s*B*I and |b0 * i + b1 * j| <= B*I,
-   thus it suffices to compute M = max |F(x,y)| in the rectangle
-   -s <= x <= s, 0 <= y <= 1, and to multiply M by (B*I)^deg(F).
-
-   Since F is homogeneous, we know M = max |F(x,y)| is attained on the border
-   of the rectangle, i.e.:
-   (a) either on F(s,y) for 0 <= y <= 1
-   (b) either on F(x,1) for -s <= x <= s
-   (c) either on F(-s,y) for 0 <= y <= 1
-   (d) or on F(x,0) for -s <= x <= s, but this maximum is f[d]*s^d,
-       and is attained in (a) or (c).
-*/
-static double
-get_maxnorm (cado_poly cpoly, sieve_info_t *si, uint64_t q0)
-{
-  unsigned int d = cpoly->degree, k;
-  double *fd; /* double-precision coefficients of f */
-  double norm, max_norm, pows, tmp;
-
-  fd = (double*) malloc ((d + 1) * sizeof (double));
-  if (fd == NULL)
-    {
-      fprintf (stderr, "Error, cannot allocate memory\n");
-      exit (EXIT_FAILURE);
-    }
-  for (k = 0; k <= d; k++)
-    fd[k] = mpz_get_d (cpoly->f[k]);
-
-  /* (b1) determine the maximum of |f(x)| for 0 <= x <= s */
-  max_norm = get_maxnorm_aux (fd, d, cpoly->skew);
-
-  /* (b2) determine the maximum of |f(-x)| for 0 <= x <= s */
-  norm = get_maxnorm_aux (fd, d, -cpoly->skew);
-  if (norm > max_norm)
-    max_norm = norm;
-
-  for (pows = 1.0, k = 0; k <= d; k++)
-    {
-      fd[k] *= pows;
-      pows *= cpoly->skew;
-    }
-  /* swap coefficients; if d is odd, we need to go up to k = floor(d/2) */
-  for (k = 0; k <= d / 2; k++)
-    {
-      tmp = fd[k];
-      fd[k] = fd[d - k];
-      fd[d - k] = tmp;
-    }
-
-  /* (a) determine the maximum of |g(y)| for 0 <= y <= 1 */
-  norm = get_maxnorm_aux (fd, d, 1.0);
-  if (norm > max_norm)
-    max_norm = norm;
-
-  /* (c) determine the maximum of |g(-y)| for 0 <= y <= 1 */
-  norm = get_maxnorm_aux (fd, d, -1.0);
-  if (norm > max_norm)
-    max_norm = norm;
-
-  free (fd);
-
-  /* multiply by (B*I)^d and divide by q0 if sieving on alg side */
-  tmp = max_norm * pow (si->B * (double) si->I, (double) d);
-  if (!si->ratq)
-      tmp /= (double) q0;
-  return log2(tmp);
-}
-
-/* check that the double x fits into an int32_t */
-#define fits_int32_t(x) \
-  ((double) INT32_MIN <= (x)) && ((x) <= (double) INT32_MAX)
-
-/* return non-zero when the reduced lattice has entries that do not
-   fit into int32_t, otherwise return 0 */
-static int
-SkewGauss (sieve_info_t *si, double skewness)
-{
-  double a[2], b[2], q, maxab0, maxab1;
-
-  a[0] = (double) si->q;
-  ASSERT_ALWAYS(a[0] < 9007199254740992.0); /* si.q should be less than 2^53
-                                               so that a[0] is exact */
-  b[0] = 0.0;
-  a[1] = (double) si->rho;
-  b[1] = skewness;
-  ASSERT(b[1] != 0);
-  while (1)
-    {
-      /* reduce vector (a[0], b[0]) with respect to (a[1], b[1]) */
-      q = (a[0] * a[1] + b[0] * b[1]) / (a[1] * a[1] + b[1] * b[1]);
-      q = rint (q);
-      if (q == 0.0)
-        break;
-      a[0] -= q * a[1];
-      b[0] -= q * b[1];
-
-      /* reduce vector (a[1], b[1]) with respect to (a[0], b[0]) */
-      q = (a[0] * a[1] + b[0] * b[1]) / (a[0] * a[0] + b[0] * b[0]);
-      q = rint (q);
-      if (q == 0.0)
-        break;
-      a[1] -= q * a[0];
-      b[1] -= q * b[0];
-    }
-  if (!(fits_int32_t(a[0]) && fits_int32_t(b[0] / skewness) &&
-	fits_int32_t(a[1]) && fits_int32_t(b[1] / skewness)))
-    return 1;
-  /* now b[0], b[1] should be of the form i*skewness, but this might not be
-     exact due to rounding errors, thus we round them to the nearest integer */
-  maxab0 = fabs (a[0]) > fabs (b[0]) ? fabs (a[0]) : fabs (b[0]);
-  maxab1 = fabs (a[1]) > fabs (b[1]) ? fabs (a[1]) : fabs (b[1]);
-  if (maxab0 <= maxab1)
-    {
-      si->a0 = (int32_t) a[0];
-      si->b0 = (int32_t) rint (b[0] / skewness);
-      si->a1 = (int32_t) a[1];
-      si->b1 = (int32_t) rint (b[1] / skewness);
-    }
-  else /* swap (a0,b0) and (a1,b1) */
-    {
-      si->a1 = (int32_t) a[0];
-      si->b1 = (int32_t) rint (b[0] / skewness);
-      si->a0 = (int32_t) a[1];
-      si->b0 = (int32_t) rint (b[1] / skewness);
-      maxab1 = maxab0;
-    }
-
-  /* make sure J does not exceed I/2 */
-  if (maxab1 >= si->B)
-    si->J = (uint32_t) (si->B * skewness / maxab1 * (double) (si->I >> 1));
-  else
-    si->J = si->I >> 1;
-
-  /* Make sure the bucket region size divides the sieve region size, 
-     partly covered bucket regions may lead to problems when 
-     reconstructing p from half-empty buckets. */
-  /* Compute number of i-lines per bucket region, must be integer */
-  ASSERT_ALWAYS(LOG_BUCKET_REGION >= si->logI);
-  uint32_t i = 1U << (LOG_BUCKET_REGION - si->logI);
-  i *= si->nb_threads;  /* ensures nb of bucket regions divisible by nb_threads */
-  si->J = ((si->J - 1U) / i + 1U) * i; /* Round up to multiple of i */
-
-  return 0;
-}
-
-/* return max(|a0|,|a1|)/min(|a0|,|a1|) */
-double
-skewness (sieve_info_t *si)
-{
-  double a0 = fabs ((double) si->a0);
-  double a1 = fabs ((double) si->a1);
-
-  return (a0 > a1) ? a0 / a1 : a1 / a0;
-}
-
->>>>>>> 3d7110c7
 /************************ cofactorization ********************************/
 
 /* FIXME: the value of 20 seems large. Normally, a few Miller-Rabin passes
@@ -3780,22 +2591,7 @@
 
         /* make copies of small sieve data: the "next_position" field is
          * specific to each thread.  */
-<<<<<<< HEAD
         clone_small_sieve (lo->lssd, &ts->ssd);
-=======
-        if (si->nb_threads > 1) {
-            lo->lssd = (small_sieve_data_t *)
-              malloc (sizeof(small_sieve_data_t));
-            if (lo->lssd == NULL)
-              {
-                fprintf (stderr, "Error, cannot allocate memory\n");
-                exit (EXIT_FAILURE);
-              }
-            clone_small_sieve (lo->lssd, &ts->ssd);
-        } else {
-            lo->lssd = &ts->ssd;
-        }
->>>>>>> 3d7110c7
 
         /* Yet another copy: used in factor_survivors for resieving small
          * primes */
@@ -3805,30 +2601,11 @@
         /* A third copy? 
          * TODO: come on! we should be able to do it with less copies 
          */
-<<<<<<< HEAD
         clone_small_sieve (lo->rssd, lo->lsrsd);
-=======
-        if (si->nb_threads > 1) {
-            lo->rssd = (small_sieve_data_t *)
-              malloc (sizeof(small_sieve_data_t));
-            if (lo->rssd == NULL)
-              {
-                fprintf (stderr, "Error, cannot allocate memory\n");
-                exit (EXIT_FAILURE);
-              }
-            clone_small_sieve (lo->rssd, lo->lsrsd);
-        } else {
-            lo->rssd = lo->lsrsd;
-        }
->>>>>>> 3d7110c7
 
         /* local sieve region */
-        lo->S = (unsigned char *) malloc (bucket_region);
-        if (lo->S == NULL)
-          {
-            fprintf (stderr, "Error, cannot allocate memory\n");
-            exit (EXIT_FAILURE);
-          }
+        lo->S = (unsigned char *) malloc(bucket_region);
+        ASSERT_ALWAYS (lo->S != NULL);
     }
 
     /* loop over appropriate set of sieve regions */
@@ -3907,14 +2684,9 @@
 
 static thread_data * thread_data_alloc(sieve_info_ptr si)
 {
-    thread_data * thrs = (thread_data *)
-      malloc (si->nb_threads * sizeof(thread_data));
-    if (thrs == NULL)
-      {
-        fprintf (stderr, "Error, cannot allocate memory\n");
-        exit (EXIT_FAILURE);
-      }
-    memset (thrs, 0, si->nb_threads * sizeof(thread_data));
+    thread_data * thrs = (thread_data *) malloc(si->nb_threads * sizeof(thread_data));
+    ASSERT_ALWAYS(thrs);
+    memset(thrs, 0, si->nb_threads * sizeof(thread_data));
 
     for(int i = 0 ; i < si->nb_threads ; i++) {
         thrs[i]->id = i;
@@ -3939,8 +2711,8 @@
         fprintf (si->output, "# Number of small-sieved primes in %s factor base = %zu\n", sidenames[side], fb_nroots_total(s->fb));
 
         /* Counting the bucket-sieved primes per thread.  */
-<<<<<<< HEAD
         unsigned long * nn = (unsigned long *) malloc(si->nb_threads * sizeof(unsigned long));
+        ASSERT_ALWAYS(nn);
         memset(nn, 0, si->nb_threads * sizeof(unsigned long));
         for (int i = 0; i < si->nb_threads; ++i) {
             thrs[i]->sides[side]->bucket_fill_ratio = 0;
@@ -3952,24 +2724,6 @@
                 nn[i] += fb->nr_roots;
                 thrs[i]->sides[side]->bucket_fill_ratio += fb->nr_roots / (double) fb->p;
             }
-=======
-        unsigned long * nn = (unsigned long *)
-          malloc (si->nb_threads * sizeof(unsigned long));
-        if (nn == NULL)
-          {
-            fprintf (stderr, "Error, cannot allocate memory\n");
-            exit (EXIT_FAILURE);
-          }
-        double * dd = (double *) malloc(si->nb_threads * sizeof(double));
-        memset (nn, 0, si->nb_threads * sizeof(unsigned long));
-        memset (dd, 0, si->nb_threads * sizeof(double));
-        fb = thrs[0]->sides[side]->fb_bucket;
-        for(int i = 0 ; fb->p != FB_END ; fb = fb_next (fb)) {
-            nn[i] += fb->nr_roots;
-            dd[i] += fb->nr_roots / (double) fb->p;
-            i++;
-            i %= si->nb_threads;
->>>>>>> 3d7110c7
         }
         fprintf (si->output, "# Number of bucket-sieved primes in %s factor base per thread =", sidenames[side]);
         for(int i = 0 ; i < si->nb_threads ; i++)
@@ -4219,11 +2973,7 @@
     }
     /* }}} */
 
-<<<<<<< HEAD
     thread_data * thrs = thread_data_alloc(si);
-=======
-    thread_data * thrs = thread_data_alloc (&si);
->>>>>>> 3d7110c7
 
     init_norms (si);
 
@@ -4235,16 +2985,8 @@
     las_report_init(report);
 
     /* special q (and root rho) */
-<<<<<<< HEAD
     roots = (uint64_t *) malloc (si->cpoly->alg->degree * sizeof (uint64_t));
-=======
-    roots = (uint64_t *) malloc (cpoly->degree * sizeof (uint64_t));
-    if (roots == NULL)
-      {
-        fprintf (stderr, "Error, cannot allocate memory\n");
-        exit (EXIT_FAILURE);
-      }
->>>>>>> 3d7110c7
+    ASSERT_ALWAYS(roots);
     q0 --; /* so that nextprime gives q0 if q0 is prime */
     nroots = 0;
 
@@ -4308,10 +3050,10 @@
             report->ttsm -= seconds();
 
             /* Allocate buckets */
-            thread_buckets_alloc (thrs);
+            thread_buckets_alloc(thrs);
 
             /* Fill in rat and alg buckets */
-            thread_do (thrs, &fill_in_buckets_both);
+            thread_do(thrs, &fill_in_buckets_both);
 
             max_full = thread_buckets_max_full(thrs);
             if (max_full >= 1.0) {
