/* Factors integers with P-1, P+1 and ECM. Input is in an mpz_t, 
   factors are unsigned long. Returns number of factors found, 
   or -1 in case of error. */

#include "cado.h"
#include <stdint.h>	/* AIX wants it first (it's a bug) */
#include <stdlib.h>
#include <stdio.h>
#include <string.h>
#include <math.h>
#include <regex.h>

#include "utils.h"      /* verbose_ stuff */
#include "portability.h"
#include "pm1.h"
#include "pp1.h"
#include "facul_ecm.h"
#include "facul.h"
#include "facul_doit.h"

/* These global variables are only for statistics. In case of
 * multithreaded sieving, the stats might be wrong...
 */

unsigned long stats_called[STATS_LEN] = {
  0,0,0,0,0,0,0,0,0,0,0,0,0,0,0,0,0,0,0,0,0,0,0,0,0,0,0,0,0,0,0,0,
  0,0,0,0,0,0,0,0,0,0,0,0,0,0,0,0,0,0,0,0,0,0,0,0,0,0,0,0,0,0,0,0,
  0,0,0,0,0,0,0,0,0,0,0,0,0,0,0,0,0,0,0,0,0,0,0,0,0,0,0,0,0,0,0,0,
  0,0,0,0,0,0,0,0,0,0,0,0,0,0,0,0,0,0,0,0,0,0,0,0,0,0,0,0,0,0,0,0,
};
// for the auxiliary factorization.
unsigned long stats_called_aux[STATS_LEN] = {
  0,0,0,0,0,0,0,0,0,0,0,0,0,0,0,0,0,0,0,0,0,0,0,0,0,0,0,0,0,0,0,0,
  0,0,0,0,0,0,0,0,0,0,0,0,0,0,0,0,0,0,0,0,0,0,0,0,0,0,0,0,0,0,0,0,
  0,0,0,0,0,0,0,0,0,0,0,0,0,0,0,0,0,0,0,0,0,0,0,0,0,0,0,0,0,0,0,0,
  0,0,0,0,0,0,0,0,0,0,0,0,0,0,0,0,0,0,0,0,0,0,0,0,0,0,0,0,0,0,0,0,
};
int stats_current_index = 0; // only useful for stats_found_n
unsigned long stats_found_n[STATS_LEN] = {
  0,0,0,0,0,0,0,0,0,0,0,0,0,0,0,0,0,0,0,0,0,0,0,0,0,0,0,0,0,0,0,0,
  0,0,0,0,0,0,0,0,0,0,0,0,0,0,0,0,0,0,0,0,0,0,0,0,0,0,0,0,0,0,0,0,
  0,0,0,0,0,0,0,0,0,0,0,0,0,0,0,0,0,0,0,0,0,0,0,0,0,0,0,0,0,0,0,0,
  0,0,0,0,0,0,0,0,0,0,0,0,0,0,0,0,0,0,0,0,0,0,0,0,0,0,0,0,0,0,0,0,
};

<<<<<<< HEAD
int nb_curves90 (const unsigned int lpb);
int nb_curves95 (const unsigned int lpb);
=======
static int nb_curves90 (const unsigned int lpb);
>>>>>>> 17c31b82
#if 0
static int nb_curves95 (const unsigned int lpb);
static int nb_curves99 (const unsigned int lpb);
#endif

int nb_curves (const unsigned int lpb) { return nb_curves90(lpb); }

int
nb_curves90 (const unsigned int lpb)
{
  /* the following table, computed with the proba_cofactor() function in the
     facul.sage file, ensures a probability of at least about 90% to find a
     factor below 2^lpb with n = T[lpb] */
  int T[] = {0, 0, 0, 0, 0, 0, 0, 0, 0, 0, /* 0-9 */
                      0, 0, 0, 0, 0, 0, 0, 0, 0, 0, /* 10-19 */
                      0, 0, 1 /*22:0.9074*/, 2 /*23:0.9059*/, 3 /*24:0.8990*/,
                      5 /*25:0.9194*/, 6 /*26:0.9065*/, 8 /*27:0.9053*/,
                      10 /*28:0.9010*/, 13 /*29:0.9091*/, 16 /*30:0.9134*/,
                      18 /*31:0.9039*/, 21 /*32:0.9076*/, 24/*33:0.8963*/,
#if 0
/* The extra ones below are computed with 200 trials */
         /* lpb=34 */ 27, /* 26:0.855, 27:0.9 */
         /* lpb=35 */ 35, /* 34:0.885, 35:0.915 */
         /* lpb=36 */ 35, /* 35:0.91 */
         /* lpb=37 */ 39, /* 38:0.89,  39:0.91 */
         /* lpb=38 */ 44, /* 43:0.87,  44:0.905 */
         /* lpb=39 */ 52, /* 51:0.88,  52:0.9 */
         /* lpb=40 */ 56, /* 55:0.895, 56:0.915 */
         /* lpb=41 */ 57, /* 56:0.89,  57:0.905 */
         /* lpb=42 */ 66, /* 65:0.895, 66:0.905*/
         /* lpb=43 */ 72, /* 71:0.885, 72:0.910*/
         /* lpb=44 */ 76, /* 75:0.895, 76:0.905*/
         /* lpb=45 */ 82, /* 81:0.895, 82:0.910*/
         /* lpb=46 */ 95, /* 94:0.890000, 95:0.910000 */
         /* lpb=47 */ 102, /* 101:0.895000, 102:0.910000 */
         /* lpb=48 */ 108, /* 107:0.895000, 108:0.900000 */
         /* lpb=49 */ 109, /* 108:0.895000, 109:0.900000 */
         /* lpb=50 */ 122, /* 121:0.895000, 122:0.900000 */
         /* lpb=51 */ 132, /* 131:0.895000, 132:0.905000 */
         /* lpb=52 */ 137, /* 136:0.895000, 137:0.900000 */
         /* some fake values */
         /* 53 */ 143,
         /* 54 */ 149,
         /* 55 */ 155,
         /* 56 */ 161,
         /* 57 */ 167,
         /* 58 */ 173,
         /* 59 */ 179,
         /* 60 */ 185,
         /* 61 */ 191,
         /* 62 */ 197,
         /* 63 */ 203,
         /* 64 */ 209,
#endif
  };
  const unsigned int nT = sizeof(T)/sizeof(int) - 1;
  return (lpb <= nT) ? T[lpb] : T[nT];
}

// ncurves = 100 corresponds to looking for 50-bit factors.
// ncurves = 200 corresponds to looking for 64-bit factors.

<<<<<<< HEAD
int
=======
#if 0
static int
>>>>>>> 17c31b82
nb_curves95 (const unsigned int lpb)
{
    /* same, but with target probability 95% */
    /* do_table(10,64,ntries=500,target_prob=0.95)
     */
  int T[] = {0, 0, 0, 0, 0, 0, 0, 0, 0, 0, /* 0-9 */
/* lpb=10 */ 0, /* 0:1.000000 */
/* lpb=11 */ 0, /* 0:1.000000 */
/* lpb=12 */ 0, /* 0:1.000000 */
/* lpb=13 */ 0, /* 0:1.000000 */
/* lpb=14 */ 0, /* 0:1.000000 */
/* lpb=15 */ 0, /* 0:0.998000 */
/* lpb=16 */ 0, /* 0:0.986000 */
/* lpb=17 */ 0, /* 0:0.972000 */
/* lpb=18 */ 0, /* 0:0.964000 */
/* lpb=19 */ 1, /* 0:0.926000, 1:0.986000 */
/* lpb=20 */ 1, /* 1:0.986000 */
/* lpb=21 */ 2, /* 1:0.946000, 2:0.976000 */
/* lpb=22 */ 3, /* 2:0.940000, 3:0.966000 */
/* lpb=23 */ 3, /* 3:0.952000 */
/* lpb=24 */ 5, /* 4:0.926000, 5:0.962000 */
/* lpb=25 */ 7, /* 6:0.934000, 7:0.956000 */
/* lpb=26 */ 8, /* 7:0.934000, 8:0.956000 */
/* lpb=27 */ 10, /* 9:0.936000, 10:0.956000 */
/* lpb=28 */ 13, /* 12:0.938000, 13:0.954000 */
/* lpb=29 */ 16, /* 15:0.946000, 16:0.956000 */
/* lpb=30 */ 18, /* 17:0.936000, 18:0.950000 */
/* lpb=31 */ 22, /* 21:0.934000, 22:0.958000 */
/* lpb=32 */ 26, /* 25:0.940000, 26:0.950000 */
/* lpb=33 */ 29, /* 28:0.942000, 29:0.952000 */
/* lpb=34 */ 33, /* 32:0.948000, 33:0.956000 */
  };
  const unsigned int nT = sizeof(T)/sizeof(int) - 1;
  return (lpb <= nT) ? T[lpb] : T[nT];
}

static int
nb_curves99 (const unsigned int lpb)
{
    /* same, but with target probability 99% */
    /* do_table(10,64,ntries=100,target_prob=0.99)
     */
  int T[] = {0, 0, 0, 0, 0, 0, 0, 0, 0, 0, /* 0-9 */
        /* lpb=10 */ 0, /* 0:1.000000 */
        /* lpb=11 */ 0, /* 0:1.000000 */
        /* lpb=12 */ 0, /* 0:1.000000 */
        /* lpb=13 */ 0, /* 0:1.000000 */
        /* lpb=14 */ 0, /* 0:1.000000 */
        /* lpb=15 */ 0, /* 0:1.000000 */
        /* lpb=16 */ 0, /* 0:1.000000 */
        /* lpb=17 */ 1, /* 0:0.980000, 1:1.000000 */
        /* lpb=18 */ 1, /* 1:0.990000 */
        /* lpb=19 */ 2, /* 1:0.980000, 2:1.000000 */
        /* lpb=20 */ 2, /* 2:0.990000 */
        /* lpb=21 */ 3, /* 2:0.980000, 3:1.000000 */
        /* lpb=22 */ 4, /* 3:0.980000, 4:1.000000 */
        /* lpb=23 */ 7, /* 6:0.980000, 7:1.000000 */
        /* lpb=24 */ 7, /* 7:1.000000 */
        /* lpb=25 */ 8, /* 7:0.970000, 8:0.990000 */
        /* lpb=26 */ 14, /* 13:0.980000, 14:0.990000 */
        /* lpb=27 */ 14, /* 14:0.990000 */
        /* lpb=28 */ 18, /* 17:0.980000, 18:0.990000 */
        /* lpb=29 */ 18, /* 18:0.990000 */
        /* lpb=30 */ 23, /* 22:0.980000, 23:0.990000 */
        /* lpb=31 */ 25, /* 24:0.970000, 25:0.990000 */
        /* lpb=32 */ 34, /* 33:0.980000, 34:0.990000 */
        /* lpb=33 */ 37, /* 36:0.980000, 37:0.990000 */
        /* lpb=34 */ 43, /* 42:0.980000, 43:0.990000 */
        /* lpb=35 */ 44, /* 43:0.980000, 44:0.990000 */
        /* lpb=36 */ 51, /* 50:0.980000, 51:0.990000 */
        /* lpb=37 */ 52, /* 51:0.980000, 52:0.990000 */
        /* lpb=38 */ 56, /* 55:0.980000, 56:0.990000 */
        /* lpb=39 */ 59, /* 58:0.980000, 59:0.990000 */
        /* lpb=40 */ 73, /* 72:0.980000, 73:0.990000 */
        /* lpb=41 */ 73, /* 73:1.000000 */
  };
  const unsigned int nT = sizeof(T)/sizeof(int) - 1;
  return (lpb <= nT) ? T[lpb] : T[nT];
}
#endif

/* Make a simple minded strategy for factoring. We start with P-1 and
   P+1 (with x0=2/7), then an ECM curve with low bounds, then a bunch of
   ECM curves with larger bounds. How many methods to do in total is
   controlled by the n parameter: P-1, P+1 and the first ECM curve
   (with small bounds) are always done, then n ECM curves (with larger bounds)
*/

facul_strategy_t *
facul_make_strategy (const unsigned long fbb, const unsigned int lpb,
		     int n, const int verbose)
{
  facul_strategy_t *strategy;
  facul_method_t *methods;
  int i;

  if (n == -1)
    n = nb_curves90 (lpb);
  strategy = (facul_strategy_t*) malloc (sizeof (facul_strategy_t));
  strategy->lpb = lpb;
  /* Store fbb^2 in assume_prime_thresh */
  strategy->assume_prime_thresh = (double) fbb * (double) fbb;
  strategy->BBB = (double) fbb * strategy->assume_prime_thresh;

  methods = (facul_method_t*) malloc ((n + 4) * sizeof (facul_method_t));
  strategy->methods = methods;

  /* run one P-1 curve with B1=315 and B2=2205 */
  methods[0].method = PM1_METHOD;
  methods[0].plan = (pm1_plan_t*) malloc (sizeof (pm1_plan_t));
  pm1_make_plan ((pm1_plan_t*) methods[0].plan, 315, 2205, verbose);

  /* run one P+1 curve with B1=525 and B2=3255 */
  methods[1].method = PP1_27_METHOD;
  methods[1].plan = (pp1_plan_t*) malloc (sizeof (pp1_plan_t));
  pp1_make_plan ((pp1_plan_t*) methods[1].plan, 525, 3255, verbose);

  /* run one ECM curve with Montgomery parametrization, B1=105, B2=3255 */
  methods[2].method = EC_METHOD;
  methods[2].plan = (ecm_plan_t*) malloc (sizeof (ecm_plan_t));
  
  ecm_make_plan ((ecm_plan_t*) methods[2].plan, 105, 3255, MONTY12, 2, 1, verbose);

  if (n > 0)
    {
      methods[3].method = EC_METHOD;
      methods[3].plan = (ecm_plan_t*) malloc (sizeof (ecm_plan_t));
      ecm_make_plan ((ecm_plan_t*) methods[3].plan, 315, 5355, BRENT12, 11, 1, verbose);
    }
  /* heuristic strategy where B1 is increased by sqrt(B1) at each curve */
  double B1 = 105.0;
  for (i = 4; i < n + 3; i++)
    {
      double B2;
      unsigned int k;

      B1 += sqrt (B1);
      B2 = 50.0 * B1;
      /* we round B2 to (2k+1)*105, thus k is the integer nearest to
	 B2/210-0.5 */
      k = B2 / 210.0;
      methods[i].method = EC_METHOD;
      methods[i].plan = (ecm_plan_t*) malloc (sizeof (ecm_plan_t));
      ecm_make_plan ((ecm_plan_t*) methods[i].plan, (unsigned int) B1, (2 * k + 1) * 105,
		     MONTY12, i - 1, 1, 0);
    }
  methods[n + 3].method = 0;
  methods[n + 3].plan = NULL;

  return strategy;
}


void 
facul_clear_strategy (facul_strategy_t *strategy)
{
  facul_method_t *methods = strategy->methods;
  int i = 0;

  for (i = 0; methods[i].method != 0; i++)
    {
      if (methods[i].method == PM1_METHOD)
	pm1_clear_plan ((pm1_plan_t*) methods[i].plan);
      else if (methods[i].method == PP1_27_METHOD)
	pp1_clear_plan ((pp1_plan_t*) methods[i].plan);
      else if (methods[i].method == PP1_65_METHOD)
	pp1_clear_plan ((pp1_plan_t*) methods[i].plan);
      else if (methods[i].method == EC_METHOD)
	ecm_clear_plan ((ecm_plan_t*) methods[i].plan);
      methods[i].method = 0;
      free (methods[i].plan);
      methods[i].plan = NULL;
    }
  free (methods);
  methods = NULL;
  free (strategy);
}


static int
my_cmp_mpz (const mpz_t *a, const mpz_t *b)
{
  return mpz_cmp(*a, *b);
}



void facul_print_stats (FILE *stream)
{
  int i, notfirst;
  unsigned long sum;

  fprintf (stream, "# facul statistics.\n# histogram of methods called: ");
  notfirst = 0;
  sum = 0;
  for (i = 0; i < STATS_LEN; i++)
    {
      sum += stats_called[i];
      if (stats_called[i] > 0UL)
	fprintf (stream, "%s %d: %lu", 
		 (notfirst++) ? ", " : "", i, stats_called[i]);
    }
  fprintf (stream, ". Total: %lu\n", sum);

  fprintf (stream, "# histogram of auxiliary methods called: ");
  notfirst = 0;
  sum = 0;
  for (i = 0; i < STATS_LEN; i++)
    {
      sum += stats_called_aux[i];
      if (stats_called_aux[i] > 0UL)
	fprintf (stream, "%s %d: %lu", 
		 (notfirst++) ? ", " : "", i, stats_called_aux[i]);
    }
  fprintf (stream, ". Total: %lu\n", sum);

  
  
  fprintf (stream, "# histogram of input numbers found: ");
  notfirst = 0;
  sum = 0;
  for (i = 0; i < STATS_LEN; i++)
    {
      sum += stats_found_n[i];
      if (stats_found_n[i] > 0UL)
	fprintf (stream, "%s %d: %lu", 
		 (notfirst++) ? ", " : "", i, stats_found_n[i]);
    }
  fprintf (stream, ". Total: %lu\n", sum);
}


int
facul (mpz_t *factors, const mpz_t N, const facul_strategy_t *strategy)
{
  int found = 0;
  size_t bits;
  
#ifdef PARI
  gmp_fprintf (stderr, "%Zd", N);
#endif

  if (mpz_sgn (N) <= 0)
    return -1;
  if (mpz_cmp_ui (N, 1UL) == 0)
    return 0;
  
  /* If the composite does not fit into our modular arithmetic, return
     no factor */
  bits = mpz_sizeinbase (N, 2);
  if (bits > MODMPZ_MAXBITS)
    return 0;
  
  /* Use the fastest modular arithmetic that's large enough for this input */
  if (bits <= MODREDCUL_MAXBITS)
    {
      modulusredcul_t m;
      ASSERT(mpz_fits_ulong_p(N));
      modredcul_initmod_ul (m, mpz_get_ui(N));
      found = facul_doit_ul (factors, m, strategy, 0);
      modredcul_clearmod (m);
    }
  else if (bits <= MODREDC15UL_MAXBITS)
    {
      modulusredc15ul_t m;
      unsigned long t[2];
      modintredc15ul_t n;
      size_t written;
      mpz_export (t, &written, -1, sizeof(unsigned long), 0, 0, N);
      ASSERT_ALWAYS(written <= 2);
      modredc15ul_intset_uls (n, t, written);
      modredc15ul_initmod_int (m, n);
      found = facul_doit_15ul (factors, m, strategy, 0);
      modredc15ul_clearmod (m);
    }
  else if (bits <= MODREDC2UL2_MAXBITS)
    {
      modulusredc2ul2_t m;
      unsigned long t[2];
      modintredc2ul2_t n;
      size_t written;
      mpz_export (t, &written, -1, sizeof(unsigned long), 0, 0, N);
      ASSERT_ALWAYS(written <= 2);
      modredc2ul2_intset_uls (n, t, written);
      modredc2ul2_initmod_int (m, n);
      found = facul_doit_2ul2 (factors, m, strategy, 0);
      modredc2ul2_clearmod (m);
    } 
  else 
    {
      modulusmpz_t m;
      modmpz_initmod_int (m, N);
      found = facul_doit_mpz (factors, m, strategy, 0);
      modmpz_clearmod (m);
    }

  if (found > 1)
    {
      /* Sort the factors we found */
      qsort (factors, found, sizeof (mpz_t), 
	     (int (*)(const void *, const void *)) &my_cmp_mpz);
    }

  return found;
}


/*****************************************************************************/
/*                       STRATEGY BOOK                                       */
/*****************************************************************************/

/*
 * If the plan is already precomputed and stored at the index i, return
 * i. Otherwise return the last index of tab to compute and add this new
 * plan at this index.
 */
static int
get_index_method (facul_method_t* tab, unsigned int B1, unsigned int B2,
		  int method, int parameterization, unsigned long sigma)
{
  int i = 0;
  while (tab[i].method != 0){
    if (tab[i].plan == NULL){
      if(B1 == 0 && B2 == 0)
	// zero method
	break;
      else
	{
	  i++;
	  continue;
	}
    }
    else if (tab[i].method == method) {
      if (method == PM1_METHOD)
	{
	  pm1_plan_t* plan = (pm1_plan_t*)tab[i].plan;
	  if (plan->B1 == B1 && plan->stage2.B2 == B2)
	    break;
	}
      else if (method == PP1_27_METHOD ||
	       method == PP1_65_METHOD)
	{
	  pp1_plan_t* plan = (pp1_plan_t*)tab[i].plan;
	  if (plan->B1 == B1 && plan->stage2.B2 == B2)
	    break;
	}
      else if (method == EC_METHOD)
	{
	  ecm_plan_t* plan = (ecm_plan_t*)tab[i].plan;
	  if (plan->B1 == B1 && plan->stage2.B2 == B2 &&
	      plan->parameterization == parameterization
	      && plan->sigma == sigma)
	    break;
	}
    }
    i++;
  }
  return i;
}


static void
return_data_ex (char** res, regmatch_t *pmatch, size_t nmatch,
		const char * str_process)
{
  // (re)init res
  for (size_t i = 0; i < nmatch;i++)
    res[i] = NULL;

  if ( pmatch[0].rm_so != pmatch[0].rm_eo)
    {
      for (size_t i = 1; i < nmatch; i++)
	{
	  int start = pmatch[i].rm_so;
	  int end = pmatch[i].rm_eo;
	  if (start == -1)
	      break;
	  else
	    {
	      int size = end-start;
	      char* el = (char*) malloc (size+1);
	      assert (el != NULL);
	      strncpy (el, &str_process[start], size);
	      el[size] = '\0';
	      res[i-1] = el;
	    }
	}
    }
}

/*
 * process one line of our strategy file to collect our strategy book.
 */
static int
process_line (facul_strategies_t* strategies, unsigned int* index_st,
	      const char *str, const int verbose)
{
  int index_method = 0; /* this is the index of the current factoring
			   methods */
  unsigned int SIGMA[2] = {2,2};
  int is_first_brent12[2] = {true, true};

  regex_t preg_index, preg_fm;
  // regular expression for the sides
  const char *str_preg_index =
        "r0=([[:digit:]]+)"
        ",[[:space:]]*"
        "r1=([[:digit:]]+)";
  // regular expression for the strategy
  const char *str_preg_fm =
        "(S[[:alnum:]]+):[[:space:]]*"  /* side, like "S0: " */
        "([[:alnum:]-]+)"               /* method, like "PP1-65" or "ECM-M12" */
        ",[[:space:]]*([[:digit:]]+)"   /* B1, an integer */
        ",[[:space:]]*([[:digit:]]+)";  /* B2, an integer */
  regcomp (&preg_index, str_preg_index, REG_ICASE|REG_EXTENDED);
  regcomp (&preg_fm, str_preg_fm, REG_ICASE|REG_EXTENDED);

  // process the ligne
  const char * str_process = &str[0];
  int side = -1;
  while (str_process[0] != '\0' )
    {
      // init
      size_t nmatch = 5;
      regmatch_t *pmatch= (regmatch_t*) calloc (sizeof(*pmatch), nmatch);
      char **res = (char**) malloc (sizeof(char*) * nmatch);
      /*TEST REGULAR EXPRESSION  'preg_index*/
      regexec (&preg_index, str_process, nmatch, pmatch, 0);
      return_data_ex (res, pmatch, nmatch, str_process);
      if (res[0] != NULL)
	{
	  /* changes the current strategy. */
	  index_st[0] = atoi(res[0]);
	  index_st[1] = atoi(res[1]);
	  /* re-init the value of sigma */
	  SIGMA[0] = 2;
	  SIGMA[1] = 2;
	  // todo: change it to add it in the parameters of our function.
	  // maybe unused if you use only one curve B12 by strategy.
	  is_first_brent12[0] = true;
	  is_first_brent12[1] = true;
	}

      /*else TEST REGULAR EXPRESSION  'preg_alg'*/
      else
	{
	  regexec (&preg_fm, str_process, nmatch, pmatch, 0);
	  return_data_ex (res, pmatch, nmatch, str_process);
	  if (res[0] != NULL)
	    {
	      /*add the new factoring method to the current strategy. */
	      if (index_st[0] > strategies->mfb[0] ||
		  index_st[1] > strategies->mfb[1])
		return 0;
	      
	      facul_method_side_t* methods =
		strategies->methods[index_st[0]][index_st[1]];

	      if (strcmp (res[0], "S1") == 0)
		side = 1;
	      else if (strcmp(res[0], "S0") == 0)
		side = 0;
	      else 
		side = atoi(res[0]);

	      unsigned int B1 = (unsigned int) atoi (res[2]);
	      unsigned int B2 = (unsigned int) atoi (res[3]);
	      if (B1 == 0 && B2 == 0)
		{ // zero method
		  goto next_regex;
		}
	      unsigned long sigma = 0;
	      int curve = 0;
	      int method = 0;
	      // method
	      if (strcmp (res[1], "PM1") == 0)
		method = PM1_METHOD;
	      else if (strcmp (res[1], "PP1-27") == 0)
		method = PP1_27_METHOD;
	      else if (strcmp (res[1], "PP1-65") == 0)
		method = PP1_65_METHOD;
	      else 
		{
		  method = EC_METHOD;
		  // curve
		  if (strcmp (res[1], "ECM-B12") == 0)
		    curve = BRENT12;
		  else if (strcmp (res[1], "ECM-M12") == 0)
		    curve = MONTY12;
		  else if (strcmp (res[1], "ECM-M16") == 0)
		    curve = MONTY16;
		  else
		    {
		      fprintf (stderr,
			       "error : the method '%s' is unknown!\n",
			       res[1]);
		      return -1;
		    }
		  if (curve == MONTY16)
		    sigma = 1;
		  else
		    {
		      if (curve == BRENT12 && is_first_brent12[side])
			{
			  sigma = 11;
			  is_first_brent12[side] = false;
			}
		      else
			sigma = SIGMA[side]++;
		    }
		}
	      // check if the method is already computed
	      int index_prec_fm = 
		get_index_method(strategies->precomputed_methods, B1, B2,
				 method, curve, sigma);
	      if ( strategies->precomputed_methods[index_prec_fm].method == 0)
		{
		  /*
		   * The current method isn't already precomputed. So
		   * we will compute and store it.
		   */
		  void* plan = NULL;
		  if (method == PM1_METHOD)
		    {
		      plan = (pm1_plan_t*) malloc (sizeof (pm1_plan_t));
		      pm1_make_plan ((pm1_plan_t*) plan, B1, B2, verbose);
		    }
		  else if (method == PP1_27_METHOD ||
			   method == PP1_65_METHOD)
		    {
		      plan = (pp1_plan_t*) malloc (sizeof (pp1_plan_t));
		      pp1_make_plan ((pp1_plan_t*) plan, B1, B2, verbose);
		    }
		  else { // method == EC_METHOD
		    plan = (ecm_plan_t*) malloc (sizeof (ecm_plan_t));
		    ecm_make_plan ((ecm_plan_t*) plan,
				   B1, B2, curve, sigma, 1, verbose);
		  }
		  strategies->precomputed_methods[index_prec_fm].method =method;
		  strategies->precomputed_methods[index_prec_fm].plan = plan;
		  
		  ASSERT_ALWAYS (index_prec_fm+1 < NB_MAX_METHODS);
		  // to show the end of plan
		  strategies->precomputed_methods[index_prec_fm+1].plan = NULL;
		  strategies->precomputed_methods[index_prec_fm+1].method = 0;
		}
	      /* 
	       * Add this method to the current strategy
	       * methods[index_st[0]][index_st[1]]. 
	       */
	      methods[index_method].method =
		&strategies->precomputed_methods[index_prec_fm];
	      methods[index_method].side = side;
	      index_method++;
	      ASSERT_ALWAYS (index_method < NB_MAX_METHODS);
	      
	      // to show the end of methods
	      methods[index_method].method = NULL;
	    }
	  else// to end the while
	    {
	      pmatch[0].rm_eo = strlen(str_process);
	    }
	}
      next_regex:
      str_process = &str_process[pmatch[0].rm_eo];
      // free
      for (size_t i = 0; i < nmatch; i++)
	free(res[i]);
      free(res);
      free (pmatch);
    }
  
  regfree(&preg_index);
  regfree(&preg_fm);
  return 0;
}

/*
  Make a simple strategy for factoring. We start with
  P-1 and P+1 (with x0=2/7), then an ECM curve with low bounds, then
  a bunch of ECM curves with larger bounds. How many methods to do in
  total is controlled by the n parameter: P-1, P+1 and the first ECM
  curve (with small bounds) are always done, then n ECM curves (with
  larger bounds).
  This function is used when you don't give a strategy file.
*/

facul_method_t*
facul_make_default_strategy (int n, const int verbose)
{
  ASSERT_ALWAYS (n >= 0);  
  facul_method_t *methods = (facul_method_t*) malloc ((n+4) * sizeof (facul_method_t));

  /* run one P-1 curve with B1=315 and B2=2205 */
  methods[0].method = PM1_METHOD;
  methods[0].plan = (pm1_plan_t*) malloc (sizeof (pm1_plan_t));
  pm1_make_plan ((pm1_plan_t*) methods[0].plan, 315, 2205, verbose);

  /* run one P+1 curve with B1=525 and B2=3255 */
  methods[1].method = PP1_27_METHOD;
  methods[1].plan = (pp1_plan_t*) malloc (sizeof (pp1_plan_t));
  pp1_make_plan ((pp1_plan_t*) methods[1].plan, 525, 3255, verbose);

  /* run one ECM curve with Montgomery parametrization, B1=105, B2=3255 */
  methods[2].method = EC_METHOD;
  methods[2].plan = (ecm_plan_t*) malloc (sizeof (ecm_plan_t));
  ecm_make_plan ((ecm_plan_t*) methods[2].plan, 105, 3255, MONTY12, 2, 1, verbose);

  if (n > 0)
    {
      methods[3].method = EC_METHOD;
      methods[3].plan = (ecm_plan_t*) malloc (sizeof (ecm_plan_t));
      ecm_make_plan ((ecm_plan_t*) methods[3].plan, 315, 5355, BRENT12, 11, 1, verbose);
    }

  /* heuristic strategy where B1 is increased by c*sqrt(B1) at each curve */
  double B1 = 105.0;
  for (int i = 4; i < n + 3; i++)
    {
      double B2;
      unsigned int k;

      B1 += sqrt (B1);
      B2 = 17.0 * B1;
      /* we round B2 to (2k+1)*105, thus k is the integer nearest to
	 B2/210-0.5 */
      k = B2 / 210.0;
      methods[i].method = EC_METHOD;
      methods[i].plan = (ecm_plan_t*) malloc (sizeof (ecm_plan_t));
      ecm_make_plan ((ecm_plan_t*) methods[i].plan, (unsigned int) B1, (2 * k + 1) * 105,
		     MONTY12, i - 1, 1, 0);
    }

#ifdef USE_MPQS
  /* replace last method by MPQS */
  if (n > 1)
    {
      ecm_clear_plan (methods[n+2].plan);
      /* the plan pointer will be freed in facul_clear_strategy() */
      methods[n+2].method = MPQS_METHOD;
    }
#endif

  methods[n+3].method = 0;
  methods[n+3].plan = NULL;
  return methods;
}


void 
facul_clear_methods (facul_method_t *methods)
{
  if (methods == NULL)
    return;

  for (int i = 0; methods[i].method != 0; i++)
    {
      if (methods[i].method == PM1_METHOD)
	pm1_clear_plan ((pm1_plan_t*) methods[i].plan);
      else if (methods[i].method == PP1_27_METHOD)
	pp1_clear_plan ((pp1_plan_t*) methods[i].plan);
      else if (methods[i].method == PP1_65_METHOD)
	pp1_clear_plan ((pp1_plan_t*) methods[i].plan);
      else if (methods[i].method == EC_METHOD)
	ecm_clear_plan ((ecm_plan_t*) methods[i].plan);
      methods[i].method = 0;
      free (methods[i].plan);
      methods[i].plan = NULL;
    }
  free (methods);
  methods = NULL;
}


/*
 * Create our strategy book from a file (if a file is given) and
 * otherwise from our default strategy.
 */
facul_strategies_t*
facul_make_strategies(const unsigned long rfbb, const unsigned int rlpb,
		      const unsigned int rmfb, const unsigned long afbb,
		      const unsigned int alpb, const unsigned int amfb,
		      int n0, int n1, FILE* file, const int verbose)
{
  unsigned int max_curves_used_before_aux = 0;
  // printf ("create strategies\n");
  facul_strategies_t* strategies = (facul_strategies_t*) malloc (sizeof(facul_strategies_t));
  ASSERT_ALWAYS (strategies != NULL);
  strategies->mfb[0] = rmfb;
  strategies->mfb[1] = amfb;

  strategies->lpb[0] = rlpb;
  strategies->lpb[1] = alpb;
  /* Store fbb^2 in assume_prime_thresh */
  strategies->assume_prime_thresh[0] = (double) rfbb * (double) rfbb;
  strategies->assume_prime_thresh[1] = (double) afbb * (double) afbb;

  strategies->BBB[0] = (double) rfbb * strategies->assume_prime_thresh[0];
  strategies->BBB[1] = (double) afbb * strategies->assume_prime_thresh[1];

  // alloc methods
  facul_method_side_t*** methods = (facul_method_side_t***) malloc (sizeof (*methods) * (rmfb+1));
  ASSERT_ALWAYS (methods != NULL);

  if (file == NULL) {
      /* we have just one strategy, really. So we just allocate once. */
      strategies->uniform_strategy[0] = (facul_method_side_t*)  malloc (NB_MAX_METHODS * sizeof (facul_method_side_t));
      ASSERT_ALWAYS (strategies->uniform_strategy[0] != NULL);
      strategies->uniform_strategy[1] = (facul_method_side_t*)  malloc (NB_MAX_METHODS * sizeof (facul_method_side_t));
      ASSERT_ALWAYS (strategies->uniform_strategy[1] != NULL);
  } else {
      strategies->uniform_strategy[0] = NULL;
      strategies->uniform_strategy[1] = NULL;
  }

  // init methods
  for (unsigned int r = 0; r <= rmfb; r++) {
    methods[r] = (facul_method_side_t**) malloc (sizeof (*methods[r]) * (amfb+1));
    ASSERT_ALWAYS (methods[r] != NULL);
    if (file != NULL) {
        for (unsigned int a = 0; a <= amfb; a++)
        {
            methods[r][a] = (facul_method_side_t*)  malloc (NB_MAX_METHODS * sizeof (facul_method_side_t));
            ASSERT_ALWAYS (methods[r][a] != NULL);
            methods[r][a][0].method = NULL;
        }
    }
  }
  strategies->methods = methods;
  
  /*Default strategy. */ 
  if (file == NULL)
    {// make_default_strategy
      int ncurves[2];
      ncurves[0] = (n0 > -1) ? n0 : nb_curves90 (rlpb);
      ncurves[1] = (n1 > -1) ? n1 : nb_curves90 (alpb);
      int max_ncurves = ncurves[0] > ncurves[1]? ncurves[0]: ncurves[1];
      max_curves_used_before_aux = max_ncurves + 4; // account for fixed methods.
      // There is an hardcoded bound on the number of methods.
      // If ncurves0 or ncurves1 passed by the user is too large,
      // we can not handle that.
      // TODO: is this really a limitation?
      ASSERT_ALWAYS (2*(max_ncurves + 4) <= NB_MAX_METHODS);

      verbose_output_print(0, 1, "# Using default strategy for the cofactorization: ncurves0=%d ncurves1=%d\n", ncurves[0], ncurves[1]);
      strategies->precomputed_methods =
	facul_make_default_strategy (max_ncurves, verbose);
      /* make two well-behaved facul_method_side_t* lists, based on which
       * side is first */
      for (int first = 0 ; first < 2 ; first++) {
          facul_method_side_t * next = strategies->uniform_strategy[first];
          for (int z = 0; z < 2; z++) {
              int side = first ^ z;
              for (int i = 0; i < ncurves[side] + 3; i++) {
                  next->method = strategies->precomputed_methods + i;
                  next->side = side;
                  next++;
              }
          }
          next->method = NULL;
      }
      /* now have all entries in our huge 2d array point to either of
       * these */
      for (unsigned int r = 0; r <= rmfb; r++) {
	for (unsigned int a = 0; a <= amfb; a++) {
	  int first = (r < a);// begin by the largest cofactor.
          methods[r][a] = strategies->uniform_strategy[first];
        }
      }
    }
  else
    {/* to precompute our method from the file.*/
      verbose_output_print(0, 1, "# Read the cofactorization strategy file\n");
      facul_method_t* precomputed_methods =
	(facul_method_t*) malloc (sizeof(facul_method_t) * NB_MAX_METHODS);
      precomputed_methods[0].method = 0;
      precomputed_methods[0].plan = NULL;
      
      strategies->precomputed_methods = precomputed_methods;
      unsigned int index_strategies[2] = {0,0};
      
      char line[10000];
      
      fseek (file, 0, SEEK_SET);
      while (fgets (line, sizeof(line), file) != NULL)
	{
	  // process each line of 'file'
	  int err = process_line (strategies, index_strategies,
				  line, verbose);
	  if (err == -1)
	    return NULL;
	}
    }
  /*
    For each strategy, one finds what is the last method used on each
    side.
  */
  for (unsigned int r = 1; r <= rmfb; r++)
    for (unsigned int a = 1; a <= amfb; a++){
      facul_method_side_t* methods =
	strategies->methods[r][a];
      if (methods == NULL)
	continue;
      int index_last_method[2] = {-1, -1};      // the default_values
      unsigned int i;
      for (i = 0; methods[i].method != 0; i++) {
	methods[i].is_the_last = 0;
	index_last_method[methods[i].side] = i;
      }
      if (i > max_curves_used_before_aux)
          max_curves_used_before_aux = i;
      // == -1 if it exists zero method for this side
      if (index_last_method[0] != -1)
	  methods[index_last_method[0]].is_the_last = 1;
      if (index_last_method[1] != -1)
	  methods[index_last_method[1]].is_the_last = 1;
    }
  
  return strategies;
}


void
facul_clear_strategies (facul_strategies_t *strategies)
{
  if (strategies == NULL)
    return ;

  int uniform = (strategies->uniform_strategy[0] != NULL);

  // free precomputed_methods
  facul_method_t* fm = strategies->precomputed_methods;
  for (int j = 0; fm[j].method!=0; j++)
    {
      if (fm[j].plan == NULL)
	continue;
      if (fm[j].method == PM1_METHOD)
	pm1_clear_plan ((pm1_plan_t*) fm[j].plan);
      else if (fm[j].method == PP1_27_METHOD ||
	       fm[j].method == PP1_65_METHOD)
	pp1_clear_plan ((pp1_plan_t*) fm[j].plan);
      else if (fm[j].method == EC_METHOD)
	ecm_clear_plan ((ecm_plan_t*) fm[j].plan);
      free (fm[j].plan);
      fm[j].method = 0;
      fm[j].plan = NULL;
    }
  free (fm);
  fm = NULL;

  // free methods
  unsigned int r;
  for (r = 0; r <= strategies->mfb[0]; r++) {
    unsigned int a;
    if (!uniform) {
        for (a = 0; a <= strategies->mfb[1]; a++)
            free (strategies->methods[r][a]);
    }
    free (strategies->methods[r]);
  }
  free (strategies->methods);
  if (uniform) {
      free(strategies->uniform_strategy[0]);
      free(strategies->uniform_strategy[1]);
  }

  // free strategies
  free (strategies);

}


int
facul_fprint_strategies (FILE* file, facul_strategies_t* strategies)
{
  if (file == NULL)
    return -1;
  // print info lpb ...
  fprintf (file,
	  "(lpb = [%ld,%ld], as...=[%lf, %lf], BBB = [%lf, %lf])\n",
	  strategies->lpb[0], strategies->lpb[1],
	  strategies->assume_prime_thresh[0],
	  strategies->assume_prime_thresh[1],
	  strategies->BBB[0], strategies->BBB[1]);
  fprintf (file,
	  "mfb = [%d, %d]\n", strategies->mfb[0], strategies->mfb[1]);
  for (unsigned int r = 0; r <= strategies->mfb[0]; r++) {
    for (unsigned int a = 0; a <= strategies->mfb[1]; a++) {
      fprintf (file, "[r = %d, a = %d]", r, a);
      facul_method_side_t* methods = strategies->methods[r][a];
      if (methods == NULL)
	continue;
      
      int i = 0;
      while (true)
	{
	  facul_method_t* fm = methods[i].method;
	  if (fm == NULL || fm->method == 0)
	    break;
	  if (fm->plan == NULL) // zero method
	    fprintf (file,
		    "[side=%d, FM=%ld, B1=0, B2=0] ", methods[i].side,
		    fm->method);
	  else {
	    if (fm->method == PM1_METHOD)
	      {
		pm1_plan_t* plan = (pm1_plan_t*) fm->plan;
		fprintf (file,
			 "[side=%d, FM=%ld, B1=%d, B2=%d] ", methods[i].side,
			fm->method, plan->B1, plan->stage2.B2);
	      }
	    else if (fm->method == PP1_27_METHOD ||
		     fm->method == PP1_65_METHOD)
	      {
		pp1_plan_t* plan = (pp1_plan_t*) fm->plan;
		fprintf (file,
		       "[side=%d, FM=%ld, B1=%d, B2=%d] ", methods[i].side,
			fm->method, plan->B1, plan->stage2.B2);
	      }
	    else if (fm->method == EC_METHOD)
	      {
		ecm_plan_t* plan = (ecm_plan_t*) fm->plan;
		fprintf (file,
			"[side=%d, FM=%ld, B1=%d, B2=%d] ", methods[i].side,
			fm->method, plan->B1,plan->stage2.B2);
	      }
	    else
	      return -1;
	  }
	  i++;
	}
      fprintf (file, "\n");
    }
  }
  return 1;
}

void
modset_get_z (mpz_t z, const struct modset_t *modset)
{
  ASSERT_ALWAYS(modset->arith != modset_t::CHOOSE_NONE);
  switch (modset->arith)
    {
    case modset_t::CHOOSE_UL:
      mpz_set_ui (z, modset->m_ul->m);
      break;
    case modset_t::CHOOSE_15UL:
      mpz_set_ui (z, modset->m_15ul->m[1]);
      mpz_mul_2exp (z, z, LONG_BIT);
      mpz_add_ui (z, z, modset->m_15ul->m[0]);
      break;
    case modset_t::CHOOSE_2UL2:
      mpz_set_ui (z, modset->m_2ul2->m[1]);
      mpz_mul_2exp (z, z, LONG_BIT);
      mpz_add_ui (z, z, modset->m_2ul2->m[0]);
      break;
    case modset_t::CHOOSE_MPZ:
      mpz_set (z, modset->m_mpz);
      break;
    default:
      ASSERT_ALWAYS(0);
    }
}

/*
 * This is our auxiliary factorization.
 * It applies a bunch of ECM curves with larger bounds to find
 * a factor with high probability. It returns -1 if the factor
 * is not smooth, otherwise the number of
 * factors.
 */
static int
facul_aux (mpz_t *factors, const modset_t m,
	   const facul_strategies_t *strategies,
	   facul_method_side_t *methods, int method_start, int side)
{
  int found = 0;
  if (methods == NULL)
    return found;

  for (int i = method_start; methods[i].method != NULL; i++)
    {
      if (methods[i].side != side)
	continue; /* this method is not for this side */

      if (i < STATS_LEN)
	stats_called_aux[i]++;
      modset_t fm, cfm;

      int res_fac = 0;

      switch (m.arith) {
          case modset_t::CHOOSE_UL:
	res_fac = facul_doit_onefm_ul(factors, m.m_ul,
				      *methods[i].method, &fm, &cfm,
				      strategies->lpb[side],
				      strategies->assume_prime_thresh[side],
				      strategies->BBB[side]);
	break;
          case modset_t::CHOOSE_15UL:
	res_fac = facul_doit_onefm_15ul(factors, m.m_15ul,
					*methods[i].method, &fm, &cfm,
					strategies->lpb[side],
					strategies->assume_prime_thresh[side],
					strategies->BBB[side]);
	break;
          case modset_t::CHOOSE_2UL2:
	res_fac = facul_doit_onefm_2ul2 (factors, m.m_2ul2,
					 *methods[i].method, &fm, &cfm,
					 strategies->lpb[side],
					 strategies->assume_prime_thresh[side],
					 strategies->BBB[side]);
	break;
          case modset_t::CHOOSE_MPZ:
	res_fac = facul_doit_onefm_mpz (factors, m.m_mpz,
					*methods[i].method, &fm, &cfm,
					strategies->lpb[side],
					strategies->assume_prime_thresh[side],
					strategies->BBB[side]);
	break;
      default:
	ASSERT_ALWAYS(0);
      }
      // check our result
      // res_fac contains the number of factors found
      if (res_fac == -1)
	{
	  /*
	    The cofactor m is not smooth. So, one stops the
	    cofactorization.
	  */
	  found = FACUL_NOT_SMOOTH;
	  break;
	}
      if (res_fac == 0)
	{
	  /* Zero factor found. If it was the last method for this
	     side, then one stops the cofactorization. Otherwise, one
	     tries with an other method */
	    continue;
	}

      found += res_fac;
      if (res_fac == 2)
	break;

      /*
	res_fac == 1  Only one factor has been found. Hence, our
	factorization is not finished.
      */
      if (fm.arith != modset_t::CHOOSE_NONE)
	{
	  int found2 = facul_aux (factors+res_fac, fm, strategies,
				  methods, i+1, side);
          if (found2 < 1)// FACUL_NOT_SMOOTH or FACUL_MAYBE
	    {
	      found = FACUL_NOT_SMOOTH;
	      modset_clear (&cfm);
	      modset_clear (&fm);
	      break;
	    }
	  else
	    found += found2;
	  modset_clear (&fm);
	}
      if (cfm.arith != modset_t::CHOOSE_NONE)
	{
	  int found2 = facul_aux (factors+res_fac, cfm, strategies,
				  methods, i+1, side);
          if (found2 < 1)// FACUL_NOT_SMOOTH or FACUL_MAYBE
          {
              found = FACUL_NOT_SMOOTH;
          }
	  else
	    found += found2;
	  modset_clear (&cfm);
	  break;
	}
      break;
    }

  return found;
}





/*
  This function tries to factor a pair of cofactors (m[0], m[1]) from
  strategies. It returns the number of factors found on each side, or
  -1 if the factor is not smooth.
  Remarks: - the values of factors found are stored in 'factors'.
           - the variable 'is_smooth' allows to know if a cofactor
             is already factored.
*/

static int*
facul_both_src (mpz_t **factors, const modset_t* m,
		const facul_strategies_t *strategies, int* cof,
		int* is_smooth)
{
  int* found = (int*) calloc(2, sizeof(int));

  facul_method_side_t* methods = strategies->methods[cof[0]][cof[1]];

  if (methods == NULL)
    return found;

  modset_t f[2][2];
  f[0][0].arith = modset_t::CHOOSE_NONE;
  f[0][1].arith = modset_t::CHOOSE_NONE;
  f[1][0].arith = modset_t::CHOOSE_NONE;
  f[1][1].arith = modset_t::CHOOSE_NONE;
  int stats_nb_side = 0, stats_index_transition = 0;
  int last_i[2]; /* last_i[s] is the index of last method tried on side s */
  for (int i = 0; methods[i].method != NULL; i++)
    {
      // {for the stats
      stats_current_index = i - stats_nb_side * stats_index_transition;
      if (methods[i].is_the_last)
	{
	  stats_nb_side = 1;
	  stats_index_transition = i+1;
	}
      // }
      int side = methods[i].side;
      if (is_smooth[side] != FACUL_MAYBE)
	{
	  /* If both sides are smooth, we can exit the loop,
	     otherwise we must continue with the next methods,
	     since methods might be interleaved between side 0 and 1,
	     thus we don't have an easy way to skip all methods for this side.
	     We could do this with another representation, say methods[0][i]
	     for side 0, 0 <= i < m, methods[1][j] for side 1, 0 <= j < n,
	     and which_method[k] = {0, 1} for 0 <= k < m+n. */
	  if (is_smooth[side] == FACUL_SMOOTH &&
              is_smooth[1-side] == FACUL_SMOOTH)
            break;
	  continue;
	}

      // {for the stats
      if (stats_current_index < STATS_LEN)
	stats_called[stats_current_index]++;
      // }
      int res_fac = 0;
      last_i[side] = i;
      switch (m[side].arith) {
          case modset_t::CHOOSE_UL:
	res_fac = facul_doit_onefm_ul(factors[side], m[side].m_ul,
				      *methods[i].method, &f[side][0], &f[side][1],
				      strategies->lpb[side],
				      strategies->assume_prime_thresh[side],
				      strategies->BBB[side]);
	break;
          case modset_t::CHOOSE_15UL:
	res_fac = facul_doit_onefm_15ul(factors[side], m[side].m_15ul,
					*methods[i].method, &f[side][0], &f[side][1],
					strategies->lpb[side],
					strategies->assume_prime_thresh[side],
					strategies->BBB[side]);
	break;
          case modset_t::CHOOSE_2UL2:
	res_fac = facul_doit_onefm_2ul2 (factors[side], m[side].m_2ul2,
					 *methods[i].method, &f[side][0], &f[side][1],
					 strategies->lpb[side],
					 strategies->assume_prime_thresh[side],
					 strategies->BBB[side]);
	break;
          case modset_t::CHOOSE_MPZ:
	res_fac = facul_doit_onefm_mpz (factors[side], m[side].m_mpz,
					*methods[i].method, &f[side][0], &f[side][1],
					strategies->lpb[side],
					strategies->assume_prime_thresh[side],
					strategies->BBB[side]);
	break;
      default:
	ASSERT_ALWAYS(0);
      }
      // check our result
      // res_fac contains the number of factors found, or -1 if not smooth
      if (res_fac == -1)
	{
	  /*
	    The cofactor m[side] is not smooth. So, one stops the
	    cofactorization.
	  */
	  found[side] = -1;
	  break;
	}
      if (res_fac == 0)
	{
	  /* No factor found. If it was the last method for this
	     side, then one stops the cofactorization. Otherwise, one
	     tries with an other method.
	  */
	  if (methods[i].is_the_last)
	    break;
	  else
	    continue;
	}
      found[side] = res_fac;
      
      if (res_fac == 2)
	{
	  /*
            Indeed, if using only one factoring method we found two
            primes factors of m (f, m/f) then m is factored and work is
            finished for this cofactor.
	  */
	  is_smooth[side] = FACUL_SMOOTH;
	  continue;
	}
      /*
	res_fac == 1. Only one factor has been found. Hence, an
	auxiliary factorization will be necessary.
       */
      is_smooth[side] = FACUL_AUX;
    }
  // begin the auxiliary factorization
  if (is_smooth[0] >= 1 && is_smooth[1] >= 1)
    for (int side = 0; side < 2; side++)
      if (is_smooth[side] == FACUL_AUX)
	for (int ind_cof = 0; ind_cof < 2; ind_cof++)
	  {
	    // factor f[side][0] or/and f[side][1]
	    if (f[side][ind_cof].arith != modset_t::CHOOSE_NONE)
	      {
		int found2 = facul_aux (factors[side]+found[side],
					f[side][ind_cof], strategies,
					methods, last_i[side] + 1, side);
		if (found2 < 1)// FACUL_NOT_SMOOTH or FACUL_MAYBE
		  {
		    is_smooth[side] = FACUL_NOT_SMOOTH;
		    found[side] = found2;// FACUL_NOT_SMOOTH or FACUL_MAYBE
		    goto clean_up;
		  }
		else
		  {
		    is_smooth[side] = FACUL_SMOOTH;
		    found[side] += found2;
		  }
	      }
	  }

 clean_up:
  modset_clear (&f[0][0]);
  modset_clear (&f[0][1]);
  modset_clear (&f[1][0]);
  modset_clear (&f[1][1]);
  return found;
}


/*
  This function is like facul, but we will work with both norms
  together.  It returns the number of factors for each side.
*/
int*
facul_both (mpz_t **factors, mpz_t* N,
	    const facul_strategies_t *strategies, int* is_smooth)
{
  int cof[2];
  size_t bits;
  int* found = NULL;

  modset_t n[2];
  n[0].arith = modset_t::CHOOSE_NONE;
  n[1].arith = modset_t::CHOOSE_NONE;

#ifdef PARI
  gmp_fprintf (stderr, "(%Zd %Zd)", N[0], N[1]);
#endif

  /* cofactors should be positive */
  ASSERT (mpz_sgn (N[0]) > 0 && mpz_sgn (N[1]) > 0);

  if (mpz_cmp_ui (N[0], 1UL) == 0)
    is_smooth[0] = FACUL_SMOOTH;
  if (mpz_cmp_ui (N[1], 1UL) == 0)
    is_smooth[1] = FACUL_SMOOTH;

  for (int side = 0; side < 2; side++)
    {
      /* If the composite does not fit into our modular arithmetic, return
	 no factor */
      bits = mpz_sizeinbase (N[side], 2);
      cof[side] = bits;
      if (bits > MODMPZ_MAXBITS)
	return 0;

      /* Use the fastest modular arithmetic that's large enough for
	 this input */
      if (bits <= MODREDCUL_MAXBITS)
	{
	  ASSERT(mpz_fits_ulong_p(N[side]));
	  modredcul_initmod_ul (n[side].m_ul, mpz_get_ui(N[side]));
	  n[side].arith = modset_t::CHOOSE_UL;
	}
      else if (bits <= MODREDC15UL_MAXBITS)
	{
	  unsigned long t[2];
	  modintredc15ul_t m;
	  size_t written;
	  mpz_export (t, &written, -1, sizeof(unsigned long), 0, 0, N[side]);
	  ASSERT_ALWAYS(written <= 2);
	  modredc15ul_intset_uls (m, t, written);
	  modredc15ul_initmod_int (n[side].m_15ul, m);
	  n[side].arith = modset_t::CHOOSE_15UL;
	}
      else if (bits <= MODREDC2UL2_MAXBITS)
	{
	  unsigned long t[2];
	  modintredc2ul2_t m;
	  size_t written;
	  mpz_export (t, &written, -1, sizeof(unsigned long), 0, 0, N[side]);
	  ASSERT_ALWAYS(written <= 2);
	  modredc2ul2_intset_uls (m, t, written);
	  modredc2ul2_initmod_int (n[side].m_2ul2, m);
	  n[side].arith = modset_t::CHOOSE_2UL2;
	}
      else
	{
	  modmpz_initmod_int (n[side].m_mpz, N[side]);
	  n[side].arith = modset_t::CHOOSE_MPZ;
	}
      ASSERT (n[side].arith != modset_t::CHOOSE_NONE);
    }

  found = facul_both_src (factors, n, strategies, cof, is_smooth);
  for (int side = 0; side < 2; side++)
    {
      if (found[side] > 1)
	{
	  /* Sort the factors we found */
	  qsort (factors[side], found[side], sizeof (mpz_t),
		 (int (*)(const void *, const void *)) &my_cmp_mpz);
	}
    }

  // Free
  modset_clear (&n[0]);
  modset_clear (&n[1]);

  return found;
}


/********************************************/
/*            modset_t                      */
/********************************************/


void
modset_clear (modset_t *modset)
{
  switch (modset->arith) {
      case modset_t::CHOOSE_NONE: /* already clear */
    break;
      case modset_t::CHOOSE_UL:
    modredcul_clearmod (modset->m_ul);
    break;
      case modset_t::CHOOSE_15UL:
    modredc15ul_clearmod (modset->m_15ul);
    break;
      case modset_t::CHOOSE_2UL2:
    modredc2ul2_clearmod (modset->m_2ul2);
    break;
      case modset_t::CHOOSE_MPZ:
    modmpz_clearmod (modset->m_mpz);
    break;
  default:
    ASSERT_ALWAYS(0);
  }
  modset->arith = modset_t::CHOOSE_NONE;
}<|MERGE_RESOLUTION|>--- conflicted
+++ resolved
@@ -43,12 +43,7 @@
   0,0,0,0,0,0,0,0,0,0,0,0,0,0,0,0,0,0,0,0,0,0,0,0,0,0,0,0,0,0,0,0,
 };
 
-<<<<<<< HEAD
-int nb_curves90 (const unsigned int lpb);
-int nb_curves95 (const unsigned int lpb);
-=======
 static int nb_curves90 (const unsigned int lpb);
->>>>>>> 17c31b82
 #if 0
 static int nb_curves95 (const unsigned int lpb);
 static int nb_curves99 (const unsigned int lpb);
@@ -56,7 +51,7 @@
 
 int nb_curves (const unsigned int lpb) { return nb_curves90(lpb); }
 
-int
+static int
 nb_curves90 (const unsigned int lpb)
 {
   /* the following table, computed with the proba_cofactor() function in the
@@ -111,12 +106,8 @@
 // ncurves = 100 corresponds to looking for 50-bit factors.
 // ncurves = 200 corresponds to looking for 64-bit factors.
 
-<<<<<<< HEAD
-int
-=======
 #if 0
 static int
->>>>>>> 17c31b82
 nb_curves95 (const unsigned int lpb)
 {
     /* same, but with target probability 95% */
