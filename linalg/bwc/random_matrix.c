#include "cado.h"
#include <stdio.h>
#include <stdlib.h>
#include <string.h>
#include <math.h>
#include <time.h>
#include <gmp.h>
#include "bwc_config.h"
#include "portability.h"
#include "macros.h"
#include "utils.h"
#include "parallelizing_info.h"

/* the files below are not useful for the standalone program */
#ifndef WANT_MAIN
#include "random_matrix.h"
#include "balancing.h"
#endif

/* The random generation works as follows.
 *
 * We consider that for each coefficient of the matrix, the probability
 * of being non-zero is independent from the others, and given by a
 * probability distribution function which is scale/(i+offset)^alpha.
 *
 * In order to sample this, we approximate as follows.
 * For each row, the expectation of the row weight follows a binomial
 * distribution. We approximate it as a poisson distribution. Then, given
 * the count for the number of non-zero coefficients in the row, and
 * knowing the cumulative distribution function from above, we do inverse
 * transform sampling to find the location of the non-zero coefficients.
 *
 */

/*{{{ random picking */
double random_uniform(gmp_randstate_t rstate)
{
    /* the constant is 2^-53 */
    // return gmp_urandomm_ui(rstate, 1UL<<53) * 1.11022302462515654042363166809E-16;
    return gmp_urandomm_ui(rstate, ULONG_MAX) / (double) ULONG_MAX;
    /*
    mpf_t x;
    mpf_init2(x, 53);
    mpf_urandomb(x, rstate, 53);
    double y = mpf_get_d(x);
    mpf_clear(x);
    return y;
    */
}

double random_normal_standard(gmp_randstate_t rstate)
{
    /* Box-Muller transform */
#ifdef  ALLOW_NON_REENTRANT_random_normal_standard
    static int last = 0;
    static double vlast = 0;
    if (last) { --last; return vlast; }
#endif
    double u = random_uniform(rstate);
    double v = random_uniform(rstate);
    double rho = sqrt(-2*log(u));
    double theta = 2*M_PI*v;
    double x = rho*cos(theta);
#ifdef ALLOW_NON_REENTRANT_random_normal_standard
    double y = rho*sin(theta);
    vlast=y;
    last++;
#endif
    return x;
}

double random_normal(gmp_randstate_t rstate, double mean, double sdev)
{
    return mean + sdev * random_normal_standard(rstate);
}

/* return the expected maximum among n picks for a normal low with given
 * mean and sdev */
double extreme_normal(double n, double mean, double sdev)
{
    /* See Cramer, Mathematical methods of statistics, p. 575 (7th printing). */
    double x = sqrt(2*log(n))+(log(log(n))+log(4*M_PI)-2*0.5772)/(2*sqrt(2*log(n)));
    return mean + x * sdev;
}

double random_normal_constrained(gmp_randstate_t rstate, double mean, double sdev, double a, double b)
{
    /* By cutting the tail, we're doing a real heresy. This increases the
     * average and standard deviation significantly. See the function
     * below. In fact, the normal approximation will never be useful in
     * our case.
     */
    for(;;) {
        double x = round(random_normal(rstate, mean, sdev));
        if (x >= a && x < b) return x;
    }
}

/* given a probability mass function which gives the gaussian with mean
 * and sdev given my mx[0] and mx[1], but truncated to the interval
 * [a,b[, return the mean and sdev of the resulting distribution.
 *
 * This is just an illustration, which can be used to witness how the
 * normal approximation can end up being catastrophic if we're more
 * Poisson-like.
 */
void accuracy_of_normal_approximation_to_binomial(double * my, double *mx, unsigned long a, unsigned long b)
{
    /* Let e(x) = 1/sqrt(2*pi)*exp(-x^2/2).
     * We have:
     *  e'(x) = -x e(x).
     * \int_{-\infty}^{+\infty} e(x) = 1
     * \int_{-\infty}^{+\infty} xe(x) = 0
     * \int_{-\infty}^{+\infty} x^2e(x) = 1
     *
     * and more generally:
     * \int_a^b e(x) = 1/2*(erf(b/sqrt(2))-erf(a/sqrt(2))) = S0(a,b)
     * \int_a^b xe(x) = e(a) - e(b)                        = S1(a,b)
     * \int_a^b x^2e(x) = a*e(a)-b*e(b)+S0(a,b)            = S2(a,b)
     *
     * Let now e*(x) = 1/s*e((x-m)/s), pdf of a gaussian with mean and sdev
     * equal to m and s. Let x*=(x-m)/s, a*=(a-m)/s, and b*=(b-m)/s.
     * So that dx = s d{x*} ; note that e*(x)dx = e(x*)d{x*}.
     *
     * We have:
     * M0(a,b) = \int_a^b e*(x) dx
     *         = \int_{a*}^{b*}e(x*)d{x*}
     *         = S0(a*,b*)
     * M1(a,b) = \int_a^b x e*(x) dx
     *         = \int_{a*}^{b*} (m+s*x*) e(x*)d{x*}
     *         = m*S0(a*,b*) + s*S1(a*,b*)
     * M2(a,b) = \int_a^b x^2 e*(x) dx
     *         = \int_{a*}^{b*} (m+s*x*)^2 e(x*) d{x*}
     *         = m^2*S0(a*,b*) + 2*m*s*S1(a*,b*) + s^2*S2(a*,b*)
     * 
     * when scaled, we get:
     *
     * M0 = 1
     * M1 = m + s * (S1/S0)(a*,b*)
     * M2 = m^2 + 2*m*s * (S1/S0)(a*,b*) + s^2 * (S2/S0)(a*,b*)
     * sdev = s * sqrt(((S2-S1^2)/S0)(a*,b*))
     */
    double m = mx[0];
    double s = mx[1];
    double as = (a-m)/s;
    double bs = (b-m)/s;
    double eas = exp(-as*as/2)/sqrt(2*M_PI);
    double ebs = exp(-bs*bs/2)/sqrt(2*M_PI);
    double S0 = (erf(bs/sqrt(2))-erf(as/sqrt(2)))/2;
    double S1 = eas - ebs;
    double S2 = as*eas - bs*ebs + S0;
    /*
       double M0 = s * S0;
       double M1 = s * (m*S0 + s*S1);
       double M2 = s * (m^2*S0 + 2*m*s*S1 + s^2*S2);
       */
    // double M0 = 1;
    // double M1 = (m + s*S1/S0);
    // double M2 = (m^2 + 2*m*s*S1/S0 + s^2*S2/S0);
    my[0] = m + s * S1/S0;
    my[1] = s * sqrt((S2-S1*S1)/S0);
}

double random_poisson(gmp_randstate_t rstate, double lambda)
{
    /* "method PA" from "The Computer Generation of Poisson Random
     * Variables" by A. C. Atkinson, Journal of the Royal Statistical
     * Society Series C (Applied Statistics) Vol. 28, No. 1. (1979),
     * pages 29-35.
     */
    if (lambda < 10) {
        return random_uniform(rstate)*2*lambda;
    }
    double c = 0.767 - 3.36/lambda;
    double beta = M_PI/sqrt(3.0*lambda);
    double alpha = beta*lambda;
    double k = log(c) - lambda - log(beta);

    for(;;) {
        double u = random_uniform(rstate);
        double x = (alpha - log((1.0 - u)/u))/beta;
        int n = (int) floor(x + 0.5);
        if (n < 0)
            continue;
        double v = random_uniform(rstate);
        double y = alpha - beta*x;
        double temp = 1.0 + exp(y);
        double lhs = y + log(v/(temp*temp));
        double rhs = k + n*log(lambda) - lgamma(n-1);
        if (lhs <= rhs)
            return n;
    }
}

/* This is the random variable associated to the *size* of the sample */
double random_binomial(gmp_randstate_t rstate, unsigned long n, double p)
{
    /*
     * This first way of doing things is appropriate when mean \pm 3
     * times sdev is good.
     */
    double mean = n * p;
    double sdev = sqrt(n * p * (1-p));
    if (0 <= mean - 3 * sdev && mean + 3 * sdev <= n) {
        return random_normal_constrained(rstate, mean, sdev, 0, n);
    }
    /* otherwise we'll return the Poisson approximation, which does not
     * care much about the standard deviation, but matches relatively
     * well as far as our application is concerned. */

    double r;
    for( ; (r = random_poisson(rstate, mean)) >= n ; ) ;
    return r;
}
/*}}}*/

/* {{{ random_matrix_process_data */
/* This data type gathers the internal state of the random generation */
struct random_matrix_process_data_s {
    unsigned long nrows;
    unsigned long ncols;
    int density;
    unsigned long seed;
    int maxcoeff;
    int ascii;
    FILE * out;
    struct rhs_data {
        int n;
        mpz_t p;
        FILE * f;
    } rhs[1];
    struct freq_data {
        FILE * cw;
        FILE * rw;
    } freq[1];
};
typedef struct random_matrix_process_data_s random_matrix_process_data[1];
typedef struct random_matrix_process_data_s * random_matrix_process_data_ptr;
typedef const struct random_matrix_process_data_s * random_matrix_process_data_srcptr;

void random_matrix_process_data_init(random_matrix_process_data_ptr r)
{
    memset(r, 0, sizeof(*r));
}

void random_matrix_process_data_clear(random_matrix_process_data_ptr r)
{
    if (r->rhs->n) {
        fclose(r->rhs->f);
        mpz_clear(r->rhs->p);
    }
    if (r->freq->cw) fclose(r->freq->cw);
    if (r->freq->rw) fclose(r->freq->rw);
    if (r->out) fclose(r->out);
}

/* {{{ This reads the full parameter list -- not only the param_list
 * structure --, and fills r with all argument which has been found
 * relevant. This can primarily be seen as a function dedicated to the
 * standalone program, even though the random_matrix= mechanism uses it
 * too as a back-end.
 *
 * This function does *NOT* check that all arguments in pl have been
 * consumed.
 */
int random_matrix_process_data_set_from_args(random_matrix_process_data_ptr r,
        param_list_ptr pl, int argc, char ** argv)
{
    const char * tmp;
    int binary=0;
    int freq=0;
    param_list_configure_alias(pl, "output", "-o");
    param_list_configure_switch(pl, "--binary", &binary);
    param_list_configure_switch(pl, "--freq", &freq);
    int wild_args[3] = { 0, 0, 0 }; // nrows ncols coeffs_per_row
    int wild = 0;
    for( ; argc ; ) {
        if (param_list_update_cmdline(pl, &argc, &argv)) { continue; }
        if (argv[0][0] != '-' && wild < 3) {
            char * tmp;
            wild_args[wild] = strtoul(argv[0], &tmp, 0);
            if (*tmp != '\0') {
                fprintf(stderr, "Parse error for parameter %s\n", argv[0]);
                exit(1);
            }
            argv++, argc--;
            wild++;
            continue;
        }
        fprintf(stderr, "Unhandled parameter %s\n", argv[0]);
        return 0;
    }

    /* {{{ parse r->nrows, r->ncols, density */
    if ((r->nrows = wild_args[0]) == 0) {
        fprintf(stderr, "Please specify r->nrows\n");
        exit(1);
    }
    r->ncols = wild_args[1];
    if (!(r->ncols = wild_args[1])) r->ncols = r->nrows;
    if (param_list_parse_int(pl, "density", &r->density)) {
        if (wild_args[2] > 0) {
            fprintf(stderr, "density specified twice\n");
            exit(1);
        }
    } else {
        if ((r->density = wild_args[2]) == 0)
            r->density = MIN(100, MAX(r->ncols / 10, MIN(4, r->ncols)));
    }
    ASSERT_ALWAYS(r->ncols > 10 && r->nrows > 10);
    /* }}} */

    param_list_parse_ulong(pl, "seed", &r->seed);
    if (!r->seed) r->seed = time(NULL);
    param_list_parse_int(pl, "c", &r->maxcoeff);

    r->ascii = !binary;

    /* {{{ try to parse the rhs info */
    if ((tmp = param_list_lookup_string(pl, "rhs")) != NULL) {
        ASSERT_ALWAYS(r->maxcoeff > 0);
        char * rhsname = malloc(1 + strlen(tmp));
        mpz_init(r->rhs->p);
        int rc = gmp_sscanf(tmp, "%d,%Zd,%s", &r->rhs->n, r->rhs->p, rhsname);
        ASSERT_ALWAYS(rc == 3);
        if (r->rhs->n == 0) {
            fprintf(stderr, "--rhs argument requires setting more than 0 vectors !\n");
            exit(1);
        }
        r->rhs->f = fopen(rhsname, "w");
        DIE_ERRNO_DIAG(r->rhs->f == NULL, "fopen", rhsname);
        // rhs file is now always in ascii
        // if (r->ascii)
            gmp_fprintf(r->rhs->f, "%lu %d %Zd\n", r->nrows, r->rhs->n, r->rhs->p);
    }
    /* }}} */

    r->out = stdout;

    const char * ofilename = NULL;

    if ((ofilename = param_list_lookup_string(pl, "output")) != NULL) {
        r->out = fopen(ofilename, binary ? "wb" : "w");
        DIE_ERRNO_DIAG(r->out == NULL, "fopen", ofilename);
    } else {
        if (binary) {
            fprintf(stderr, "Error: --binary requires --output\n");
            exit(1);
        }
        if (freq) {
            fprintf(stderr, "Error: --freq requires --output\n");
            exit(1);
        }
    }

    if (freq) {
        char * cwname = derived_filename(ofilename, "cw", binary ? ".bin" : ".txt");
        r->freq->cw = fopen(cwname, binary ? "wb" : "w");
        DIE_ERRNO_DIAG(r->freq->cw == NULL, "fopen", cwname);
        free(cwname);

        char * rwname = derived_filename(ofilename, "rw", binary ? ".bin" : ".txt");
        r->freq->rw = fopen(rwname, binary ? "wb" : "w");
        DIE_ERRNO_DIAG(r->freq->rw == NULL, "fopen", rwname);
        free(rwname);
    }

    return 1;
}
/* }}} */
/* {{{ This is primarily used for the random_matrix= hack. The standalone
 * program does not follow this route. Here we check that all parts of
 * the provided string are understood as legitimate arguments to
 * random_matrix=
 */
int random_matrix_process_data_set_from_string(random_matrix_process_data_ptr r, const char * str)
{
    char * rmstring;
    char ** n_argv;
    char ** n_argv0;
    int n_argc;
    param_list pl2;

    /* Create a new param_list from the random_matrix argument {{{ */
    ASSERT_ALWAYS(str);
    rmstring = strdup(str);

    n_argv0 = n_argv = malloc(strlen(rmstring) * sizeof(char*));
    n_argc = 0;
    n_argv[n_argc++]="random_matrix";
    for(char * q = rmstring, * qq; q != NULL; q = qq) {
        qq = strchr(q, ',');
        if (qq) { *qq++='\0'; }
        n_argv[n_argc++]=q;
    }
    /* }}} */
    param_list_init(pl2);
    int ok = random_matrix_process_data_set_from_args(r, pl2, n_argc-1, n_argv+1);
    if (!ok || param_list_warn_unused(pl2)) {
        fprintf(stderr, "Bad argument list for parameter random_matrix: %s\n", rmstring);
        exit(1);
    }
    if (!param_list_lookup_string(pl2, "output")) {
        /* the default is then that r->out == stdout, but for this very
         * usage we want no output at all, so r->out should be NULL. */
        r->out = NULL;
    }

    param_list_clear(pl2);
    free(rmstring);
    free(n_argv0);
    return ok;
}
/* }}} */
/* }}} */

/* {{{ random_matrix_ddata type -- characteristics of the distribution */
struct random_matrix_ddata_s {
    double alpha;
    double offset;         /* this controls the peakedness for the leftmost
                           columns. It is difficult to make this much
                           smaller than 32 presently. Quite unsafe to
                           change. */
    double scale;       /* event function is scale/(x+offset)^alpha */
    unsigned int maxcoeff;      /* 0 for factorization matrices */
    double coeff_alpha; /* computed */
    double coeff_n0;    /* computed */
    double mean;        /* computed */
    double sdev;        /* computed */
    double spread;
    unsigned long ncols;        /* only for constraint correction */
    unsigned long nrows;        /* informational */
    unsigned long padcols;        /* only for constraint correction */
    unsigned long padrows;        /* informational */
    int print;  /* 1 if we should print */

    uint64_t total_coeffs;   /* informational, after generation */
    double row_avg;     /* informational, after generation */
    double row_sdev;    /* informational, after generation */
};
typedef struct random_matrix_ddata_s random_matrix_ddata[1];
typedef struct random_matrix_ddata_s * random_matrix_ddata_ptr;

void random_matrix_ddata_init(random_matrix_ddata_ptr d);
void random_matrix_ddata_set_default(random_matrix_ddata_ptr d);
void random_matrix_ddata_clear(random_matrix_ddata_ptr d);
void random_matrix_ddata_adjust(random_matrix_ddata_ptr f, random_matrix_process_data_srcptr r, parallelizing_info_srcptr pi, unsigned long padded_nrows, unsigned long padded_ncols);
void random_matrix_ddata_adjust_force_kernel(random_matrix_ddata_ptr f, random_matrix_process_data_srcptr r, parallelizing_info_srcptr pi, unsigned long padded_nrows, unsigned long padded_ncols, int kernel_left, int kernel_right);
void random_matrix_ddata_info(FILE * out, random_matrix_ddata_ptr f);
void random_matrix_ddata_init(random_matrix_ddata_ptr F);
void random_matrix_ddata_clear(random_matrix_ddata_ptr F);
/* }}} */

/* the probability mass function for value i is scale/(i+offset)^alpha.
 * the cumulative distribution function (sum on [0,j[ ) is thus:
 * we'll do inverse transform sampling for computing position of non-zero
 * coefficients.
 *
 * scale * ((j+offset)^beta - offset^beta)/beta
 *
 * with beta = 1-alpha
 *
 * the reverse cumulative function is:
 *
 * (x*beta/scale+offset^beta)^(1/beta)-offset
 *
 * the variance is \sum p(i) - \sum p(i)^2  [proof left to reader]
 *
 * and based on this, the last term is:
 *
 * scale^2*((j+offset)^gamma- offset^gamma)/gamma
 *
 * with gamma = 1-2*alpha
 */

/* {{{ direct queries on the random_matrix_ddata type */

/* probability mass function */
double dist_p(random_matrix_ddata_ptr f, double x)
{
    return f->alpha<=0 ? f->scale : f->scale*pow(x*f->spread+f->offset,-f->alpha);
}

/* cumulative distribution function */
double dist_q(random_matrix_ddata_ptr f, double x)
{
    if (f->alpha <= 0) {
        return x * f->scale;
    }
    double beta = 1 - f->alpha;
    double u = f->scale / beta / f->spread;
    return u * (pow(x*f->spread + f->offset, beta) - pow(f->offset, beta));
}

/* reciprocal of the cumulative distribution function */
double dist_qrev(random_matrix_ddata_ptr f, double y)
{
    if (f->alpha <= 0) {
        return y / f->scale;
    }
    double beta = 1 - f->alpha;
    double u = f->scale / beta / f->spread;
    double r = pow(y / u + pow(f->offset, beta), 1 / beta) - f->offset;
    return r;
}

/* variance for the count of successes */
double dist_qq(random_matrix_ddata_ptr f, double x)
{
    if (f->alpha < 0) {
        /* don't need it */
        abort();
    }
    double gamma = 1 - 2 * f->alpha;
    double v = f->scale * f->scale / gamma / f->spread;
    return v * (pow(x + f->offset, gamma) - pow(f->offset, gamma));
}
/* }}} */

/* {{{ more random_matrix_ddata things */
void random_matrix_ddata_init(random_matrix_ddata_ptr F)
{
    memset(F, 0, sizeof(*F));
    F->scale = 1;
    F->spread = 1;
}
void random_matrix_ddata_clear(random_matrix_ddata_ptr F MAYBE_UNUSED)
{
}

void random_matrix_ddata_set_default(random_matrix_ddata_ptr F)
{
    F->alpha = 0.94;
    F->offset = 32;
    F->scale = 1;
    F->spread = 1;
}

void random_matrix_ddata_info(FILE * out, random_matrix_ddata_ptr f)
{
    unsigned long nrows = f->nrows;
    unsigned long ncols = f->ncols;
    /* some checking and info */
    double p0 = dist_p(f, 0);
    double mean0 = nrows * p0;
    double sdev0 = sqrt(nrows * p0 * (1-p0));
    double pn = dist_p(f, ncols-1);
    double mean_n = nrows * pn;
    double sdev_n = sqrt(nrows * pn * (1-pn));
    fprintf(out, "Expected row weight: %.3f, sdev %.3f\n", f->mean, f->sdev);
    fprintf(out, "Expected weight for first column is %.3f (sdev %.3f, m/sdev=%.1f)\n",
            mean0, sdev0, mean0 / sdev0);
    fprintf(out, "Expected weight for last column is %.3f (sdev %.3f, m/sdev=%.1f)\n",
            mean_n, sdev_n, mean_n / sdev_n);
    fprintf(out, "Worst-case expectation for last column weight by normal approximation: %.3f\n",
            extreme_normal(nrows, mean_n, -sdev_n));
}

/* in the mmt structures, because of the balancing work, we promised that
 * matrices of size padded_nrows*padded_ncols would be generated on each
 * node. However, we know that the real matrix has to have one particular
 * shape, which means that on the current node, it might be that we'll
 * have some padding rows and columns to generate.
 *
 * Note that the on-the-fly random_matrix setup omits the balancing
 * permutations, so that all padding rows are on the last blocks.
 */
void random_matrix_ddata_adjust_force_kernel(random_matrix_ddata_ptr f, random_matrix_process_data_srcptr R, parallelizing_info_srcptr pi, unsigned long padded_nrows, unsigned long padded_ncols, int kernel_left, int kernel_right)
{
    f->print = pi ? pi->m->jrank == 0 && pi->m->trank == 0 : 1;
    /* Adapt to the parallelizing_info structure : divide */
    /* note that padding has to still be padding. */
    f->nrows = (R->nrows - kernel_right) / (pi ? pi->wr[1]->totalsize : 1);
    f->ncols = (R->ncols - kernel_left) / (pi ? pi->wr[0]->totalsize : 1);

#define ADJUST(items, comm) do {					\
    unsigned int rk = comm->jrank * comm->ncores + comm->trank;		\
    if (rk * padded_n ## items >= R->n ## items) {			\
        f->n ## items = 0;						\
    } else if ((rk+1) * padded_n ## items >= R->n ## items) {		\
        f->n ## items = R->n ## items - rk * padded_n ## items;		\
    } else {								\
        f->n ## items = padded_n ## items;	                        \
    }                                                                   \
    f->pad ## items = padded_n ## items - f->n ## items;		\
} while (0)

    if (pi) ADJUST(rows, pi->wr[1]); else f->nrows = R->nrows;
    if (pi) ADJUST(cols, pi->wr[1]); else f->ncols = R->ncols;

    // experimental: don't scale. Somehow it seems that I'm doing this scaling
    // twice. I shouldn't. Alas, I see no obvious place where this seems to
    // happen.
    //
    // double density = R->density / (pi ? pi->wr[0]->totalsize : 1);
    double density = R->density;

    /* sets the scale parameter so that the expected row weight matches
     * our desired density target */
    f->scale = density / dist_q(f, f->ncols);
    f->spread = pi ? pi->wr[0]->totalsize : 1;
    f->mean = dist_q(f, f->ncols);
    f->sdev = sqrt(f->mean * f->mean - dist_qq(f, f->ncols));
    f->maxcoeff = R->maxcoeff;
    if (f->maxcoeff) {
        /* Compute n0, which is used to generate coefficients. It
         * essentially counts, in the heaviest column, the number of
         * coefficients equal to 1 */
        double n0 = f->nrows / 2;
        double old_n0 = INFINITY;
        for( ; n0 != old_n0 ; ) {
            /* How many rows in total would be fit for that n0 ? */
            old_n0 = n0;
            double alpha = pow(n0, -1.0 / f->maxcoeff);
            double y = 2*(n0-1) / (1-alpha);
            n0 /= y/f->nrows;
        }
        f->coeff_n0 = n0;
        f->coeff_alpha = pow(n0, -1.0 / f->maxcoeff);
    }
    if (dist_p(f, 0) >= 1.0) {
        fprintf(stderr, "Error: this density is not acceptable for the current distribution equation. Please adjust the internal offset parameter to something larger.\nrows");
        exit(1);
    }
}

void random_matrix_ddata_adjust(random_matrix_ddata_ptr f, random_matrix_process_data_srcptr r, parallelizing_info_srcptr pi, unsigned long padded_nrows, unsigned long padded_ncols)
{
    random_matrix_ddata_adjust_force_kernel(f, r, pi, padded_nrows, padded_ncols, 0, 0);
}

/* }}} */

/* {{{ punch intervals */
struct punched_interval_s;
struct punched_interval_s {
    double b0, b1;
    double holes;
    int has_left, has_right;
    /* free blocks use the "left" pointer below for the next argument in
     * the free list */
    struct punched_interval_s * left;
    struct punched_interval_s * right;
};
typedef struct punched_interval_s * punched_interval_ptr;

void punched_interval_free(punched_interval_ptr c, punched_interval_ptr * pool)
{
    if (!c) return;
    /* enqueue both children to the free pool */
    punched_interval_free(c->left, pool);
    punched_interval_free(c->right, pool);
    c->left = *pool;
    /* also store the count */
    c->has_left = 1 + ((*pool) ? (*pool)->has_left : 0);
    *pool = c;
}

void punched_interval_set_full(punched_interval_ptr x, double b0, double b1)
{
    x->b0 = b0;
    x->b1 = b1;
    x->has_left = 0;
    x->has_right = 0;
    x->holes = 0;
}

punched_interval_ptr punched_interval_alloc(punched_interval_ptr * pool, double b0, double b1)
{
    punched_interval_ptr x;
    if (*pool) {
        x = *pool;
        *pool = x->left;
    } else {
        x = malloc(sizeof(struct punched_interval_s));
    }
    memset(x, 0, sizeof(struct punched_interval_s));
    punched_interval_set_full(x, b0, b1);
    return x;
}

void punched_interval_free_pool(punched_interval_ptr * pool)
{
    for(punched_interval_ptr q = *pool, v ; q ; q = v) {
        v = q->left;
        free(q);
    }
    *pool = NULL;
}

void punched_interval_pre_free_pool(punched_interval_ptr * pool, int max, int print)
{
    if (!*pool) return;
    if ((*pool)->has_left < 2 * max) return;
    if (print) {
        fprintf(stderr, "Reducing punched_interval pool from size %d to %d\n",
                (*pool)->has_left, max);
    }
    punched_interval_ptr q = * pool;
    int size = (*pool)->has_left;
    for(int i = 0 ; q->has_left >= max ; i++) {
        ASSERT_ALWAYS(q->left);
        ASSERT_ALWAYS(q->has_left == size - i);
        punched_interval_ptr nq = q->left;
        free(q);
        q = nq;
    }
    *pool = q;
}


void punched_interval_punch(punched_interval_ptr * pool, punched_interval_ptr c, double x0, double x1)
{
    c->holes += x1 - x0;
    if (!c->left) {
        c->left = punched_interval_alloc(pool, c->b0, x0);
    } else {
        punched_interval_set_full(c->left, c->b0, x0);
    }
    c->has_left=1;
    if (!c->right) {
        c->right = punched_interval_alloc(pool, x1, c->b1);
    } else {
        punched_interval_set_full(c->right, x1, c->b1);
    }
}


unsigned long pick_and_punch(random_matrix_ddata_ptr f, punched_interval_ptr * pool, punched_interval_ptr c, double x)
{
    /* x should be within [c->b0, c->b1 - c->holes] */
    ASSERT_ALWAYS(x >= c->b0);
    ASSERT_ALWAYS(x + c->holes < c->b1);
    if (!c->has_left) {
        /* no holes ! */
        double r = dist_qrev(f, x);
        unsigned long i;
        if (r < 0) {
            i = 0;
        } else if (r >= f->ncols) {
            i = f->ncols - 1;
        } else {
            i = floor(r);
        }
        double x0 = dist_q(f, i);
        double x1 = dist_q(f, i + 1);
        punched_interval_punch(pool, c, x0, x1);
        return i;
    }
    /* try to correct x with all left holes */
    double xc = x + c->left->holes;
    if (xc < c->left->b1) {
        double h = c->left->holes;
        unsigned long i = pick_and_punch(f, pool, c->left, x);
        c->holes += c->left->holes - h;
        return i;
    } else {
        /* modify x. It's more than just xc ! */
        xc += c->right->b0 - c->left->b1;
        double h = c->right->holes;
        unsigned long i = pick_and_punch(f, pool, c->right, xc);
        c->holes += c->right->holes - h;
        return i;
    }
}

/*
void punched_interval_print_rec(FILE * f, punched_interval_ptr c)
{
    if (!c->has_left) return;
    punched_interval_print_rec(f, c->left);
    fprintf(f, "(\e[31m%.2f...%.2f\e[0m)...", c->left->b1, c->right->b0);
    punched_interval_print_rec(f, c->right);
}

void punched_interval_print(FILE * f, punched_interval_ptr c)
{
    fprintf(f, "%.2f...", c->b0);
    punched_interval_print_rec(f, c);
    fprintf(f, "%.2f\n", c->b1);
}
   */

/* }}} */

typedef int (*sortfunc_t)(const void *, const void *);

int cmp_u32(uint32_t * a, uint32_t * b)
{
    return (*a > *b) - (*b > *a);
}

uint32_t generate_row(gmp_randstate_t rstate, random_matrix_ddata_ptr f, uint32_t * ptr, punched_interval_ptr range, punched_interval_ptr * pool)
{
    /* pick a row weight */
    /*
       unsigned long weight = random_normal_constrained(rstate, f->mean, f->sdev, 0, f->ncols);
       */
    uint32_t weight;
    for( ; (weight = random_poisson(rstate, f->mean)) >= f->ncols ; );
    // punched_interval_ptr range = punched_interval_alloc(0, f->mean);
    punched_interval_set_full(range, 0, f->mean);
    for(uint32_t i = 0 ; i < weight ; i++) {
        // punched_interval_print(stdout, range);
        double x = random_uniform(rstate) * (range->b1 - range->holes);
        uint32_t k = pick_and_punch(f, pool, range, x);
        ptr[i] = k;
    }
    qsort(ptr, weight, sizeof(uint32_t), (sortfunc_t) &cmp_u32);
    // punched_interval_free(range);
    return weight;
}


/* {{{ Some tests */
void test_random_normal_standard(gmp_randstate_t rstate)
{
    double s = 0, ss = 0;
    for(int i = 0, l = 10 ; l <= 10000000 ; l *= 10) {
        for(  ; i < l ; i++) {
            double x = random_normal_standard(rstate);
            s += x;
            ss += x * x;
        }
        double m = s / l;
        fprintf(stderr, "after %d picks, mean=%.3f sdev=%.3f\n",
                l, s / l, sqrt(ss/l - m*m));
    }
}

void test_random_normal(gmp_randstate_t rstate, double xm, double xs)
{
    double s = 0, ss = 0;
    for(int i = 0, l = 10 ; l <= 10000000 ; l *= 10) {
        for(  ; i < l ; i++) {
            double x = random_normal(rstate, xm, xs);
            s += x;
            ss += x * x;
        }
        double m = s / l;
        fprintf(stderr, "after %d picks, mean=%.3f sdev=%.3f\n",
                l, s / l, sqrt(ss/l - m*m));
    }
}

void test_random_normal_constrained(gmp_randstate_t rstate, double xm, double xs, unsigned long a, unsigned long b)
{
    double s = 0, ss = 0;
    double mmx[2]={xm, xs}, mmy[2];
    accuracy_of_normal_approximation_to_binomial(mmy, mmx, a, b);
    fprintf(stderr, "want (%.3f,%.3f), expect instead (%.3f,%.3f)\n",
            mmx[0], mmx[1],
            mmy[0], mmy[1]);
    for(int i = 0, l = 10 ; l <= 100000 ; l *= 10) {
        for(  ; i < l ; i++) {
            double x = random_normal_constrained(rstate, xm, xs, a, b);
            s += x;
            ss += x * x;
        }
        double m = s / l;
        fprintf(stderr, "after %d picks, mean=%.3f sdev=%.3f\n",
                l, s / l, sqrt(ss/l - m*m));
    }
}

void test_random_poisson(gmp_randstate_t rstate, double xm, unsigned long n)
{
    double s = 0, ss = 0;
    for(int i = 0, l = 10 ; l <= 100000 ; l *= 10) {
        for(  ; i < l ; i++) {
            unsigned long x;
            for( ; (x = random_poisson(rstate, xm)) >= n ; ) ;
            s += x;
            ss += x * x;
        }
        double m = s / l;
        fprintf(stderr, "after %d picks, mean=%.3f sdev=%.3f\n",
                l, s / l, sqrt(ss/l - m*m));
    }
}

// test_random_normal_standard(rstate);
// test_random_normal(rstate, F->mean, F->sdev);
// test_random_normal_constrained(rstate, F->mean, F->sdev, 0, ULONG_MAX);//F->ncols);
// test_random_poisson(rstate,  F->mean, F->ncols);

/* }}} */

int32_t generate_coefficient(gmp_randstate_t rstate, random_matrix_ddata_ptr F, unsigned long j MAYBE_UNUSED)
{
    unsigned long x = gmp_urandomm_ui(rstate, F->nrows);
    long neg;
    if ((neg = x >= F->nrows/2)) { x -= F->nrows/2; }

    int c = 1;
    if (j < 100) {
        double alpha = F->coeff_alpha;
        for(double b = F->coeff_n0; x >= b; x -= b, b *= alpha, c++) ;
    } else {
        c += x < log(F->coeff_n0);
    }

    if (neg) c = -c;

    return c;
}

#ifndef WANT_MAIN
void random_matrix_fill_fake_balancing_header(balancing_ptr bal, parallelizing_info_ptr pi, const char * rtmp)
{
    memset(bal->h, 0, sizeof(bal->h));
    random_matrix_process_data r;
    random_matrix_process_data_init(r);
    random_matrix_process_data_set_from_string(r, rtmp);
    bal->h->nh = pi->wr[1]->totalsize;
    bal->h->nv = pi->wr[0]->totalsize;
    bal->h->nrows = r->nrows;
    bal->h->ncols = r->ncols;
    bal->h->ncoeffs = 0; /* FIXME ; what should I do ? */
    bal->h->checksum = 0;
    bal->h->flags = FLAG_COLPERM;
    if (bal->h->nrows == bal->h->ncols)
        bal->h->flags |= FLAG_REPLICATE;
    bal->h->pshuf[0] = 1;
    bal->h->pshuf[1] = 0;
    bal->h->pshuf_inv[0] = 1;
    bal->h->pshuf_inv[1] = 0;
    balancing_set_row_col_count(bal);
    random_matrix_process_data_clear(r);
}

/*{{{ borrowed from balancing_workhorse.c*/
struct progress_info {
    time_t t;   /* last printed time */
    size_t z;   /* last printed data amount */
};

static int should_print_now(struct progress_info * last_printed, size_t z)
{
    if (z >= last_printed->z + (10UL<<20) || time(NULL) >= last_printed->t + 10) {
        last_printed->z = z;
        last_printed->t = time(NULL);
        return 1;
    }
    return 0;
}
/*}}}*/

int cmp_2u32(uint32_t * a, uint32_t * b)
{
    int r = (*a > *b) - (*b > *a);
    if (r) return r;
    a++;
    b++;
    return (*a > *b) - (*b > *a);
}

#if 0
/* This is totally dumb. */
uint32_t * matrix_transpose(uint32_t * p, size_t size, unsigned long nrows, unsigned long ncols)
{
    size_t ncoeffs = size - nrows;
    uint32_t * big = malloc(ncoeffs * 2 * sizeof(uint32_t));
    char buf[16];
    size_disp(ncoeffs * 2 * sizeof(uint32_t), buf);
    printf("allocating temp area of size %s\n", buf);
    uint32_t * q = p;
    uint32_t * w = big;
    uint32_t * fence = big + ncoeffs * 2;
    for(unsigned long i = 0 ; i < nrows ; i++) {
        unsigned long weight = *q++;
        for(unsigned long j = 0 ; j < weight ; j++) {
            /* we'll sort by column indices */
            *w++=*q++;
            *w++=i;
        }
    }
    ASSERT_ALWAYS(w == fence);

    free(p);
    time_t t0 = time(NULL);
    printf("now sorting\n");
    qsort(big, ncoeffs, 2 * sizeof(uint32_t), (sortfunc_t) &cmp_2u32);
    printf("sort time %d s\n", (int) (time(NULL)-t0));
    p = malloc((ncoeffs + ncols) * sizeof(uint32_t));
    q = p;
    w = big;
    for(unsigned long j = 0 ; j < ncols ; j++) {
        uint32_t * qq = q++;
        *qq = 0;
        for( ; w < fence && *w == j ; w += 2) {
            ++*qq;
            *q++ = w[1];
        }
        if (j == ncols-1) ASSERT_ALWAYS(w == fence);
    }
    free(big);
    return p;
}
#endif

<<<<<<< HEAD
/* in the mmt structures, because of the balancing work, we promised that
 * matrices of size padded_nrows*padded_ncols would be generated on each
 * node. However, we know that the real matrix has to have one particular
 * shape, which means that on the current node, it might be that we'll
 * have some padding rows and columns to generate.
 *
 * Note that the on-the-fly random_matrix setup omits the balancing
 * permutations, so that all padding rows are on the last blocks.
 */
void * random_matrix_get_u32(parallelizing_info_ptr pi, param_list pl, matrix_u32_ptr arg, unsigned long padded_nrows, unsigned long padded_ncols)
{
    const char * rtmp = param_list_lookup_string(pl, "random_matrix");
    ASSERT_ALWAYS(rtmp);

    unsigned long nrows;
    unsigned long ncols;
    unsigned long seed;
    int density;
    int maxcoeff;

    {
        random_matrix_process_data r;
        random_matrix_process_data_init(r);
        random_matrix_process_data_set_from_string(r, rtmp);
        nrows = r->nrows;
        ncols = r->ncols;
        density = r->density;
        maxcoeff = r->maxcoeff;
        /* This is not supported here -- mostly because we haven't been
         * extremely careful. */
        ASSERT_ALWAYS(!r->rhs->n);
        seed = r->seed + pi->m->jrank * pi->m->ncores + pi->m->trank;
        random_matrix_process_data_clear(r);
    }

    gmp_randstate_t rstate;
    gmp_randinit_default(rstate);

    unsigned long padrows, padcols;

    /* This adjustment has padding evenly spread. It's not correct, since
     * we don't do any reordering of the indices whatsoever.
     */
#define OLD_ADJUST(items, comm) do {					\
    unsigned int rk = comm->jrank * comm->ncores + comm->trank;		\
    n ## items = n ## items / comm->totalsize +                         \
                (rk < (n ## items % comm->totalsize));                  \
    ASSERT_ALWAYS(n ## items <= padded_n ## items);			\
    pad ## items = padded_n ## items - n ## items;			\
} while (0)

    /* This one with not evenly spread */
#define ADJUST(items, comm) do {					\
    unsigned int rk = comm->jrank * comm->ncores + comm->trank;		\
    if (rk * padded_n ## items >= n ## items) {				\
        n ## items = 0;							\
    } else if ((rk+1) * padded_n ## items >= n ## items) {		\
        n ## items = n ## items - rk * padded_n ## items;		\
    } else {								\
        n ## items = padded_n ## items;		                        \
    }                                                                   \
    pad ## items = padded_n ## items - n ## items;			\
} while (0)

    ADJUST(rows, pi->wr[1]);
    ADJUST(cols, pi->wr[0]);

    density /= pi->wr[0]->totalsize;
    // F->offset /= pi->wr[0]->totalsize;
    gmp_randseed_ui(rstate, seed);


    random_matrix_ddata F;
    random_matrix_ddata_init(F);
    random_matrix_ddata_set_default(F);

    /* Adapt to the parallelizing_info structure : divide */
    /* note that padding has to still be padding. */

    random_matrix_ddata_adjust(F, nrows, ncols, density, pi->wr[0]->totalsize);

=======
void * random_matrix_get_u32_byrows(gmp_randstate_t rstate, random_matrix_ddata_ptr F, matrix_u32_ptr arg)
{
    int has_coeffs = F->maxcoeff > 0;
>>>>>>> 70383b7d

    /* Now we essentially have a copy of printrows above, except that
     * we're outputting binary, and not to a stream but to memory.  */
    uint64_t total_coeffs = 0;
    double tot_sq = 0;

    size_t alloc = 0;
    ASSERT_ALWAYS(arg->p == NULL);
    ASSERT_ALWAYS(arg->size == 0);

#define PUSH_P(x) do {    						\
        if (arg->size >= alloc) {					\
            alloc = arg->size + 64 + alloc / 4;			        \
            arg->p = realloc(arg->p, alloc * sizeof(uint32_t));	        \
        }								\
        arg->p[arg->size++] = (x);					\
    } while (0)

    time_t t0 = time(NULL);
    struct progress_info last_printed[1];
    last_printed->t = t0;
    last_printed->z = 0;

<<<<<<< HEAD
    if (!arg->transpose) {
        uint32_t * ptr = malloc(ncols * sizeof(uint32_t));
=======
        uint32_t * ptr = malloc(F->ncols * sizeof(uint32_t));
>>>>>>> 70383b7d
        /* we'd like to avoid constant malloc()'s and free()'s */
        punched_interval_ptr pool = NULL;
        punched_interval_ptr range = punched_interval_alloc(&pool, 0, 1);
        for(unsigned long i = 0 ; i < F->nrows ; i++) {
            // long v = 0;
            uint32_t c = generate_row(rstate, F, ptr, range, & pool);
            PUSH_P(c);
            for(unsigned long j = 0 ; j < c ; j++) {
                PUSH_P(ptr[j]);
                if (has_coeffs) {
                    int32_t co = generate_coefficient(rstate, F, ptr[j]);
                    PUSH_P(co);
                    // if (r->rhs->n) v += co * (1+ptr[j]);
                }
            }
            total_coeffs += c;
            tot_sq += (double) c * (double) c;
            if (F->print && should_print_now(last_printed, arg->size * sizeof(uint32_t))) {
                double dt = last_printed->t - t0;
                char buf[16];
                char buf2[16];
                printf("%s, %lu rows in %d s ; %s/s  \n",
                        size_disp(arg->size * sizeof(uint32_t), buf), i, (int) dt,
                        size_disp(dt > 0 ? (size_t) (arg->size * sizeof(uint32_t) / dt) : 0, buf2));
                fflush(stdout);
            }
        }
<<<<<<< HEAD
        for(unsigned long i = 0 ; i < padrows ; i++) {
            PUSH_P(0);
        }
        if (pi->m->jrank == 0 && pi->m->trank == 0) {
            printf("\n");
=======
        for(unsigned long j = 0 ; j < F->padrows ; j++) {
            PUSH_P(0);
>>>>>>> 70383b7d
        }
        if (F->print) printf("\n");
        punched_interval_free(range, &pool);
        punched_interval_free_pool(&pool);
        free(ptr);
#undef PUSH_P

    F->total_coeffs = total_coeffs;
    double e = (double) total_coeffs / F->nrows;
    double s = (double) tot_sq / F->nrows;
    double sdev = sqrt(s - e*e);
    F->row_avg = e;
    F->row_sdev = sdev;
    if (verbose_enabled(CADO_VERBOSE_PRINT_BWC_CACHE_BUILD) && F->print) {
        fprintf(stderr, "Actual density per row avg %.2f sdev %.2f\n",
                F->row_avg, F->row_sdev);
    }
    return arg;
}

void * random_matrix_get_u32_bycolumns(gmp_randstate_t rstate, random_matrix_ddata_ptr F, matrix_u32_ptr arg)
{
    uint64_t total_coeffs = 0;
    double tot_sq = 0;

    int has_coeffs = F->maxcoeff > 0;

    size_t alloc = 0;
    ASSERT_ALWAYS(arg->p == NULL);
    ASSERT_ALWAYS(arg->size == 0);

#define PUSH_P(x) do {    						\
        if (arg->size >= alloc) {					\
            alloc = arg->size + 64 + alloc / 4;			        \
            arg->p = realloc(arg->p, alloc * sizeof(uint32_t));	        \
        }								\
        arg->p[arg->size++] = (x);					\
    } while (0)

    time_t t0 = time(NULL);
    struct progress_info last_printed[1];
    last_printed->t = t0;
    last_printed->z = 0;

        size_t size0 = 0;
<<<<<<< HEAD
        uint32_t * ptr = malloc(nrows * sizeof(uint32_t));
=======
        uint32_t * ptr = malloc(F->ncols * sizeof(uint32_t));
>>>>>>> 70383b7d
        random_matrix_ddata G;
        random_matrix_ddata_init(G);
        /* use a special ddata, for our specially simple process (which
         * still needs the pick-and-punch thing */
        G->alpha=0;
        G->ncols = F->nrows; /* yes */
        /* Then in fact it's easier, as we can avoid inverse transform
         * sampling for the computation of the coefficients */
        // int heavy = 1;
        punched_interval_ptr pool = NULL;
        for(unsigned long j = 0 ; j < F->ncols ; j++) {
            double p = dist_p(F, j);
            G->scale = p;
            unsigned long weight;
            if (p > 0.1) {
                weight = 0;
                for(unsigned long i = 0 ; i < F->nrows ; i++) {
                    if (random_uniform(rstate) < p)
                        ptr[weight++]=i;
                }
            } else {
                weight = random_binomial(rstate, F->nrows, p);
                for(unsigned long i = 0 ; i < weight ; i++) {
                    ptr[i] = gmp_urandomm_ui(rstate, F->nrows);
                }
                qsort(ptr, weight, sizeof(uint32_t), (sortfunc_t) &cmp_u32);
                unsigned long nw = 0;
                for(unsigned long i = 0, j ; i < weight ; i=j) {
                    for(j = i + 1; j < weight && ptr[i] == ptr[j] ; j++) ;
                    ptr[nw++] = ptr[i];
                }
                weight = nw;
#if 0
            double wmean = nrows * p; 
            // double wsdev = sqrt(nrows * p * (1-p));
            unsigned long weight = random_binomial(rstate, nrows, p);
            } else if (heavy && weight < sqrt(0.1 * 2 * nrows)) {

            /* pick uniformly a subset of exactly [weight] row
             * indices, within [0..nrows[.  */
                if (pi->m->jrank == 0 && pi->m->trank == 0) {
                    printf("from now on, replacing pick_and_punch by accept-reject\n");
                }
                heavy = 0;
                size0 = arg->size;
                t0 = time(NULL);
            }
            if (heavy) {
                punched_interval_ptr range = punched_interval_alloc(&pool, 0, 1);
                punched_interval_set_full(range, 0, wmean);
                for(unsigned long i = 0 ; i < weight ; i++) {
                    // punched_interval_print(stdout, range);
                    double x = random_uniform(rstate) * (range->b1 - range->holes);
                    unsigned long k = pick_and_punch(G, &pool, range, x);
                    ptr[i] = k;
                }
                punched_interval_free(range, &pool);
                punched_interval_pre_free_pool(&pool, 2 * weight,
                        pi->m->jrank == 0 && pi->m->trank == 0);
                qsort(ptr, weight, sizeof(uint32_t), (sortfunc_t) &cmp_u32);
            } else {
                for(int ok = 0 ; !ok ; ) {
                    for(unsigned long i = 0 ; i < weight ; i++) {
                        ptr[i] = gmp_urandomm_ui(rstate, nrows);
                    }
                    qsort(ptr, weight, sizeof(uint32_t), (sortfunc_t) &cmp_u32);
                    ok=1;
                    for(unsigned long i = 1 ; i < weight ; i++) {
                        if (ptr[i] == ptr[i-1]) {
                            ok=0;
                            break;
                        }
                    }
                }
#endif
            }
            PUSH_P(weight);
            for(unsigned long i = 0 ; i < weight ; i++) {
                PUSH_P(ptr[i]);
                if (has_coeffs) {
                    int32_t co = generate_coefficient(rstate, F, j);
                    PUSH_P(co);
                    // if (r->rhs->n) v += co * (1+ptr[j]);
                }
            }
            total_coeffs += weight;
            tot_sq += (double) weight * (double) weight;
            if (F->print && should_print_now(last_printed, arg->size * sizeof(uint32_t))) {
                double dt = last_printed->t - t0;
                char buf[16];
                char buf2[16];
                printf("%s, %lu cols in %d s ; %s/s (last weight: %lu) \n",
                        size_disp(arg->size * sizeof(uint32_t), buf), j, (int) dt,
                        size_disp(dt > 0 ? (size_t) ((arg->size-size0) * sizeof(uint32_t) / dt) : 0, buf2), weight);
                fflush(stdout);
            }
        }
<<<<<<< HEAD
        for(unsigned long j = 0 ; j < padcols ; j++) {
=======
        for(unsigned long j = 0 ; j < F->padcols ; j++) {
>>>>>>> 70383b7d
            PUSH_P(0);
        }
        punched_interval_free_pool(&pool);
        random_matrix_ddata_clear(G);
        free(ptr);
#undef PUSH_P
    F->total_coeffs = total_coeffs;
    double e = (double) total_coeffs / F->nrows;
    double s = (double) tot_sq / F->nrows;
    double sdev = sqrt(s - e*e);
    F->row_avg = e;
    F->row_sdev = sdev;
    if (verbose_enabled(CADO_VERBOSE_PRINT_BWC_CACHE_BUILD) && F->print) {
        fprintf(stderr, "Actual density per row avg %.2f sdev %.2f\n",
                F->row_avg, F->row_sdev);
    }

    return arg;
}


void * random_matrix_get_u32(parallelizing_info_ptr pi, param_list pl, matrix_u32_ptr arg, unsigned long padded_nrows, unsigned long padded_ncols)
{
    random_matrix_process_data r;
    random_matrix_process_data_init(r);

    const char * rtmp = param_list_lookup_string(pl, "random_matrix");
    ASSERT_ALWAYS(rtmp);
    random_matrix_process_data_set_from_string(r, rtmp);

    /* This is not supported here -- mostly because we haven't been
     * extremely careful. */
    ASSERT_ALWAYS(!r->rhs->n);


    random_matrix_ddata F;
    random_matrix_ddata_init(F);
    random_matrix_ddata_set_default(F);
    random_matrix_ddata_adjust(F, r, pi, padded_nrows, padded_ncols);

    if (F->print) {
        printf("Each of the %u jobs on %u nodes creates a matrix with %lu rows %lu cols, and %d coefficients per row on average. Seed for rank 0 is %lu.\n",
                pi->m->totalsize, pi->m->njobs,
                F->nrows, F->ncols, r->density / pi->wr[0]->totalsize, r->seed);
    }

    gmp_randstate_t rstate;
    gmp_randinit_default(rstate);
    gmp_randseed_ui(rstate, r->seed + pi->m->jrank * pi->m->ncores + pi->m->trank);
    if (arg->transpose)
        return random_matrix_get_u32_bycolumns(rstate, F, arg);
    else
        return random_matrix_get_u32_byrows(rstate, F, arg);

    random_matrix_ddata_clear(F);
    gmp_randclear(rstate);
    random_matrix_process_data_clear(r);
}

#endif

#ifdef  WANT_MAIN

void random_matrix_process_print(random_matrix_process_data_ptr r, random_matrix_ddata_ptr F)
{
    int ascii = r->ascii;
    FILE * out = r->out;
    ASSERT_ALWAYS(out);
    gmp_randstate_t rstate;
    gmp_randinit_default(rstate);
    gmp_randseed_ui(rstate, r->seed);
    uint32_t * colweights = NULL;
    if (r->freq->cw) {
        colweights = malloc(r->ncols * sizeof(uint32_t));
        memset(colweights, 0, r->ncols * sizeof(uint32_t));
    }

    int has_coeffs = r->maxcoeff > 0;


#define WU32(out, pre, x, post) do {					\
        if (ascii) {							\
            fprintf(out, pre "%" PRIu32 post, (x));			\
        } else {							\
            fwrite(&(x), sizeof(uint32_t), 1, out);			\
        }								\
    } while (0)

#define WS32(out, pre, x, post) do {                                    \
        if (ascii) {							\
            fprintf(out, pre "%" PRId32 post, (x));			\
        } else {							\
            fwrite(&(x), sizeof(uint32_t), 1, out);			\
        }								\
    } while (0)

#define WZa(out, pre, x, post, p) do {					\
            gmp_fprintf(out, pre "%Zd" post, x);			\
    } while (0)


    if (ascii)
        fprintf(out, "%lu %lu\n", r->nrows, r->ncols);
    uint32_t * ptr = malloc(r->ncols * sizeof(uint32_t));
    uint64_t total_coeffs = 0;
    double tot_sq = 0;
    punched_interval_ptr pool = NULL;
    punched_interval_ptr range = punched_interval_alloc(&pool, 0, 1);
    for(unsigned long i = 0 ; i < r->nrows ; i++) {
        long v = 0;
        uint32_t c = generate_row(rstate, F, ptr, range, &pool);
        WU32(out, "", c, "");
        if (r->freq->rw) {
            WU32(r->freq->rw, "", c, "\n");
        }
        for(uint32_t j = 0 ; j < c ; j++) {
            WU32(out, " ", ptr[j], "");
            if (colweights) colweights[ptr[j]]++;
            if (has_coeffs) {
                int32_t co = generate_coefficient(rstate, F, ptr[j]);
                WS32(out, ":", co, "");
                if (r->rhs->n) v += (long) co * (long) (1+ptr[j]);
            }
        }
        if (ascii) { fprintf(out, "\n"); }
        if (r->rhs->n) {
            mpz_t x,s;
            mpz_init(x);
            mpz_init(s);
            mpz_set_si(s, v);

            for(int j = 0 ; j < r->rhs->n - 1 ; j++) {
                mpz_urandomm(x, rstate, r->rhs->p);
                mpz_addmul_ui(s, x, r->ncols + j + 1);
                WZa(r->rhs->f, "", x, " ", r->rhs->p);
            }
            mpz_set_si(x, -(r->ncols + r->rhs->n));
            mpz_invert(x, x, r->rhs->p);
            mpz_mul(s, s, x);
            mpz_mod(s, s, r->rhs->p);
            WZa(r->rhs->f, "", s, "\n", r->rhs->p);
            mpz_clear(x);
            mpz_clear(s);
        }

        total_coeffs += c;
        tot_sq += (double) c * (double) c;
    }
    /* FIXME -- what the hell ? r->nrows is the full length anyway...
    for(unsigned long i = 0 ; i < kernel_right ; i++) {
        if (ascii) {
            fprintf(out, "0\n");
        } else {
            const uint32_t c = 0;
            fwrite(&c, sizeof(uint32_t), 1, out);
        }
    }
    */
    if (colweights) {
        if (ascii) {
            for(unsigned long j = 0 ; j < r->ncols ; j++) {
                WU32(r->freq->cw, "", colweights[j], "\n");
            }
        } else {
            fwrite(colweights, sizeof(uint32_t), r->ncols, r->freq->cw);
        }
        free(colweights);
    }
    punched_interval_free(range, &pool);
    punched_interval_free_pool(&pool);
    free(ptr);
    F->total_coeffs = total_coeffs;
    double e = (double) total_coeffs / r->nrows;
    double s = (double) tot_sq / r->nrows;
    double sdev = sqrt(s - e*e);
    F->row_avg = e;
    F->row_sdev = sdev;

    gmp_randclear(rstate);
}

void usage()
{
    fprintf(stderr, "Usage: ./random_matrix <nrows> [<ncols>] [<density>] [options]\n"
            "Options:\n"
            "\t-d <density> : desired density per row\n"
            "\t-s <seed> : seed\n"
            "\t-c <maxc> : add coefficients\n"
            "\t-v : turn verbosity on\n"
            "\t-o <matfile> : output file name\n"
            "\t--binary : output in binary\n"
            "\t--kleft <d>: ensure at least a left kernel of dimension d\n"
            "\t--kright <d>: ditto for right kernel\n"
            "\t--rhs <nrhs>,<prime>,<filename>: rhs output\n"
           );
    exit(1);
}

int main(int argc, char * argv[])
{
    param_list pl;
    int verbose = 0;
    unsigned long kernel_left = 0;
    unsigned long kernel_right = 0;
    random_matrix_process_data r;


    argv++, argc--;
    param_list_init(pl);
    param_list_configure_alias(pl, "density", "-d");
    param_list_configure_alias(pl, "seed", "-s");
    param_list_configure_switch(pl, "-v", &verbose);

    random_matrix_process_data_init(r);
    if (!random_matrix_process_data_set_from_args(r, pl, argc, argv))
        usage();

    /* {{{ parse kernel size. default is to make the matrix invertible */
    param_list_parse_ulong(pl, "kleft", &kernel_left);
    param_list_parse_ulong(pl, "kright", &kernel_right);

    /* we've been given dimensions for the target matrix, together with a
     * constraint on the kernel size (to be understood as "at least that
     * large").
     *
     * given the row/col unbalance, we may or may not have to generate
     * fewer rows/cols.
     */
    if (r->ncols > r->nrows) {
        if (kernel_right >= r->ncols - r->nrows) {
            kernel_right -= r->ncols - r->nrows;
        } else {
            kernel_right = 0;
        }
    }
    if (r->nrows > r->ncols) {
        if (kernel_left >= r->nrows - r->ncols) {
            kernel_left -= r->nrows - r->ncols;
        } else {
            kernel_left = 0;
        }
    }
    if (kernel_right > r->nrows / 4) {
        fprintf(stderr, "Warning, right kernel is large."
                " Could trigger misbehaviours\n");
    }
    if (kernel_left > r->ncols / 4) {
        fprintf(stderr, "Warning, left kernel is large."
                " Could trigger misbehaviours\n");
    }
    if (kernel_left >= r->ncols) {
        kernel_left = r->ncols - 1;
    }
    if (kernel_right >= r->nrows) {
        kernel_right = r->nrows - 1;
    }

    if (r->rhs->n) {
        ASSERT_ALWAYS(kernel_left == 0);
        ASSERT_ALWAYS(kernel_right == 0);
        // kernel_right = 0;
    }
    /* }}} */


    if (param_list_warn_unused(pl)) usage();

    param_list_clear(pl);

    random_matrix_ddata F;
    random_matrix_ddata_init(F);
    random_matrix_ddata_set_default(F);
    random_matrix_ddata_adjust_force_kernel(F, r, NULL, r->nrows, r->ncols, kernel_left, kernel_right);
    if (verbose) random_matrix_ddata_info(stderr, F);

    random_matrix_process_print(r, F);

    if (verbose)
        fprintf(stderr, "Actual density per row avg %.2f sdev %.2f\n",
                F->row_avg, F->row_sdev);
    random_matrix_ddata_clear(F);

    random_matrix_process_data_clear(r);



    return 0;
}
#endif<|MERGE_RESOLUTION|>--- conflicted
+++ resolved
@@ -608,7 +608,7 @@
          * coefficients equal to 1 */
         double n0 = f->nrows / 2;
         double old_n0 = INFINITY;
-        for( ; n0 != old_n0 ; ) {
+        for(int spin = 0 ; n0 != old_n0 && spin < 100  ; spin++) {
             /* How many rows in total would be fit for that n0 ? */
             old_n0 = n0;
             double alpha = pow(n0, -1.0 / f->maxcoeff);
@@ -999,93 +999,9 @@
 }
 #endif
 
-<<<<<<< HEAD
-/* in the mmt structures, because of the balancing work, we promised that
- * matrices of size padded_nrows*padded_ncols would be generated on each
- * node. However, we know that the real matrix has to have one particular
- * shape, which means that on the current node, it might be that we'll
- * have some padding rows and columns to generate.
- *
- * Note that the on-the-fly random_matrix setup omits the balancing
- * permutations, so that all padding rows are on the last blocks.
- */
-void * random_matrix_get_u32(parallelizing_info_ptr pi, param_list pl, matrix_u32_ptr arg, unsigned long padded_nrows, unsigned long padded_ncols)
-{
-    const char * rtmp = param_list_lookup_string(pl, "random_matrix");
-    ASSERT_ALWAYS(rtmp);
-
-    unsigned long nrows;
-    unsigned long ncols;
-    unsigned long seed;
-    int density;
-    int maxcoeff;
-
-    {
-        random_matrix_process_data r;
-        random_matrix_process_data_init(r);
-        random_matrix_process_data_set_from_string(r, rtmp);
-        nrows = r->nrows;
-        ncols = r->ncols;
-        density = r->density;
-        maxcoeff = r->maxcoeff;
-        /* This is not supported here -- mostly because we haven't been
-         * extremely careful. */
-        ASSERT_ALWAYS(!r->rhs->n);
-        seed = r->seed + pi->m->jrank * pi->m->ncores + pi->m->trank;
-        random_matrix_process_data_clear(r);
-    }
-
-    gmp_randstate_t rstate;
-    gmp_randinit_default(rstate);
-
-    unsigned long padrows, padcols;
-
-    /* This adjustment has padding evenly spread. It's not correct, since
-     * we don't do any reordering of the indices whatsoever.
-     */
-#define OLD_ADJUST(items, comm) do {					\
-    unsigned int rk = comm->jrank * comm->ncores + comm->trank;		\
-    n ## items = n ## items / comm->totalsize +                         \
-                (rk < (n ## items % comm->totalsize));                  \
-    ASSERT_ALWAYS(n ## items <= padded_n ## items);			\
-    pad ## items = padded_n ## items - n ## items;			\
-} while (0)
-
-    /* This one with not evenly spread */
-#define ADJUST(items, comm) do {					\
-    unsigned int rk = comm->jrank * comm->ncores + comm->trank;		\
-    if (rk * padded_n ## items >= n ## items) {				\
-        n ## items = 0;							\
-    } else if ((rk+1) * padded_n ## items >= n ## items) {		\
-        n ## items = n ## items - rk * padded_n ## items;		\
-    } else {								\
-        n ## items = padded_n ## items;		                        \
-    }                                                                   \
-    pad ## items = padded_n ## items - n ## items;			\
-} while (0)
-
-    ADJUST(rows, pi->wr[1]);
-    ADJUST(cols, pi->wr[0]);
-
-    density /= pi->wr[0]->totalsize;
-    // F->offset /= pi->wr[0]->totalsize;
-    gmp_randseed_ui(rstate, seed);
-
-
-    random_matrix_ddata F;
-    random_matrix_ddata_init(F);
-    random_matrix_ddata_set_default(F);
-
-    /* Adapt to the parallelizing_info structure : divide */
-    /* note that padding has to still be padding. */
-
-    random_matrix_ddata_adjust(F, nrows, ncols, density, pi->wr[0]->totalsize);
-
-=======
 void * random_matrix_get_u32_byrows(gmp_randstate_t rstate, random_matrix_ddata_ptr F, matrix_u32_ptr arg)
 {
     int has_coeffs = F->maxcoeff > 0;
->>>>>>> 70383b7d
 
     /* Now we essentially have a copy of printrows above, except that
      * we're outputting binary, and not to a stream but to memory.  */
@@ -1109,12 +1025,7 @@
     last_printed->t = t0;
     last_printed->z = 0;
 
-<<<<<<< HEAD
-    if (!arg->transpose) {
-        uint32_t * ptr = malloc(ncols * sizeof(uint32_t));
-=======
         uint32_t * ptr = malloc(F->ncols * sizeof(uint32_t));
->>>>>>> 70383b7d
         /* we'd like to avoid constant malloc()'s and free()'s */
         punched_interval_ptr pool = NULL;
         punched_interval_ptr range = punched_interval_alloc(&pool, 0, 1);
@@ -1142,16 +1053,8 @@
                 fflush(stdout);
             }
         }
-<<<<<<< HEAD
-        for(unsigned long i = 0 ; i < padrows ; i++) {
-            PUSH_P(0);
-        }
-        if (pi->m->jrank == 0 && pi->m->trank == 0) {
-            printf("\n");
-=======
         for(unsigned long j = 0 ; j < F->padrows ; j++) {
             PUSH_P(0);
->>>>>>> 70383b7d
         }
         if (F->print) printf("\n");
         punched_interval_free(range, &pool);
@@ -1197,11 +1100,7 @@
     last_printed->z = 0;
 
         size_t size0 = 0;
-<<<<<<< HEAD
-        uint32_t * ptr = malloc(nrows * sizeof(uint32_t));
-=======
         uint32_t * ptr = malloc(F->ncols * sizeof(uint32_t));
->>>>>>> 70383b7d
         random_matrix_ddata G;
         random_matrix_ddata_init(G);
         /* use a special ddata, for our specially simple process (which
@@ -1299,11 +1198,7 @@
                 fflush(stdout);
             }
         }
-<<<<<<< HEAD
-        for(unsigned long j = 0 ; j < padcols ; j++) {
-=======
         for(unsigned long j = 0 ; j < F->padcols ; j++) {
->>>>>>> 70383b7d
             PUSH_P(0);
         }
         punched_interval_free_pool(&pool);
