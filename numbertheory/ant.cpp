#include <iostream>
#include <math.h>
#include <iomanip>
#include <sstream>
#include <stdio.h>
#include <cstdlib>
#include <string.h>
#include <string>
#include <errno.h>
#include <gmp.h>
#include <stdint.h>
#include <sys/resource.h>	/* for getrusage */
#include <queue>
#include <list>
#include <time.h>
#include "macros.h"
#include "mpz_poly.h"
#include "mpz_mat.h"
#include "utils/cxx_mpz.hpp"

using namespace std;

/*{{{ timer*/
double
seconds (void)
{
    struct rusage res[1];
    getrusage(RUSAGE_SELF, res);
    uint64_t r;
    r = (uint64_t) res->ru_utime.tv_sec;
    r *= (uint64_t) 1000000UL;
    r += (uint64_t) res->ru_utime.tv_usec;
    return r * 1.0e-6;
}
/*}}}*/
/*{{{ conversion of rows and columns to polynomials*/
void mpz_mat_row_to_poly(mpz_poly_ptr f, mpz_mat_srcptr M, const unsigned int i)
{
	mpz_poly_clear(f);
	mpz_poly_init(f,M->n-1);
	unsigned int j;
	for (j = 0 ; j < M->n; j++){
		mpz_poly_setcoeff(f,j,mpz_mat_entry_const(M,i,j));
	}
}

void mpz_mat_row_to_poly_rev(mpz_poly_ptr f, mpz_mat_srcptr M, const unsigned int i)
{
	mpz_poly_clear(f);
	mpz_poly_init(f,M->n-1);
	unsigned int j;
	for (j = 0 ; j < M->n; j++){
		mpz_poly_setcoeff(f,j,mpz_mat_entry_const(M,i,M->n-1-j));
	}
}

void mpz_mat_column_to_poly(mpz_poly_ptr f, mpz_mat_srcptr M, const unsigned int j)
{
	mpz_poly_clear(f);
	mpz_poly_init(f,M->m-1);
	unsigned int i;
	for (i = 0 ; i < M->m; i++){
		mpz_poly_setcoeff(f,i,mpz_mat_entry_const(M,i,j));
	}
}

void mpq_mat_row_to_poly(mpz_poly_ptr f, mpz_ptr denom, mpq_mat_srcptr M, const unsigned int i)
{
    mpz_poly_realloc(f,M->n-1);
    mpz_set_si(denom,1);
    unsigned int j;
    for (j = 0 ; j < M->n ; j++) {
        mpz_lcm(denom,denom,mpq_denref(mpq_mat_entry_const(M,i,j)));
    }
    for (j = 0 ; j < M->n; j++){
        mpq_t aux;
        mpz_t num;
        mpq_init(aux);
        mpz_init(num);
        mpq_set_z(aux,denom);
        mpq_mul(aux,aux,mpq_mat_entry_const(M,i,j));
        mpz_set(num,mpq_numref(aux));
        mpz_poly_setcoeff(f,j,num);
        mpq_clear(aux);
        mpz_clear(num);
    }
}

void mpq_poly_to_mat_row(mpq_mat_ptr M, const unsigned int i, mpz_poly_srcptr f, mpz_srcptr denom)
{
    ASSERT_ALWAYS(f->deg < (int) M->n);
    mpz_t coeff;
    mpz_init(coeff);
    for (int j = 0 ; j <= f->deg; j++){
        mpz_poly_getcoeff(coeff,j,f);
        mpq_set_num(mpq_mat_entry(M,i,j),coeff);
        mpq_set_den(mpq_mat_entry(M,i,j),denom);
        mpq_canonicalize(mpq_mat_entry(M,i,j));
    }
    mpz_clear(coeff);
}

void mpq_mat_column_to_poly(mpz_poly_ptr f, mpz_ptr denom, mpq_mat_srcptr M, const unsigned int j)
{
	mpz_poly_clear(f);
	mpz_poly_init(f,M->m-1);
	mpz_set_si(denom,1);
	unsigned int i;
    for (i = 0 ; i < M->m ; i++) {
        mpz_lcm(denom,denom,mpq_denref(mpq_mat_entry_const(M,i,j)));
    }
	for (i = 0 ; i < M->m; i++){
		mpq_t aux;
		mpz_t num;
		mpq_init(aux);
		mpz_init(num);
		mpq_set_z(aux,denom);
		mpq_mul(aux,aux,mpq_mat_entry_const(M,i,j));
		mpz_set(num,mpq_numref(aux));
		mpz_poly_setcoeff(f,i,num);
		mpq_clear(aux);
		mpz_init(num);
	}
}
/*}}}*/


/* Structure defining a rational polynomial
 * For now it's just here to make it easier to store rational polynomials
 * in a vector Some parts of ant.cpp could be changed with this, but
 * that's no priority for now */
struct cxx_mpq_poly
{
    cxx_mpz_poly num;
    cxx_mpz den;
};

// Prints the polynomial
void print_polynomial(mpz_t * f, int degree)
{
    int i;
    for (i = degree; i >= 0; i--) {
	if (mpz_get_ui(f[i]) != 0) {
	    gmp_printf("%Zd", f[i]);
	    if (i > 0) {
		printf("*x^%d + ", i);
	    }
	}
    }
    printf("\n");
}

// Takes a matrix B containing the generators (w_0, ... w_{n-1}) of an order,
// and returns the matrix U containing ((w_0)^p, ..., (w_{n-1})^p),
// reduced mod g and mod p.
void generators_to_power_p(mpq_mat_ptr U, mpq_mat_srcptr B,
			   mpz_poly_srcptr g, const unsigned int p)
{
    ASSERT_ALWAYS(B->m == B->n);

    mpq_mat_realloc(U, B->m, B->n);

    mpz_t lcm, tmp;
    mpq_t aux1, K_rat;
    mpz_init(lcm);
    mpz_init(tmp);
    mpq_init(aux1);
    mpq_init(K_rat);

    for (unsigned int i = 0; i < U->m; i++) {
	mpz_poly f;
	mpz_poly_init(f, B->n - 1);

	// Putting the LCM of all denominators of coefficients of w[i] in lcm
	mpz_set_si(lcm, 1);
	for (unsigned int j = 0; j < B->n; j++) {
	    mpz_lcm(lcm, lcm, mpq_denref(mpq_mat_entry_const(B, i, j)));
	}

	// Generating the polynomial
	for (unsigned int j = 0; j < B->n; j++) {
	    mpq_set_z(K_rat, lcm);
	    //gmp_printf("%Zd/%Zd * %Zd/%Zd\n", mpq_numref(mpq_mat_entry_const(B,i,j)), mpq_denref(mpq_mat_entry_const(B,i,j)), mpq_numref(K_rat), mpq_denref(K_rat));
	    mpq_mul(aux1, mpq_mat_entry_const(B, i, j), K_rat);
	    ASSERT_ALWAYS(!mpz_cmp_ui(mpq_denref(aux1), 0) == 0);
	    mpz_poly_setcoeff(f, j, mpq_numref(aux1));
	}

	// Computing f^p mod g (it returns (lcm * the corresponding generator)^p
	mpz_poly_power_mod_f(f, f, g, p);

	mpz_pow_ui(lcm, lcm, p);

	// Storing w[i] in i-th row of U
	for (int j = 0; j <= f->deg; j++) {
	    mpz_poly_getcoeff(tmp, j, f);
	    mpq_set_num(mpq_mat_entry(U, i, j), tmp);
	    mpq_set_den(mpq_mat_entry(U, i, j), lcm);
	    mpq_canonicalize(mpq_mat_entry(U, i, j));
	}
	mpz_poly_clear(f);
    }
    mpq_clear(K_rat);
    mpq_clear(aux1);
    mpz_clear(tmp);
    mpz_clear(lcm);
}

/* This is almost like hnf_backend, except that we do it in a different
 * order. We consider columns in reverse order. And we also reverse the
 * order of the first non-zero rows we obtain.
 */
int mpz_hnf_backend_rev(mpz_mat_ptr M0, mpz_mat_ptr T0)
{
    mpz_mat M, T;
    mpz_mat_init(M, M0->m, M0->n);
    mpz_mat_realloc(T0, M0->m, M0->m);
    mpz_mat_init(T, T0->m, T0->n);
    for(unsigned int i = 0; i < M0->m; i++) {
        for(unsigned int j = 0; j < M0->n; j++) {
            mpz_swap(mpz_mat_entry(M,i,j),mpz_mat_entry(M0,i,M0->n-1-j));
        }
    }
    int s = mpz_hnf_backend(M, T);
    unsigned int rank = 0;
    for(unsigned int i = 0; i < M->m; i++) {
        for(unsigned int j = 0; j < M->n; j++) {
            if (mpz_cmp_ui(mpz_mat_entry_const(M,i,j),0) != 0) {
                rank=i+1;
                break;
            }
        }
    }
    ASSERT_ALWAYS(M->m == T->m);
    ASSERT_ALWAYS(M->m == T->n);
    ASSERT_ALWAYS(M->m == T0->m);
    ASSERT_ALWAYS(M->m == T0->n);
    for(unsigned int i = 0; i < rank; i++) {
        for(unsigned int j = 0; j < M->n; j++) {
            mpz_swap(mpz_mat_entry(M0,i,j),mpz_mat_entry(M,rank-1-i,M0->n-1-j));
        }
        for(unsigned int j = 0; j < T->n; j++) {
            mpz_swap(mpz_mat_entry(T0,i,j),mpz_mat_entry(T,rank-1-i,j));
        }
    }

    for(unsigned int i = rank; i < M->m; i++) {
        for(unsigned int j = 0; j < M->n; j++) {
            mpz_swap(mpz_mat_entry(M0,i,j),mpz_mat_entry(M,i,M0->n-1-j));
        }
        for(unsigned int j = 0; j < T->n; j++) {
            mpz_swap(mpz_mat_entry(T0,i,j),mpz_mat_entry(T,i,j));
        }
    }
    if ((rank/2)&1) s = -s;
    mpz_mat_clear(M);
    mpz_mat_clear(T);
    return s;
}



// Builds the block matrix containing p*identity in the top, and K in the bottom
// Then computes its HNF and stores it in I
void join_HNF(mpz_mat_ptr I, mpz_mat_srcptr K, const unsigned int p)
{
    mpz_mat J, T0;
    mpz_mat_init(J, K->n, K->n);
    mpz_mat_init(T0, K->n, K->n);
    mpz_mat_realloc(I, K->n, K->n);

    mpz_mat_set_ui(J, 1);
    mpz_mat_multiply_by_ui(J, J, p);
    mpz_mat_vertical_join(I, J, K);
    mpz_hnf_backend_rev(I, T0);
    mpz_mat_submat_swap(I, 0, 0, J, 0, 0, K->n, K->n);
    mpz_mat_set(I, J);

    mpz_mat_clear(T0);
    mpz_mat_clear(J);
}

// Builds the (n,n^2) matrix containing the integers mod p
// They're obtained with the generators of O and the generators of I_p
// Generators of O are in B (they're given in the basis of alpha^)
// Generators of I_p are in I (in the basis of O)
// The products are computed mod g
void generators_to_integers_mod_p(mpz_mat_ptr M, mpq_mat_srcptr B,
				  mpz_mat_srcptr I_p, mpz_poly_srcptr g,
				  const unsigned int p)
{
    ASSERT_ALWAYS((B->m == B->n) && (I_p->m == I_p->n) && (B->m == I_p->m));
    unsigned int n = B->m;
    mpz_mat I;
    mpq_mat I_rat, I_inv, B_inv;
    mpz_mat_realloc(M, n, n * n);

    mpz_mat_init(I, n, n);
    mpq_mat_init(I_rat, n, n);
    mpq_mat_init(I_inv, n, n);
    mpq_mat_init(B_inv, n, n);

    mpz_mat_set(I, I_p);
    mpz_mat_to_mpq_mat(I_rat, I);
    mpq_mat_invert(I_inv, I_rat);
    mpq_mat_invert(B_inv, B);

    //printf("Ip is :\n"); mpz_mat_fprint(stdout, I); printf("\n");
    //printf("Ip^-1 is :\n"); mpq_mat_fprint(stdout, I_inv); printf("\n");
        
    for (unsigned int i = 0; i < n; i++) {
        for (unsigned int j = 0; j < n; j++) {

            // Gammma : polynomial of generator of Ip (only the
            // numerators, multiplied by LCM of denominators) c : same
            // for generators of O
            mpz_poly gamma, c, aux;
            // LCM of denominators of generators of Ip, of O, and one
            // auxiliary coefficient
            mpz_t denom_g, denom_c, coeff;
            // Line matrices containing the product gamma*c mod g
            mpz_mat row, aux_row;
            // Auxiliary row matrices, necessary because generators of Ip
            // need to be converted in the basis of alpha^
            mpq_mat row_q, c_mat, res;

            // Initialisation
            mpz_mat_init(row, 1, n);
            mpz_mat_init(aux_row, 1, n);
            mpq_mat_init(row_q, 1, n);
            mpq_mat_init(c_mat, 1, n);
            mpq_mat_init(res, n, n);
            mpz_poly_init(gamma, n);
            mpz_poly_init(c, n);
            mpz_poly_init(aux, n);
            mpz_init(denom_g);
            mpz_init(denom_c);
            mpz_init(coeff);

            // Storing one generator of B in the polynomial gamma and in
            // denom_g
            mpq_mat_row_to_poly(gamma, denom_g, B, i);
            //Storing one generator of I_p in the polyomial c and in
            //denom_c
            mpz_mat_submat_swap(aux_row, 0, 0, I, j, 0, 1, n);
            mpz_mat_set(row, aux_row);
            mpz_mat_submat_swap(aux_row, 0, 0, I, j, 0, 1, n);
            mpz_mat_to_mpq_mat(row_q, row);
            mpq_mat_multiply(c_mat, row_q, B);
            mpq_mat_row_to_poly(c, denom_c, c_mat, 0);

            // Computing gamma*c mod g
            mpz_poly_mul_mod_f(aux, gamma, c, g);
            
            /*
            if((i == 1) && (j == n-1)){
                printf("row_q is : "); mpq_mat_fprint(stdout,row_q); printf("\n");
            }
            */
            
            // Storing the result in row_q
            for (int k = 0; k <= aux->deg; k++) {
                mpz_poly_getcoeff(coeff, k, aux);
                mpq_set_num(mpq_mat_entry(row_q, 0, k), coeff);
                mpz_mul(coeff, denom_c, denom_g);
                mpq_set_den(mpq_mat_entry(row_q, 0, k), coeff);
                mpq_canonicalize(mpq_mat_entry(row_q, 0, k));
            }
            // Since we re-use row_q from before, we have to delete all
            // previous coefficients
            for (int k = aux->deg+1 ; k < (int) n ; k++){
                mpz_set_ui(mpq_numref(mpq_mat_entry(row_q, 0, k)), 0);
                mpz_set_ui(mpq_denref(mpq_mat_entry(row_q, 0, k)), 1);
            }
            

            // Converting row_q (gamma*c mod g) in the basis of I_p (it
            // is supposed to contain only integers)
            mpq_mat_multiply(res, row_q, B_inv);
            mpq_mat_multiply(res, res, I_inv);

            // Extracting the numerators (remember, integers only) into a
            // mpz_mat
            mpq_mat_numden(row, coeff, res);
            
            /*
            if((i == 1) && (j == n-1)){
                printf("gamma is : "); mpz_poly_fprintf(stdout,gamma);
                printf("c is : "); mpz_poly_fprintf(stdout,c);
                printf("aux is : "); mpz_poly_fprintf(stdout,aux);
                printf("row_q is : "); mpq_mat_fprint(stdout,row_q); printf("\n");
                printf("row is : "); mpz_mat_fprint(stdout,row); printf("\n");
            }
            */
            
            // Computing the same matrix, modulo p (it is supposed to be
            // a vector of n integers, associated to gamma)
            mpz_mat_mod_ui(row, row, p);
            mpz_mat_submat_swap(row, 0, 0, M, i, n * j, 1, n);

            mpq_mat_clear(res);
            mpq_mat_clear(c_mat);
            mpq_mat_clear(row_q);
            mpz_mat_clear(row);
            mpz_mat_clear(aux_row);
            mpz_clear(coeff);
            mpz_clear(denom_g);
            mpz_clear(denom_c);
            mpz_poly_clear(gamma);
            mpz_poly_clear(c);
            mpz_poly_clear(aux);
        }
    }
    mpz_mat_clear(I);
    mpq_mat_clear(I_rat);
    mpq_mat_clear(I_inv);
    mpq_mat_clear(B_inv);
}

void read_data(unsigned int *deg, mpz_poly_ptr f, /*mpz_mat_ptr gen,*/
	       FILE * problemfile)
{
    int rc = fscanf(problemfile, "%u", deg);
    ASSERT_ALWAYS(rc == 1);
    
    mpz_poly_realloc(f, *deg + 1);
    mpz_t c;
    mpz_init(c);
    for (unsigned int i = 0; i <= *deg; i++) {
        gmp_fscanf(problemfile, "%Zd", &c);
        mpz_poly_setcoeff (f, i, c);
    }
    mpz_clear(c);

    // Creating one ideal from two coefficients a and b, representing the generator a-b*alpha
    //mpz_mat_realloc(gen, 2, *deg);
    /*
    for(unsigned int i = 0 ; i < gen->m ; i++){
        for(unsigned int j = 0 ; j < gen->n ; j++){
            int a;
            fscanf(problemfile, "%d", &a);
            mpz_set_si(mpz_mat_entry(gen,i,j),a);
        }
    }
    */
    /*
    mpq_mat_realloc(J,*deg,*deg);
    for (unsigned int i = 0; i < *deg; i++) {
        long int denom;
        denom = 1;
        fscanf(problemfile, "%ld", &denom);
        for (unsigned int j = 0; j < *deg; j++) {
            long int c;
            fscanf(problemfile, "%ld", &c);
            mpq_set_si(mpq_mat_entry(J, i, j), c, denom);
            mpq_canonicalize(mpq_mat_entry(J,i,j));
        }
    }*/
}

// Stores in I the p-radical of the order generated by B (in the basis of
// these generators)
void p_radical_of_order(mpz_mat_ptr I, mpq_mat_srcptr B, mpz_poly_srcptr g, const unsigned int p)
{
    ASSERT_ALWAYS(B->m == B->n);
    unsigned int n = B->m;
    
    mpq_mat B_inv, U, T;
    mpz_mat X, K;
    mpz_t den;
    mpq_mat_init(B_inv,n,n);
    mpq_mat_init(U,n,n);
    mpq_mat_init(T,n,n);
    mpz_mat_init(X,n,n);
    mpz_mat_init(K,n,n);
    mpz_init(den);
    
    
    // Inverting B
    mpq_mat_invert(B_inv, B);

    // Now building the matrix U, containing all generators to the power
    // of p Generators are polynomials, stored in the matrix B
    generators_to_power_p(U, B, g, p);

    // Now do U * B^-1, storing in X the application  F : z -> (z^p mod
    // g mod p)
    mpq_mat_multiply(T, U, B_inv);
    mpq_mat_numden(X, den, T);
    mpz_mat_mod_ui(X, X, p);

    /* Which power of p ? */
    int k = 1;
    for (unsigned int pk = p; pk < n; k++, pk *= p);
    mpz_mat_power_ui_mod_ui(X, X, k, p);

    // Storing in K a basis of Ker((z -> (z^%p mod g mod p))^k)
    mpz_mat_kernel(K, X, p);

    // Getting generators of the p radical from Ker(X) by computing HNF
    // of the vertical block matrix (p*Id, K);
    join_HNF(I, K, p);
    
    mpz_clear(den);
    mpz_mat_clear(K);
    mpz_mat_clear(X);
    mpq_mat_clear(T);
    mpq_mat_clear(U);
    mpq_mat_clear(B_inv);
}

// Builds one p-maximal-order starting from the matrix B, containing the
// generators of one order (in the basis of alpha^) In the number field
// of the polynomial f, of degree n Stores the generators of this
// p-maximal-order (in the basis of alpha^) in D
void p_maximal_order(mpq_mat_ptr D, mpz_poly_srcptr f,
		    const unsigned int p)
{

    mpq_mat new_D, B;
    mpz_poly g;
    mpq_t p_inv;
    unsigned int n = f->deg;

    mpq_mat_init(B,n,n);
    mpq_mat_init(new_D, n, n);
    mpz_poly_init(g, n);	// Monic polynomial corresponding to g
    mpq_init(p_inv);		// 1/p



    for (unsigned int i = 0; i < n; i++) {
        int denom;
        denom = 1;
        for (unsigned int j = 0; j < n; j++) {
            int c;
            if(i == j){c = 1;}
            else{c = 0;}
            mpq_set_si(mpq_mat_entry(B, i, j), c, denom);
            mpq_canonicalize(mpq_mat_entry(B,i,j));
        }
    }
    
    
    // Storing in g the monic polynomial such as (fd*alpha) is a root of
    // if and only if alpha is a root of f
    mpz_poly_to_monic(g, f);
    // Initializing D to B
    mpq_mat_set(D, B);
    mpq_mat_set(new_D, B);
    mpq_set_ui(p_inv, 1, p);

    do {
        mpq_mat_set(D, new_D);

        mpq_mat T, U, J2;
        mpz_mat X, K, I, T0, M, K_M, J;
        mpz_t den;

        mpz_mat_init(K_M, n, n);	// Ker(M)
        mpz_mat_init(X, n, n);	// Matrix of the Froebenius morphism
        mpz_mat_init(T0, n, n);
        mpz_mat_init(K, n, n);	// Ker(X)
        mpz_mat_init(M, n, n * n);	// The (n,n^2) Matrix containing all products of generators of O and of its p-radical
        mpz_mat_init(I, n, n);	// Matrix of the p-radical
        mpq_mat_init(T, n, n);
        mpq_mat_init(U, n, n);	// Contains all the generators of D, to the power of p
        mpq_mat_set_ui(T, 1);
        mpz_mat_init(J, n, n);	// Generators of p * new order in the basis of the previous order (mpz_mat version)
        mpq_mat_init(J2, n, n);	// Generators of p * new order in the basis of the previous order (mpq_mat version)
        mpz_init(den);

        // Getting the p-radical of the order generated by D in I.
        p_radical_of_order(I,D,g,p);

        // Building the (n,n^2) matrix containing the integers mod p associated to all generators of O
        generators_to_integers_mod_p(M, D, I, g, p);
        //printf("M is :\n"); mpz_mat_fprint(stdout, M); printf("\n");
        
        // Computing Ker(M)
        mpz_mat_kernel(K_M, M, p);
        //printf("Ker(M) is :\n"); mpz_mat_fprint(stdout, K_M); printf("\n");

        // Getting generators of p*O' by computing HNF of the vertical block matrix (p*Id, K_M);
        join_HNF(J, K_M, p);
        // Converting into a mpq_mat
        mpz_mat_to_mpq_mat(J2, J);
        // Converting in the basis of alpha^
        mpq_mat_multiply(new_D, J2, D);
        // Dividing by p
        mpq_mat_multiply_by_mpq(new_D, new_D, p_inv);


        mpq_mat_clear(J2);
        mpz_mat_clear(J);
        mpz_mat_clear(K_M);
        mpz_mat_clear(M);
        mpz_mat_clear(T0);
        mpz_mat_clear(K);
        mpz_mat_clear(X);
        mpz_mat_clear(I);
        mpq_mat_clear(T);
        mpq_mat_clear(U);
        mpz_clear(den);

    } while (!mpq_mat_eq(new_D, D));


    // Now we have to make the HNF of D
    // First take the lcm of all denominators in D
    mpz_t denom; // lcm of denominator
    mpq_t denom_q, denom_inv; // denom_q = denom ; denom_inv = 1/denom
    mpz_init(denom);
    mpq_init(denom_q);
    mpq_init(denom_inv);
    mpz_set_ui(denom,1);
    mpq_set_ui(denom_inv,1,1);
    for(unsigned int i = 0 ; i < n ; i++){
        for(unsigned int j = 0 ; j < n ; j++){
            mpz_lcm(denom,denom,mpq_denref(mpq_mat_entry(D,i,j)));
        }
    }
    mpq_set_z(denom_q,denom);
    mpq_div(denom_inv,denom_inv,denom_q);
    
    // Multiplying D by the denom
    mpq_mat_multiply_by_mpq(D,D,denom_q);
    
    // Preparing the HNF in D_z
    mpz_t denom_eq_1;
    mpz_mat D_z,T;
    mpz_mat_init(D_z,n,n);
    mpz_mat_init(T,n,n);
    mpz_init(denom_eq_1);
    
    mpq_mat_numden(D_z,denom_eq_1,D);
    mpz_hnf_backend_rev(D_z,T);
    mpz_mat_to_mpq_mat(D,D_z);
    mpq_mat_multiply_by_mpq(D,D,denom_inv);
    
    mpq_clear(denom_inv);
    mpz_clear(denom_eq_1);
    mpz_mat_clear(D_z);
    mpz_mat_clear(T);
    mpq_clear(denom_q);
    mpz_clear(denom);
    mpq_mat_clear(new_D);
    mpq_mat_clear(B);
    mpz_poly_clear(g);
    mpq_clear(p_inv);
}

/* theta is expected to be an element of the order whose basis is given
 * by W. Thus we read theta as a vector with integer coordinates (matrix
 * of size 1*n)
 */
void matrix_of_multiplication_by_theta_local(mpz_mat_ptr M, mpq_mat_srcptr W, mpz_mat_srcptr theta, mpz_poly_srcptr g, const unsigned int p)
{
    unsigned int n = W->m;
    ASSERT_ALWAYS(W->m == W->n);
    ASSERT_ALWAYS(theta->m == 1 && theta->n == n);
    
    // First let's build the matrix of multiplication by theta, in the
    // basis of (W[0], ... W[n-1])
    mpz_mat times_theta;
    mpq_mat times_theta_rat;
    mpz_mat_init(times_theta,n,n);
    mpq_mat_init(times_theta_rat,n,n);
    
    mpq_mat theta_rat; // Will contain theta in the basis of alpha^
    mpq_mat_init(theta_rat,1,n);
    mpz_mat_to_mpq_mat(theta_rat,theta);
    mpq_mat_multiply(theta_rat,theta_rat,W); // Now contains theta in the basis of alpha^ (rational coefficients)

    // Converting theta into one polynomial, with a denominator
    mpz_poly theta_poly;
    mpz_t theta_denom;
    mpz_poly_init(theta_poly,n-1);
    mpz_init(theta_denom);
    mpq_mat_row_to_poly(theta_poly,theta_denom,theta_rat,0);
    
    // Computing theta*w[i] (in the basis of alpha^ ) for each i
    for (unsigned i = 0 ; i < n ; i++) {
        // Converting w[i] (already in the basis of alpha^) into one
        // polynom and one common denominator
        mpz_poly w_poly;
        mpz_poly_init(w_poly,n-1);

        mpz_t w_denom;
        mpz_init(w_denom);

        mpq_mat_row_to_poly(w_poly,w_denom,W,i);

        mpz_t denom;
        mpz_init(denom);
        mpz_mul(denom,theta_denom,w_denom);
        
        mpz_poly res;
        mpz_poly_init(res,n-1);        
        mpz_poly_mul_mod_f(res,theta_poly,w_poly,g);
        mpz_poly_cleandeg(res,n-1);
        
        mpq_poly_to_mat_row(times_theta_rat, i, res, denom);

        mpz_poly_clear(res);
        mpz_clear(w_denom);
        mpz_poly_clear(w_poly);
        mpz_clear(denom);
    }
    
    
    // Now we have to multiply by W^-1, in order to get into the basis of
    // (w[0], ... w[n-1]) again
    mpq_mat W_inv;
    mpq_mat_init(W_inv,n,n);
    mpq_mat_invert(W_inv,W);
    mpq_mat_multiply(times_theta_rat,times_theta_rat,W_inv);
    
    // Now we have to convert it into a matrix of integers
    int rc = mpq_mat_numden(times_theta, NULL, times_theta_rat);
    ASSERT_ALWAYS(rc == 1);
    
    // And mod p
    mpz_mat_mod_ui(times_theta,times_theta,p);

    mpz_mat_swap(M, times_theta);

    mpq_mat_clear(W_inv);
    mpz_clear(theta_denom);
    mpz_poly_clear(theta_poly);
    mpq_mat_clear(theta_rat);
    mpq_mat_clear(times_theta_rat);
    mpz_mat_clear(times_theta);
}


// W is the matrix containing the generators of one p-maximal order Ok,
// in the basis of alpha^ (root of g) theta is a row matrix representing
// an element of Ok/pOk, thus a vector on the basis (W[0], ... W[n-1])
// (with coeffs mod p)
// g is the monic polynom defining the number field in which we are
void minimal_poly_of_mul_by_theta(mpz_poly_ptr f, mpq_mat_srcptr W, mpz_mat_srcptr theta, mpz_poly_srcptr g, const unsigned int p)
{
    unsigned int n = W->m;
    
    mpz_mat times_theta;
    mpz_mat_init(times_theta,n,n);

    matrix_of_multiplication_by_theta_local(times_theta, W, theta, g, p);
    
    // Now starting to compute the (n+1,n^2) matrix whose kernel will be computed
    mpz_mat M,current;
    mpz_mat_init(M,n+1,n*n);
    mpz_mat_init(current,n,n);
    mpz_mat_set_ui(current,1);
    for (unsigned int k = 0 ; k < n+1 ; k++){
        for (unsigned int i = 0 ; i < n ; i++){
            for (unsigned int j = 0 ; j < n ; j++){
                mpz_set(mpz_mat_entry(M,n-k,j+n*i),mpz_mat_entry(current,i,j));
            }
        }
        mpz_mat_mod_ui(M,M,p);
        mpz_mat_multiply(current,current,times_theta);
        mpz_mat_mod_ui(current,current,p);
    }


    // Now computing its kernel
    mpz_mat K;
    mpz_mat_init(K,0,0);
    mpz_mat_kernel(K,M,p);

    mpz_gauss_backend_mod_ui(K,NULL,p);
    
    // Getting the minimal polynomial and verifying that f(M) = 0
    if(K->m == 0){
        mpz_poly_realloc(f,0);
    } else {
        mpz_poly_set_zero(f);
        mpz_mat_row_to_poly_rev(f,K,K->m-1);
    }
    
    mpz_mat_clear(K);
    mpz_mat_clear(current);
    mpz_mat_clear(M);
    mpz_mat_clear(times_theta);
}

// Represents the type of elements found in pick_from, in badideals.mag
struct subspace_ideal {
    cxx_mpz_mat E; // the basis of the subspace E
    cxx_mpz_mat I; // the basis of one ideal
    cxx_mpz_mat V; // same as E, in fact
};

// U and W are matrices containing generators (in rows) of vector subspaces of one big vector space
// This computes the basis of the intersection of those subspaces
void intersection_of_subspaces_mod_ui(mpz_mat_ptr M, mpz_mat_srcptr U, mpz_mat_srcptr W, const unsigned int p)
{
    ASSERT_ALWAYS(U->n == W->n);
    mpz_mat U_t, W_t; // U and W, transposed
    mpz_mat_init(U_t, U->n, U->m);
    mpz_mat_init(W_t, W->n, W->m);
    
    mpz_mat_transpose(U_t,U);
    mpz_mat_transpose(W_t,W);
    
    mpz_mat X, Y; // Left kernel of U_t and W_t
    mpz_mat_init(X, 0, U->n);
    mpz_mat_init(Y, 0, W->n);
    
    mpz_mat_kernel(X,U_t,p); // X = ker(x -> x*(transpose of U)
    mpz_mat_kernel(Y,W_t,p); // Y = ker(y -> y*(transpose of W)
    
    mpz_mat Z, Z_t; // Block matrix, X on the top, Y in the bottom ; and its transposed
    mpz_mat_init(Z,X->m + Y->m, U->n);
    mpz_mat_init(Z_t, U->n, X->m + Y->m);
    mpz_mat_vertical_join(Z,X,Y);
    
    mpz_mat_transpose(Z_t, Z);
    mpz_mat_kernel(M, Z_t, p); // M = ker(z -> z*(transpose of Z);
    
    mpz_mat_clear(Z_t);
    mpz_mat_clear(Z);
    mpz_mat_clear(X);
    mpz_mat_clear(Y);
    mpz_mat_clear(U_t);
    mpz_mat_clear(W_t);
}


// I wasn't sure if hnf_backend now follows the convention of magma
// This takes M on (under magma conventions) and returns its hnf under
// magma conventions
void hnf_magma_style(mpq_mat_ptr D, mpq_mat_srcptr M)
{
    // Will contain the result before going in D
    mpq_mat tmp;
    mpq_mat_init(tmp,M->m,M->n);
    mpq_mat_set(tmp,M);
    
    // Thats not really a transposition. In fact, coeff (i,j) goes to
    // (n-1-i,n-1-j);
    for (unsigned int i = 0 ;  i < M->m/2 ; i++){
        mpq_mat_submat_swap(tmp,i,0,tmp,M->m-1-i,0,1,M->n);
    }
    for (unsigned int j = 0 ;  j < M->n/2 ; j++){
        mpq_mat_submat_swap(tmp,0,j,tmp,0,M->n-1-j,M->m,1);
    }
    
    mpz_t denom;
    mpq_t denom_inv, denom_rat;
    mpz_mat tmp_int, T;
    mpz_init(denom);
    mpq_init(denom_inv);
    mpq_init(denom_rat);
    mpz_mat_init(tmp_int,M->m,M->n);
    mpz_mat_init(T,0,0);
    
    // Doing HNF on integer-matrix
    mpq_mat_numden(tmp_int,denom,tmp);
    mpq_set_ui(denom_inv,1,1);
    mpq_set_z(denom_rat,denom);
    mpq_div(denom_inv,denom_inv,denom_rat);
    mpz_hnf_backend(tmp_int,T);
    mpz_mat_to_mpq_mat(tmp,tmp_int);
    mpq_mat_multiply_by_mpq(tmp,tmp,denom_inv);


    // Inverting the transformation made before
    for (unsigned int j = 0 ;  j < M->n/2 ; j++){
        mpq_mat_submat_swap(tmp,0,j,tmp,0,M->n-1-j,M->m,1);
    }
    for (unsigned int i = 0 ;  i < M->m/2 ; i++){
        mpq_mat_submat_swap(tmp,i,0,tmp,M->m-1-i,0,1,M->n);
    }
    
    mpz_mat_clear(T);
    mpz_mat_clear(tmp_int);
    mpq_clear(denom_rat);
    mpq_clear(denom_inv);
    mpz_clear(denom);
    mpq_mat_set(D,tmp);
    mpq_mat_clear(tmp);
}

void mpq_hnf_backend_rev(mpq_mat_ptr M0, mpz_mat_ptr T0)
{
    // Will contain the result before going in D
    mpq_mat tmp;
    mpq_mat_init(tmp,M0->m,M0->n);
    mpq_mat_set(tmp,M0);
    
    mpz_t denom;
    mpq_t denom_inv, denom_rat;
    mpz_mat tmp_int;
    mpz_init(denom);
    mpq_init(denom_inv);
    mpq_init(denom_rat);
    mpz_mat_init(tmp_int,M0->m,M0->n);
    
    // Doing HNF on integer-matrix
    mpq_mat_numden(tmp_int,denom,tmp);
    mpq_set_ui(denom_inv,1,1);
    mpq_set_z(denom_rat,denom);
    mpq_div(denom_inv,denom_inv,denom_rat);
    mpz_hnf_backend_rev(tmp_int,T0);
    mpz_mat_to_mpq_mat(tmp,tmp_int);
    mpq_mat_multiply_by_mpq(tmp,tmp,denom_inv);

    mpz_mat_clear(tmp_int);
    mpq_clear(denom_rat);
    mpq_clear(denom_inv);
    mpz_clear(denom);
    mpq_mat_set(M0,tmp);
    mpq_mat_clear(tmp);
}

void factorization_of_prime(vector<pair<cxx_mpq_mat, int>>& ideals, mpz_poly_srcptr g, const unsigned int p, gmp_randstate_t state)
{
    int n = g->deg;
    
    mpq_mat G, G_inv; // G = Basis of p-maximal-order Ok ; Id_q = identity (in rational domain)
    mpz_mat Ip; // p radical of Ok, in its basis
    cxx_mpz_mat Id_z; // Identity (in integers domain)
    cxx_mpq_mat Ip_rat; // p radical, in the basis of alpha^
    mpq_mat_init(G,n,n);
    mpq_mat_init(G_inv,n,n);
    mpz_mat_init(Ip,n,n);
    mpz_mat_realloc(Id_z,n,n);
    mpq_mat_realloc(Ip_rat,n,n);
    mpz_mat_set_ui(Id_z,1);
    
    // Computing the generators of p-maximal order, storing them in G
    p_maximal_order(G,g,p);
    // Computing the p-radical of the order of G, storing it in Ip
    p_radical_of_order(Ip,G,g,p);
    mpq_mat_invert(G_inv,G);
    
    // Computing the p-radical in the basis of alpha^
    mpz_mat_to_mpq_mat(Ip_rat,Ip);
    mpq_mat_multiply(Ip_rat,Ip_rat,G);
    hnf_magma_style(Ip_rat,Ip_rat);
    
    
    
    // The initial value in pick_from
    subspace_ideal initial;
    initial.E = Id_z; // It is the basis of Ok/p*Ok, but written on the basis of Ok/p*Ok ; thus, it's the identity
    initial.I = Id_z; //p*identity ; the ideal we're trying to separate, in the basis of Ok/p*Ok
    initial.V = Id_z; // identity ; current characteristic subspace, in the basis of Ok/p*Ok
    mpz_mat_multiply_by_ui(initial.I,initial.I,p);
    
    // The vector on which the recursion will happen.
    queue<subspace_ideal> pick_from;
    pick_from.push(initial);
    
    while (!pick_from.empty()) {
        mpz_poly f;
        mpz_poly_init(f,n);
        
        // Getting the head element
        subspace_ideal current = pick_from.front();
        pick_from.pop();
        
        // Picking one random element of subspace E
        cxx_mpz_mat c_E, c_O; // c_E : coeffs of linear combination of dim(E) elements (which are given on the basis of O)
                              // c_O : same element, given directly on the basis of O
        mpz_mat_realloc(c_E,1,current.E->m);
        mpz_mat_realloc(c_O,1,n);
        for (unsigned int i = 0 ; i < current.E->m ; i++) {
            mpz_set_ui(mpz_mat_entry(c_E,0,i),gmp_urandomm_ui(state,p));
        }
        mpz_mat_multiply_mod_ui(c_O,c_E,current.E,p);
        
        // Finding its minimal polynomial
        cxx_mpz_mat Mc;
        mpz_mat_realloc(Mc,n,n);
        matrix_of_multiplication_by_theta_local(Mc,G,c_O,g,p);
        minimal_poly_of_mul_by_theta(f,G,c_O,g,p);
        mpz_poly_cleandeg(f,n);
        
        // Factorization of the minimal polynomial
        mpz_poly_factor_list lf;
        mpz_poly_factor_list_init(lf);
        mpz_t p_0;
        mpz_init(p_0);
        mpz_set_ui(p_0,p);
        mpz_poly_factor(lf,f,p_0,state);
        
        // Building the list of characteristic subspaces
        vector<cxx_mpz_mat> char_subspaces;
        for (int i = 0 ; i < lf->size ; i++){
            // For each factor f (with multiplicity m), we compute (f(Mc))^m mod p
            cxx_mpz_mat res, ker, char_sub;
            mpz_mat_realloc(res,n,n);
            mpz_poly_eval_mpz_mat_mod_ui(res,Mc,lf->factors[i]->f,p);
            mpz_mat_power_ui_mod_ui(res,res,lf->factors[i]->m,p);
            
            // Computing the kernel
            mpz_mat_kernel(ker,res,p);
            
            
            //Now we have to compute the intersection of Vect(ker) and V
            intersection_of_subspaces_mod_ui(char_sub, current.V, ker, p);
            mpz_gauss_backend_mod_ui(char_sub,NULL,p);
            char_subspaces.push_back(char_sub);
        }
        
        // Purging it from null characteristic subspaces
        mpz_poly_factor_list fac_Pc; // reduced list of factors
        mpz_poly_factor_list_init(fac_Pc);
        vector<cxx_mpz_mat> r_char_subspaces;
        for (int i = 0 ; i < lf->size ; i++){
            if(char_subspaces[i]->m > 0){
                mpz_poly_factor_list_push(fac_Pc, lf->factors[i]->f, lf->factors[i]->m);
                cxx_mpz_mat aux;
                aux = char_subspaces[i];
                r_char_subspaces.push_back(aux);
            }
        }        
        
        // Now finishing the run on the tree
        for (int i = 0 ; i < fac_Pc->size ; i++){
            
            int e = fac_Pc->factors[i]->m;
                
            /* Consider the elements of O which map to zero in O/I^e, and
             * non-zero elsewhere. These generate I !  Those are going in
             * gens*/
            cxx_mpq_mat gens;
            mpq_mat_realloc(gens,n,n);
            
            int current_line = 0;
            for (int j = 0 ; j < fac_Pc->size ; j++){
                unsigned int p1;
                if(i == j)
                    p1 = p;
                else
                    p1 = 1;
                for (unsigned int k = 0 ; k < r_char_subspaces[j]->m ; k++){
                    // Extracting the k-th vector of the basis of j-th
                    // characteristic subspace
                    cxx_mpz_mat aux;
                    cxx_mpz_mat v;
                    cxx_mpq_mat v_rat;
                    mpz_mat_realloc(aux,1,n);
                    mpz_mat_realloc(v,1,n);
                    
                    mpz_mat_submat_swap(aux,0,0,r_char_subspaces[j],k,0,1,n);
                    mpz_mat_set(v,aux);
                    mpz_mat_submat_swap(aux,0,0,r_char_subspaces[j],k,0,1,n);
                    // v now contains this vector, on the basis of O
                    
                    
                    // Multiplying v by G transfers v in the number field
                    // K (rational coefficients, thus v goes into v_rat)
                    mpz_mat_to_mpq_mat(v_rat,v);
                    mpq_mat_multiply(v_rat,v_rat,G);
                    mpq_mat_multiply_by_ui(v_rat,v_rat,p1);

                    mpq_mat_submat_swap(gens,current_line,0,v_rat,0,0,1,n);
                    current_line++;
                }
            }
             
             // Transfering current ideal (the one we try to separate)
             // subspace basis of alpha^
             cxx_mpq_mat gcd_with;
             mpz_mat_to_mpq_mat(gcd_with,current.I);
             mpq_mat_multiply(gcd_with,gcd_with,G);
             
             //Now computing 3n*n matrix with gens, Ip_rat and gcd_with
             
             cxx_mpq_mat big_matrix, bigger_matrix, Ix, new_ideal_rat;
             cxx_mpz_mat new_ideal;
             mpq_mat_realloc(Ix,n,n);
             mpq_mat_realloc(new_ideal_rat,n,n);
             mpz_mat_realloc(new_ideal,n,n);
             
             mpq_mat_vertical_join(big_matrix,gens,Ip_rat);
             mpq_mat_vertical_join(bigger_matrix,big_matrix,gcd_with);
             hnf_magma_style(bigger_matrix, bigger_matrix);
             mpq_mat_submat_swap(Ix,0,0,bigger_matrix,2*n,0,n,n);
             
             mpq_mat_multiply(new_ideal_rat,Ix,G_inv);
             mpq_mat_numden(new_ideal,NULL,new_ideal_rat);
             
             if( (int) r_char_subspaces[i]->m == e*(fac_Pc->factors[i]->f->deg)){
                 pair<cxx_mpq_mat, int> new_pair = make_pair(Ix,e);
                 ideals.push_back(new_pair);
             }
             else{
                 subspace_ideal new_subspace_ideal;
                 new_subspace_ideal.E = r_char_subspaces[i];
                 new_subspace_ideal.I = new_ideal;
                 new_subspace_ideal.V = r_char_subspaces[i];
                 pick_from.push(new_subspace_ideal);
             }
             
            
        }
        
        mpz_clear(p_0);
        mpz_poly_factor_list_clear(fac_Pc);
        mpz_poly_factor_list_clear(lf);
        mpz_poly_clear(f);
    }
    
    mpz_mat_clear(Ip);
    mpq_mat_clear(G_inv);
    mpq_mat_clear(G);
}

// Let O be the order generated by elements of G.
// This stores in I the ideal of O generated by gen (supposed to be in
// a-b*alpha form)
//
void make_principal_ideal(mpq_mat_ptr I, mpq_mat_srcptr G, mpz_poly_srcptr g, mpz_mat_srcptr gen)
{
    ASSERT_ALWAYS((G->m == G->n) && (gen->m == 1) && (gen->n > 0) && (gen->n <= G->n) && (g->deg == (int) G->n));
    unsigned int n = G->m;
    
    cxx_mpz_poly aux1;
    mpz_poly_realloc(aux1,n);
    mpq_mat_realloc(I,n,n);
    mpz_mat_row_to_poly(aux1,gen,0);
    
    for(unsigned int j = 0 ; j < n ; j++){
        cxx_mpz_poly aux2, aux3;
        mpz_t denom;
        mpz_init(denom);
        mpz_poly_realloc(aux3, n);
        mpz_poly_realloc(aux2, n);
            
        mpq_mat_row_to_poly(aux2, denom, G, j);
            
        mpz_poly_mul_mod_f(aux3, aux1, aux2, g);
            
        cxx_mpq_mat aux_mat;
        mpq_mat_realloc(aux_mat,1,n);
        mpq_poly_to_mat_row(aux_mat, 0, aux3, denom);
        
        mpq_mat_submat_swap(I,j,0,aux_mat,0,0,1,n);
        
        mpz_clear(denom);
    }

    hnf_magma_style(I,I);
}

// Let O be the order generated by elements of G.
// This stores in I the ideal of O generated by rows of gen
void make_ideal(mpq_mat_ptr I, mpq_mat_srcptr G, mpz_poly_srcptr g, mpz_mat_srcptr gen)
{
    ASSERT_ALWAYS((G->m == G->n) && (gen->m > 0) && (gen->n > 0) && (gen->n <= G->n) && (g->deg == (int) G->n));
    unsigned int n = G->m;
    
    mpq_mat_realloc(I,n*gen->m,n);
    
    for(unsigned int i = 0 ; i < gen->m ; i++){
        cxx_mpz_poly aux1;
        mpz_poly_realloc(aux1,n);
        mpz_mat_row_to_poly(aux1,gen,i);
        for(unsigned int j = 0 ; j < n ; j++){
            cxx_mpz_poly aux2, aux3;
            mpz_t denom;
            mpz_init(denom);
            mpz_poly_realloc(aux3, n);
            mpz_poly_realloc(aux2, n);
            
            mpq_mat_row_to_poly(aux2, denom, G, j);
            mpz_poly_mul_mod_f(aux3, aux1, aux2, g);
            
            cxx_mpq_mat aux_mat;
            mpq_mat_realloc(aux_mat,1,n);
            mpq_poly_to_mat_row(aux_mat, 0, aux3, denom);
        
            mpq_mat_submat_swap(I,j+n*i,0,aux_mat,0,0,1,n);
        
            mpz_clear(denom);
        }
    }
    
    hnf_magma_style(I,I);
    
    cxx_mpq_mat J;
    mpq_mat_realloc(J,n,n);
    mpq_mat_submat_swap(J,0,0,I,I->m-n,0,n,n);
    mpq_mat_swap(I,J);
}

// G is one p-maximal order (on the basis of alpha^) on the number field
// of g, I one ideal (on alpha^)
// Finds a such that (a/p)*I is in the order of G (a is one element of
// the order) ; stores a/p in h
void valuation_helper_for_ideal(mpq_mat_ptr h, mpq_mat_srcptr G,
        mpz_poly_srcptr g, mpq_mat_srcptr I, const unsigned int p)
{
    ASSERT_ALWAYS((G->m == G->n) && (I->m == I->n) && (G->m == I->m));
    unsigned int n = G->m;
    
    cxx_mpz_mat C, ker;
    mpz_mat_realloc(C,n,n*n);
    
    // Filling C with the products G[i]*I[j] (being polynomials on alpha^)
    for(unsigned int i = 0 ; i < n ; i++){
        for(unsigned int j = 0 ; j < n ; j++){
            cxx_mpz_poly aux1, aux2, aux3;
            mpz_t denom1, denom2, denom3;
            mpz_init(denom1);
            mpz_init(denom2);
            mpz_init(denom3);
            mpz_poly_realloc(aux1,n);
            mpz_poly_realloc(aux2,n);
            mpz_poly_realloc(aux3,n);
            
            mpq_mat_row_to_poly(aux1, denom1, G, i);
            mpq_mat_row_to_poly(aux2, denom2, I, j);
            mpz_poly_cleandeg(aux1, n-1);
            mpz_poly_cleandeg(aux2, n-1);

            mpz_poly_mul_mod_f(aux3, aux1, aux2, g);
            mpz_mul(denom3,denom2,denom1);
            mpz_poly_cleandeg(aux3, n-1);

            cxx_mpq_mat aux_mat;
            mpq_mat_realloc(aux_mat, 1, n);
            mpq_poly_to_mat_row(aux_mat, 0, aux3, denom3);

            cxx_mpq_mat G_inv;
            mpq_mat_realloc(G_inv,n,n);
            mpq_mat_invert(G_inv,G);
            mpq_mat_multiply(aux_mat, aux_mat, G_inv);
            
            cxx_mpz_mat aux_mat_int;
            mpz_mat_realloc(aux_mat_int,1,n);
            mpq_mat_numden(aux_mat_int,NULL,aux_mat);
            
            mpz_mat_submat_swap(aux_mat_int, 0, 0, C, i, n*j, 1, n);
            
            mpz_clear(denom1);
            mpz_clear(denom2);
            mpz_clear(denom3);
        }
    }
    
    // Reducing mod p and computing the kernel
    mpz_mat_mod_ui(C, C, p);
    mpz_mat_kernel(ker, C, p);
    mpz_hnf_backend(ker,C); // We don't need C anymore, so we use it to contain the transformation matrix
    
    cxx_mpq_mat ker_rat;
    mpq_t p_inv;
    mpq_init(p_inv);
    mpq_set_ui(p_inv,1,p);
    mpq_mat_realloc(ker_rat, 1, n);
    
    // Turning the vectors of the kernel in the basis of alpha^, and dividing by p
    mpz_mat_to_mpq_mat(ker_rat, ker);
    mpq_mat_multiply(ker_rat, ker_rat, G);
    mpq_mat_multiply_by_mpq(ker_rat, ker_rat, p_inv);
        
    mpq_mat_realloc(h, 1, n);
    mpq_mat_submat_swap(h, 0, 0, ker_rat, 0, 0, 1, n);
    
    mpq_clear(p_inv);
}

// g is the polynomial generating the number field
// G contains generators of order O in basis of alpha^
// I is a prime ideal of O above p, on the basis of alpha^
// e is its ramification index
// J is an ideal on the basis of alpha^
// WARNING : I only tested it when J is a principal ideal
int valuation_of_ideal_at_prime_ideal(mpq_mat_srcptr G, mpz_poly_srcptr g, mpq_mat_srcptr J, mpq_mat_srcptr I, const int e, const unsigned int p)
{
    ASSERT_ALWAYS((G->m == G->n) && (G->n == J->m) && (J->m == J->n) && (J->n == I->m) && (I->m == I->n));
    unsigned int n = G->m;
    
    cxx_mpq_mat G_inv, MJ, h;
    cxx_mpz_mat MJ_int;
    mpz_t dJ, denom;
    mpz_init(dJ); // Initial denominator of MJ
    mpz_init(denom); // Denominator of MJ for the loop
    mpq_mat_realloc(G_inv,n,n);
    mpq_mat_invert(G_inv,G);
    mpq_mat_realloc(MJ,n,n); // MJ is the MJ existing in magma
    mpz_mat_realloc(MJ_int,n,n); // The MJ_int here is only MJ*dJ
    
    mpq_mat_multiply(MJ, J, G_inv);
    mpq_mat_numden(MJ_int, dJ, MJ); // Now MJ_int = dJ*MJ, like in magma
    mpz_mat_to_mpq_mat(MJ, MJ_int); // We need a rational matrix because we have to compute its denominator

    
    // Now dJ contains the denominator MJ_rat had at the beginning (most
    // of the time, 1) And MJ contains integers, (former values of MJ *
    // dJ)
    
    valuation_helper_for_ideal(h, G, g, I, p);
    //printf("h = \n"); mpq_mat_fprint(stdout, h); printf("\n");
    int v = -1;
    //printf("MJ :\n"); mpq_mat_fprint(stdout, MJ); printf("\n");
    
    mpz_set(denom, dJ);
    do{
        //mpq_mat_fprint(stdout, MJ); printf("\n");
        //printf("v = %d\n", v);
        //gmp_printf("denom is %Zd\n", denom);
        cxx_mpq_mat aux, h_times_MJ_G;
        mpq_mat_realloc(h_times_MJ_G, n, n);
        mpq_mat_realloc(aux,n,n);
        mpq_mat_multiply(aux, MJ, G); // This way, you obtain all rows of the form (Vector(K,j),Vector(G))
        // Now, these rows (in aux) are polynomials, and have to be
        // multiplied with h ; then, again in a matrix, and times G^-1

        for(unsigned int j = 0 ; j < n ; j++){
            cxx_mpz_poly aux1, aux2, aux3;
            mpz_t denom1, denom2, denom3;
            mpz_init(denom1);
            mpz_init(denom2);
            mpz_init(denom3);
            mpz_poly_realloc(aux1, n);
            mpz_poly_realloc(aux2, n);
            
            mpq_mat_row_to_poly(aux1, denom1, aux, j);
            mpq_mat_row_to_poly(aux2, denom2, h, 0);
            
            mpz_poly_mul_mod_f(aux3, aux1, aux2, g);
            mpz_mul(denom3, denom1, denom2);
            
            cxx_mpq_mat aux_mat;
            mpq_mat_realloc(aux_mat,1,n);
            mpq_poly_to_mat_row(aux_mat, 0, aux3, denom3);
            
            mpq_mat_submat_swap(h_times_MJ_G,j,0,aux_mat,0,0,1,n);
        
            mpz_clear(denom1);
            mpz_clear(denom2);
            mpz_clear(denom3);
        }
        // h_times_MJ_G contains the polynomials multiplied by h ; now,
        // MJ must be h_times_MJ_G * G^-1 Thus MJ contains only h * MJ
        //printf("h_times_MJ_G :\n"); mpq_mat_fprint(stdout,
        //h_times_MJ_G); printf("\n");
        mpq_mat_multiply(MJ, h_times_MJ_G, G_inv);
        //printf("new MJ :\n"); mpq_mat_fprint(stdout, MJ); printf("\n");
        //int k;
        //scanf("%d",&k);
        
        cxx_mpz_mat trash;
        mpz_mat_realloc(trash,n,n);
        mpq_mat_numden(trash, denom, MJ);
        
        v++;
    }while(mpz_cmp_ui(denom,1) == 0); // while denom == 1
    
    int dJ_int = mpz_get_si(dJ);
    int val_dJ_on_p = 0;
    while(dJ_int%p == 0){
        dJ_int = dJ_int/p;
        val_dJ_on_p += 1;
    }
    
    mpz_clear(dJ);
    mpz_clear(denom);
    
    return v-val_dJ_on_p*e;
    
}

// Roots contains elements of P^1 (Z/pZ)
// This function leaves each element only once (e.g. if roots contains 1/1 and 4/4, then 4/4 will be deleted from the vector)
void filter_roots(vector<pair<cxx_mpz, cxx_mpz>>& roots, unsigned int p)
{
    unsigned int i = 0;

    // Filtering the root
    while(i < roots.size()-1){
        // We look for roots[j] equal to roots[i], for j > i
        unsigned int j = i+1;
        while (j < roots.size()){
            cxx_mpz a = roots[j].first;
            cxx_mpz b = roots[j].second;
            
<<<<<<< HEAD
            // At this point, we will multiply a and b with 2, then a and
            // b with 3, etc...  if we find one k such that a*k =
            // roots[i].first and b*k = roots[i].second, then it's the
            // same quotient Thus we can erase a/b
            cxx_mpz_t a1, b1;
=======
            // At this point, we will multiply a and b with 2, then a and b with 3, etc...
            // if we find one k such that a*k = roots[i].first and b*k = roots[i].second, then it's the same quotient
            // Thus we can erase a/b
            cxx_mpz a1, b1;
>>>>>>> 3e6a1212
            unsigned int k = 2;
            bool eq = false;
            while( (k < p) && (!eq) ){
                a1 = a;
                b1 = b;
                
                mpz_mul_ui(a1, a1, k);
                mpz_mul_ui(b1, b1, k);
                mpz_mod_ui(a1, a1, p);
                mpz_mod_ui(b1, b1, p);
                if( (mpz_cmp(a1,roots[i].first) == 0) && (mpz_cmp(b1,roots[i].second) == 0) ){
                    eq = true;
                }
                k++;
            }
            
            if(eq){
                roots.erase(roots.begin()+j);
            }
            else{
                j++;
            }
        }
        
        i++;
    }
    
    // Putting each root on the form (_/1)
    for (i = 0 ; i < roots.size() ; i++){
        if(mpz_cmp_ui(roots[i].second,1) != 0){
            cxx_mpz a1, b1;
            unsigned int k = 2;
            bool eq = false;
            while( (k < p) && (!eq) ){
                a1 = roots[i].first;
                b1 = roots[i].second;

                mpz_mul_ui(a1, a1, k);
                mpz_mul_ui(b1, b1, k);
                mpz_mod_ui(a1, a1, p);
                mpz_mod_ui(b1, b1, p);
                if(mpz_cmp_ui(b1,1) == 0 ){
                    eq = true;
                }
                k++;
            }
            mpz_set(roots[i].first,a1);
            mpz_set(roots[i].second,b1);
        }
    }
}

// Takes G, basis of one order, in alpha^ basis, and I, basis of an
// ideal, in alpha^ basis
// Returns inertia degree of I
unsigned int prime_ideal_inertia_degree(mpq_mat_srcptr G, mpq_mat_srcptr I)
{
    
    ASSERT_ALWAYS((G->m == G->n) && (I->n == I->m) && (I->n == G->m));
    int n = G->m;
    
    cxx_mpq_mat tmp, G_inv;
    cxx_mpz_mat coords;
    mpq_mat_realloc(G_inv, n, n);
    
    mpq_mat_invert(G_inv, G);
    mpq_mat_multiply(tmp,I, G_inv);
    
    mpq_mat_numden(coords, NULL, tmp);
    
    mpz_t d;
    mpz_init(d);
    mpz_mat_determinant_triangular(d,coords);
    int a = mpz_get_ui(d);
    int p = mpz_get_ui(mpq_numref(mpq_mat_entry_const(I,0,0)));
    mpz_clear(d);
    
    
    return (int) (log((double) a)/log((double) p));
}

void print_comments_for_badideals_above_p(string& SBAD, string& SBADINFO, const unsigned int side, 
                mpq_mat_srcptr order, mpz_poly_srcptr f, 
                vector<pair<cxx_mpq_mat, int>> ideals, const unsigned int p)
{
    ASSERT_ALWAYS(order->m == order->n);
    int n = order->m;
    
    // Computing the inertia degree of each ideal
    vector<int> inertia;
    for(unsigned int i = 0 ; i < ideals.size() ; i++){
        inertia.push_back(prime_ideal_inertia_degree(order, ideals[i].first));
        printf("Inertia degree of ideal %d is %d\n", i, inertia[i]);
    }
    
    
    // Building the ideal jj (J^-1 where J is <1, alpha>^-1)
    cxx_mpz_mat jj_gen;
    cxx_mpq_mat jj;
    
    mpz_mat_realloc(jj_gen,1,n);
    mpz_set_ui(mpz_mat_entry(jj_gen,0,0),1);
    mpz_set_ui(mpz_mat_entry(jj_gen,0,1),1);
    make_ideal(jj,order,f,jj_gen);
       
    
    // Now listing all roots of the homogenous polynomial build from f
    vector<pair<cxx_mpz, cxx_mpz>> rootsp;
    for (unsigned int i = 0 ; i < p ; i++){
        for (unsigned int j = 1 ; j < p ; j++){
            cxx_mpz res, a, b;
            mpz_set_ui(a,i);
            mpz_set_ui(b,j);
            
            mpz_poly_homogeneous_eval_siui(res,f,i,j);
            mpz_mod_ui(res,res,p);
            if(mpz_congruent_ui_p(res,0,p)){
                pair<cxx_mpz,cxx_mpz> new_elem;
                new_elem = make_pair(a,b);
                rootsp.push_back(new_elem);
            }

            
        }
    }
    
    // Since each roots is listed several times under different forms (ex
    // : if 1/1 is root, 2/2 is too, etc...)
    // we filter roots here to keep each root only once
    filter_roots(rootsp, p); 
    
    // Testing if (1 : 0) is a root
    cxx_mpz fd;
    mpz_poly_getcoeff(fd,f->deg,f);
    if(mpz_congruent_ui_p(fd,0,p)){
        cxx_mpz a,b;
        mpz_set_ui(a,1);
        mpz_set_ui(b,0);
        pair<cxx_mpz,cxx_mpz> new_elem;
        new_elem = make_pair(a,b);
        rootsp.push_back(new_elem);
    }
    
    printf("Roots :\n");
    for(unsigned int i = 0 ; i < rootsp.size() ; i++){
        gmp_printf("(%Zd : %Zd)\n", rootsp[i].first, rootsp[i].second);
    }
    
    // Now going to compute the valuation of each ideal <p, a-b*alpha> on
    // each ideals above p, where a/b belong to the set of roots
    for(unsigned int i = 0 ; i < rootsp.size() ; i++){
        cxx_mpz u = rootsp[i].first;
        cxx_mpz v = rootsp[i].second;
        
        // Computing the ideal ii, e.g. <p,(v*alpha-u)>*J
        cxx_mpz_mat gens_ii;
        cxx_mpq_mat ii;
        mpz_mat_realloc(gens_ii,3,n);
        mpz_set_ui(mpz_mat_entry(gens_ii,0,0),p);
        mpz_set_ui(mpz_mat_entry(gens_ii,1,1),p);
        mpz_set(mpz_mat_entry(gens_ii,2,0),u); mpz_mul_si(mpz_mat_entry(gens_ii,2,0),mpz_mat_entry(gens_ii,2,0),-1);
        mpz_set(mpz_mat_entry(gens_ii,2,1),v);
        make_ideal(ii, order, f, gens_ii);

        //printf("ii is\n"); mpq_mat_fprint(stdout, ii); printf("\n");
        
        
        
        
        // Computing the valuation of ii on each prime ideal above p
        vector<int> vals;
        for(unsigned int j = 0 ; j < ideals.size(); j++){
            vals.push_back(valuation_of_ideal_at_prime_ideal(order, f, ii, ideals[j].first, ideals[j].second, p));
            gmp_printf("valuation of (%Zd : %Zd) on ideal %d is : %d\n", u, v, j, vals.back());
        }
        printf("\n");
        
        // Detecting all indices for which vals[i] != 0
        vector<int> indices;
        for(unsigned int j = 0 ; j < vals.size(); j++){
            if(vals[j] != 0){indices.push_back(j);}
        }
        
        // If only one ideal holds the valuation, there's nothing to do
        if(indices.size() == 1){
            continue;
        }
        
        // Normalisation of the root
        int a;
        pair<cxx_mpz, cxx_mpz> Q;
        Q = rootsp[i];
        if(mpz_cmp_ui(Q.second, 0) != 0){
            a = mpz_get_ui(Q.first);
        }
        else{
            a = p;
        }
        
        std::stringstream stream;
        stream << std::hex << p << "," << a;
        std::string result( stream.str() );

        SBAD += (result+":"+to_string(side)+", "+to_string(indices.size()));
        cout << SBAD << endl;
        
    }

}

void disc(mpz_ptr res, mpz_poly_ptr f)
{
       unsigned int i,j,k;
       // Initialisation
       unsigned int degree = f->deg;
       //mpz_t f[degree+1];
       mpz_mat mul_alpha, M, N, D, D2;
       mpz_t p;
       mpz_t minus;

       //Initialising each matrix
       mpz_mat_init(mul_alpha,degree,degree);
       mpz_mat_init(M,degree,degree);
       mpz_mat_init(N,degree,degree);
       mpz_mat_init(D,degree,degree);
       mpz_mat_init(D2,2*degree,degree);
       mpz_init(p);
       mpz_init(minus);
       mpz_mat_set_ui(M,1); // M starts as the identity Matrix
       mpz_set_si(minus,-1);


       // Filling the coefficients in mul_alpha, the companion matrix of f
       for(i = 0 ; i < degree ; i++){
       // Setting the left part of the companion matrix
       for(j = 0 ; j < degree-1 ; j++){
       if(i == j+1){ mpz_set_ui(mpz_mat_entry(mul_alpha,i,j),1); }
       else{ mpz_set_ui(mpz_mat_entry(mul_alpha,i,j),0); }
       }

       // Computing the coefficients for the column on the right
       mpz_poly_getcoeff(p,i,f);
       mpz_mul(p,p,minus);
       for(k = 1 ; k <= degree-1-i ; k++){
        mpz_t f_d;
        mpz_init(f_d);
        mpz_poly_getcoeff(f_d,degree,f);
        mpz_mul(p,p,f_d);
        mpz_clear(f_d);
       }
       mpz_set(mpz_mat_entry(mul_alpha,i,j),p);
       }



       // Filling the coefficients in D, whose determinant must be computed to get the discriminant.
       for(i = 0 ; i < degree ; i++){
       for(j = 0 ; j <= i ; j++){
       mpz_mat_trace(mpz_mat_entry(D, i-j, j), M);
       }
       mpz_mat_multiply(N,M,mul_alpha);
       mpz_mat_swap(M,N);
       }
       for(j = 1 ; j < degree ; j++){
       for(i = degree-1 ; j <= i ; i--){
       mpz_mat_trace(mpz_mat_entry(D,i,j+(degree-1)-i),M);
       }
       mpz_mat_multiply(N,M,mul_alpha);
       mpz_mat_swap(M,N);
       }


       // Preparing the HNF
       mpz_mat_realloc(M,degree,degree);
       int sign = mpz_hnf_backend(D, M);

       mpz_mat_determinant_triangular(p, D);
       mpz_mul_si(res,p,sign);
       //gmp_printf("\nThe discriminant of Z[f_d * alpha] is %Zd\n\n",p);

       mpz_clear(p);
       mpz_clear(minus);
       mpz_mat_clear(mul_alpha);
       mpz_mat_clear(M);
       mpz_mat_clear(N);
       mpz_mat_clear(D);
       mpz_mat_clear(D2);
}

void factorization_of_whatever_ideal(vector<pair<cxx_mpq_mat, int>>& ideals, mpz_poly_srcptr g, 
    mpz_mat_srcptr gens, gmp_randstate_t state)
{
    ASSERT_ALWAYS((gens->m == 1) && (gens->n == (unsigned int) g->deg));
    unsigned int n = gens->n;
    unsigned long int a = mpz_get_ui(mpz_mat_entry_const(gens,0,0));
    unsigned long int b = mpz_get_ui(mpz_mat_entry_const(gens,0,1));
    mpz_t res;
    mpz_init(res);
    
    mpz_poly_homogeneous_eval_siui(res,g,a,b); // Res(g,a-bX)
    
    mpz_clear(res);
}

void mpq_mat_fprint_as_mpz(FILE* f, mpq_mat_srcptr M)
{
    mpz_t denom;
    mpz_init(denom);
    mpz_set_ui(denom,1);
    
    for(unsigned int i = 0 ; i < M->m ; i++){
        for(unsigned int j = 0 ; j < M->n ; j++){
            mpz_lcm(denom,denom,mpq_denref(mpq_mat_entry_const(M,i,j)));
        }
    }
    
    mpq_t denomq;
    mpq_init(denomq);
    mpq_set_z(denomq,denom);
    
    mpq_mat N;
    mpq_mat_init(N,M->m,M->n);
    
    mpq_mat_set(N,M);
    mpq_mat_multiply_by_mpq(N,N,denomq);
    
    mpq_mat_fprint(f,N);
    gmp_fprintf(f, "Denominator is : %Qd\n",denomq);
    
    mpq_mat_clear(N);
    mpq_clear(denomq);
    mpz_clear(denom);
}

int compare_matrices(mpq_mat_srcptr M, mpq_mat_srcptr N)
{
    //mpq_mat_fprint(stdout,M);
    //printf("\n");
    //mpq_mat_fprint(stdout,N);
    //printf("\n");
    ASSERT_ALWAYS((M->m == N->m) && (M->n == N->n));
    unsigned int m = M->m;
    unsigned int n = M->n;
    unsigned int i,j;
    for (i = 0 ; i < m ; i++){
        for (j = 0 ; j < n ; j++){
            int k = mpq_cmp(mpq_mat_entry_const(M,i,j),mpq_mat_entry_const(N,i,j));
            if(k!=0) return k;
        }
    }
    return 0;
}

void sort_matrices(vector<pair<cxx_mpq_mat, int>>& ideals)
{
    unsigned int n = ideals.size();
    for(unsigned int i = n-2 ; (int) i >= 0 ; i--){
        for(unsigned int j = 0 ; j <= i ; j++){
            
            if(compare_matrices(ideals[j].first,ideals[j+1].first) > 0){
                pair<cxx_mpq_mat, int> k;
                k = ideals[j];
                ideals[j] = ideals[j+1];
                ideals[j+1] = k; 
            }
        }
    }
}

int main(int argc, char *argv[])
{				/*{{{ */
    /*
       unsigned int m = 8;
       unsigned int n = 5;
       if (argc == 3) {
       m = strtoul(argv[1], NULL, 0);
       n = strtoul(argv[2], NULL, 0);
       }
       gmp_randstate_t state;
       gmp_randinit_default(state);

       mpq_mat M;
       mpq_mat T;
       mpz_mat Mz;
       mpz_mat Tz;
       mpz_t p;

       mpq_mat_init(M, m, n);
       mpq_mat_init(T, m, m);

       mpz_mat_init(Mz, m, n);
       mpz_mat_init(Tz, m, m);

       mpz_init(p);

       mpz_set_ui(p, 19);

       if (0) {
       printf("\n\nCas 0.1\n\n");
       mpq_mat_urandomm(M, state, p);
       mpq_mat_fprint(stdout, M);
       printf("\n");
       mpq_gauss_backend(M, T);
       mpq_mat_fprint(stdout, M);
       printf("\n");
       mpq_mat_fprint(stdout, T);
       printf("\n");
       }

       if (0) {
       printf("\n\nCas 0.2\n\n");
       mpz_mat_urandomm(Mz, state, p);
       mpz_mat_fprint(stdout, Mz);
       printf("\n");
       mpz_gauss_backend_mod(Mz, Tz, p);
       mpz_mat_fprint(stdout, Mz);
       printf("\n");
       mpz_mat_fprint(stdout, Tz);
       printf("\n");
       }

       if (1) {
       printf("\n\nCas 1\n\n");
       mpz_mat_realloc(Mz, m, n);
       mpz_mat_urandomm(Mz, state, p);
       mpz_mat_fprint(stdout, Mz); printf("\n");
       double t = seconds();
       mpz_hnf_backend(Mz, Tz);
       t = seconds()-t;
       mpz_mat_fprint(stdout, Mz); printf("\n");
       mpz_mat_fprint(stdout, Tz); printf("\n");

       printf("%1.4f\n", t);
       }

       mpz_clear(p);
       mpq_mat_clear(M);
       mpq_mat_clear(T);
       mpz_mat_clear(Mz);
       mpz_mat_clear(Tz);
       gmp_randclear(state);
     */

<<<<<<< HEAD

    // Here starts my personal work
    // We assume that the polynomial was given in a command line, by giving its coefficient, in reversed order (first the constant coefficient, etc. And the head coefficient in the end);

    /*
       if(argc > 1){

       // Initialisation
       unsigned int degree = argc-2;
       mpz_t f[degree+1];
       mpz_mat mul_alpha, M, N, D, D2;
       mpz_t p;
       mpz_t minus;

       // Storing the coefficients obtained in the command line in the polynomial
       unsigned int i,j, k;
       for(i = 0 ; i <= degree ; i++){
       mpz_init(f[i]);
       mpz_set_str(f[i],argv[i+1],10);
       }
       printf("\nYour polynomial is :\n");
       print_polynomial(f,degree);

       //Initialising each matrix
       mpz_mat_init(mul_alpha,degree,degree);
       mpz_mat_init(M,degree,degree);
       mpz_mat_init(N,degree,degree);
       mpz_mat_init(D,degree,degree);
       mpz_mat_init(D2,2*degree,degree);
       mpz_init(p);
       mpz_init(minus);
       mpz_mat_set_ui(M,1); // M starts as the identity Matrix
       mpz_set_si(minus,-1);


       // Filling the coefficients in mul_alpha, the companion matrix of f
       for(i = 0 ; i < degree ; i++){
       // Setting the left part of the companion matrix
       for(j = 0 ; j < degree-1 ; j++){
       if(i == j+1){ mpz_set_ui(mpz_mat_entry(mul_alpha,i,j),1); }
       else{ mpz_set_ui(mpz_mat_entry(mul_alpha,i,j),0); }
       }

       // Computing the coefficients for the column on the right
       mpz_set(p,f[i]);
       mpz_mul(p,p,minus);
       for(k = 1 ; k <= degree-1-i ; k++){
       mpz_mul(p,p,f[degree]);
       }
       mpz_set(mpz_mat_entry(mul_alpha,i,j),p);
       }



       // Filling the coefficients in D, whose determinant must be computed to get the discriminant.
       for(i = 0 ; i < degree ; i++){
       for(j = 0 ; j <= i ; j++){
       mpz_mat_trace(mpz_mat_entry(D, i-j, j), M);
       }
       mpz_mat_multiply(N,M,mul_alpha);
       mpz_mat_swap(M,N);
       }
       for(j = 1 ; j < degree ; j++){
       for(i = degree-1 ; j <= i ; i--){
       mpz_mat_trace(mpz_mat_entry(D,i,j+(degree-1)-i),M);
       }
       mpz_mat_multiply(N,M,mul_alpha);
       mpz_mat_swap(M,N);
       }


       // Preparing the HNF
       mpz_mat_realloc(M,degree,degree);
       int sign = mpz_hnf_backend(D, M);

       mpz_mat_determinant_triangular(p, D);
       mpz_mul_si(p,p,sign);
       gmp_printf("\nThe discriminant of Z[f_d * alpha] is %Zd\n\n",p);

       mpz_clear(p);
       mpz_clear(minus);
       mpz_mat_clear(mul_alpha);
       mpz_mat_clear(M);
       mpz_mat_clear(N);
       mpz_mat_clear(D);
       mpz_mat_clear(D2);
       for(i = 0 ; i <= degree ; i++){
       mpz_clear(f[i]);
       }

       } */

    // The inputs to this problem are f, one polynomial of degree n, and
    // B, the matrix containing the genereators of one order of the
    // number field obtained with f, as well as p, a prime number
=======
    // The inputs to this problem are f, one polynomial of degree n, and B, the matrix containing the genereators of one order of the number field obtained with f, as well as p, a prime number
>>>>>>> 3e6a1212

    unsigned long seed = clock();

    for( ; argc > 3 ; ) {
        if (strcmp(argv[1], "-s") == 0 || strcmp(argv[1], "--seed") == 0) {
            seed = atoi(argv[2]);
            argc--,argv++;
            argc--,argv++;
            continue;
        }
        fprintf(stderr, "Usage: ./a.out [options] [filename] [p]\n");
        fprintf(stderr, "Unexpected arg: %s\n", argv[1]);
	exit(EXIT_FAILURE);
    }


    if (argc != 3) {
	fprintf(stderr, "Usage: ./a.out [options] [filename] [p]\n");
	exit(EXIT_FAILURE);
    }

    unsigned int p = strtoul(argv[2], NULL, 0);	//19; //atoi(argv[1]);
    FILE *problemfile = fopen(argv[1], "r");

    if (!problemfile) {
        fprintf(stderr, "%s: %s\n", argv[1], strerror(errno));
        exit(EXIT_FAILURE);
    }

    mpq_mat D;
    mpz_poly f;

    printf("Format: [degree] [coeffs] [coeffs of order basis]\n");

    unsigned int n = 0;
    mpz_poly_init(f, n);
    read_data(&n, f, /*gen,*/ problemfile);	
    fclose(problemfile);
    mpq_mat_init(D, n, n);

    mpz_poly g;
    mpz_poly_init(g, n);
    mpz_poly_to_monic(g, f);
    printf("f  is : ");
    mpz_poly_fprintf(stdout, f);
    //printf("\n");
    //printf("f^ is : ");
    //mpz_poly_fprintf(stdout, g);
    //printf("\n");

    
    
    
    //FILE* f5 = fopen("maxOrderCTime","a+");
    //FILE* f6 = fopen("idealCTime","a+");
    clock_t start, end;
    double cpu_time_used;
     
    start = clock();
    p_maximal_order(D, f, p);
    end = clock();
    cpu_time_used = ((double) (end - start)) / CLOCKS_PER_SEC;
    
    // Here we print the maximal order in a file
    
    printf("\n");    
    FILE *maxOrderFile = NULL;
    maxOrderFile = fopen("maxOrderC.data","w+");
    mpq_mat_fprint_as_mpz(maxOrderFile, D);
    fclose(maxOrderFile);
    
    
    // Here we print the time for the computation of p-maximal order in a file
    
    FILE *maxOrderTimeFile = NULL;
    maxOrderTimeFile = fopen("maxOrderCTime.data","a+");
    fprintf(maxOrderTimeFile,"%d %f\n",(unsigned int) f->deg, cpu_time_used);
    fclose(maxOrderTimeFile);
    
    
    printf("\n");

    gmp_randstate_t state;
    gmp_randinit_default(state);
    gmp_randseed_ui(state, seed);
        
    vector<pair<cxx_mpq_mat, int>> ideals;
    
    start = clock();
    factorization_of_prime(ideals, g, p, state);
    end = clock();
    cpu_time_used = ((double) (end - start)) / CLOCKS_PER_SEC;
    sort_matrices(ideals);
    
    // Here we print the time for the computation of p-maximal order in a file
    
    FILE *idealTimeFile = NULL;
    idealTimeFile = fopen("idealCTime.data","a+");
    fprintf(idealTimeFile,"%d %f\n", (unsigned int) f->deg, cpu_time_used);
    fclose(idealTimeFile);
    
    
    // Here we print these ideals with their multiplicities in a file
    
    FILE *idealFile = NULL;
    idealFile = fopen("idealC.data","w+");
    for(unsigned int i = 0 ; i < ideals.size() ; i++){
        //printf("Ideal :\n");
        //mpq_mat_fprint(stdout, ideals[i].first);
        mpq_mat_fprint_as_mpz(idealFile, ideals[i].first);
        //printf("with a multiplicity of %d\n\n",ideals[i].second);
        gmp_fprintf(idealFile, "%d is its multiplicity\n", ideals[i].second);
    }
    fclose(idealFile);
    
    
    //string SBAD = "";
    //string SBADINFO = "";
    //print_comments_for_badideals_above_p(SBAD, SBADINFO, 0, D,g,ideals,p);
    
    gmp_randclear(state);
    
    mpz_poly_clear(g);
    mpz_poly_clear(f);
    mpq_mat_clear(D);



}

/*}}}*/<|MERGE_RESOLUTION|>--- conflicted
+++ resolved
@@ -1383,18 +1383,11 @@
             cxx_mpz a = roots[j].first;
             cxx_mpz b = roots[j].second;
             
-<<<<<<< HEAD
             // At this point, we will multiply a and b with 2, then a and
             // b with 3, etc...  if we find one k such that a*k =
             // roots[i].first and b*k = roots[i].second, then it's the
             // same quotient Thus we can erase a/b
-            cxx_mpz_t a1, b1;
-=======
-            // At this point, we will multiply a and b with 2, then a and b with 3, etc...
-            // if we find one k such that a*k = roots[i].first and b*k = roots[i].second, then it's the same quotient
-            // Thus we can erase a/b
             cxx_mpz a1, b1;
->>>>>>> 3e6a1212
             unsigned int k = 2;
             bool eq = false;
             while( (k < p) && (!eq) ){
@@ -1838,105 +1831,7 @@
        gmp_randclear(state);
      */
 
-<<<<<<< HEAD
-
-    // Here starts my personal work
-    // We assume that the polynomial was given in a command line, by giving its coefficient, in reversed order (first the constant coefficient, etc. And the head coefficient in the end);
-
-    /*
-       if(argc > 1){
-
-       // Initialisation
-       unsigned int degree = argc-2;
-       mpz_t f[degree+1];
-       mpz_mat mul_alpha, M, N, D, D2;
-       mpz_t p;
-       mpz_t minus;
-
-       // Storing the coefficients obtained in the command line in the polynomial
-       unsigned int i,j, k;
-       for(i = 0 ; i <= degree ; i++){
-       mpz_init(f[i]);
-       mpz_set_str(f[i],argv[i+1],10);
-       }
-       printf("\nYour polynomial is :\n");
-       print_polynomial(f,degree);
-
-       //Initialising each matrix
-       mpz_mat_init(mul_alpha,degree,degree);
-       mpz_mat_init(M,degree,degree);
-       mpz_mat_init(N,degree,degree);
-       mpz_mat_init(D,degree,degree);
-       mpz_mat_init(D2,2*degree,degree);
-       mpz_init(p);
-       mpz_init(minus);
-       mpz_mat_set_ui(M,1); // M starts as the identity Matrix
-       mpz_set_si(minus,-1);
-
-
-       // Filling the coefficients in mul_alpha, the companion matrix of f
-       for(i = 0 ; i < degree ; i++){
-       // Setting the left part of the companion matrix
-       for(j = 0 ; j < degree-1 ; j++){
-       if(i == j+1){ mpz_set_ui(mpz_mat_entry(mul_alpha,i,j),1); }
-       else{ mpz_set_ui(mpz_mat_entry(mul_alpha,i,j),0); }
-       }
-
-       // Computing the coefficients for the column on the right
-       mpz_set(p,f[i]);
-       mpz_mul(p,p,minus);
-       for(k = 1 ; k <= degree-1-i ; k++){
-       mpz_mul(p,p,f[degree]);
-       }
-       mpz_set(mpz_mat_entry(mul_alpha,i,j),p);
-       }
-
-
-
-       // Filling the coefficients in D, whose determinant must be computed to get the discriminant.
-       for(i = 0 ; i < degree ; i++){
-       for(j = 0 ; j <= i ; j++){
-       mpz_mat_trace(mpz_mat_entry(D, i-j, j), M);
-       }
-       mpz_mat_multiply(N,M,mul_alpha);
-       mpz_mat_swap(M,N);
-       }
-       for(j = 1 ; j < degree ; j++){
-       for(i = degree-1 ; j <= i ; i--){
-       mpz_mat_trace(mpz_mat_entry(D,i,j+(degree-1)-i),M);
-       }
-       mpz_mat_multiply(N,M,mul_alpha);
-       mpz_mat_swap(M,N);
-       }
-
-
-       // Preparing the HNF
-       mpz_mat_realloc(M,degree,degree);
-       int sign = mpz_hnf_backend(D, M);
-
-       mpz_mat_determinant_triangular(p, D);
-       mpz_mul_si(p,p,sign);
-       gmp_printf("\nThe discriminant of Z[f_d * alpha] is %Zd\n\n",p);
-
-       mpz_clear(p);
-       mpz_clear(minus);
-       mpz_mat_clear(mul_alpha);
-       mpz_mat_clear(M);
-       mpz_mat_clear(N);
-       mpz_mat_clear(D);
-       mpz_mat_clear(D2);
-       for(i = 0 ; i <= degree ; i++){
-       mpz_clear(f[i]);
-       }
-
-       } */
-
-    // The inputs to this problem are f, one polynomial of degree n, and
-    // B, the matrix containing the genereators of one order of the
-    // number field obtained with f, as well as p, a prime number
-=======
     // The inputs to this problem are f, one polynomial of degree n, and B, the matrix containing the genereators of one order of the number field obtained with f, as well as p, a prime number
->>>>>>> 3e6a1212
 
     unsigned long seed = clock();
 
