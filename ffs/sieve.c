#include <stdio.h>
#include <stdlib.h>
#include <errno.h>
#include <string.h>
#include "macros.h"

#include "types.h"
#include "fppol.h"
#include "ffspol.h"
#include "qlat.h"
#include "fb.h"
#include "latsieve.h"
#include "norm.h"
#include "cofactor.hh"
#include "timing.h"
#include "ijvec.h"
#include "params.h"
#include "sublat.h"
#include "smoothness.h"
<<<<<<< HEAD
#include "polyfactor.h"
=======
#include "buckets.h"
>>>>>>> d2493d1a

int my_factor_survivor(fppol_t a, fppol_t b, ffspol_t* F, int *B, sq_t q,
        int side) 
{
    fppol_t Nab;
    fppol_init(Nab);
    for (int twice = 0; twice < 2; twice++) {
        ffspol_norm(Nab, F[twice], a, b);
        if (side == twice) {
            fppol_t qq;
            fppol_init(qq);
            fppol_set_sq(qq, q);
            fppol_div(Nab, Nab, qq);
            fppol_clear(qq);
        }
        if (!fppol_is_smooth(Nab, B[twice])) {
            fppol_clear(Nab);
            return 0;
        }
    }

    // OK. Now we know that we have a relation.
    // Let's factor it completely and print it.

    // In the case of char != 2, we still rely on NTL
    if (FP_SIZE != 2)
      return factor_survivor(a, b, F, B);

    fppol_fact_t factors;
    fppol_fact_init(factors);
    fppol_out(stdout, a); printf(",");
    fppol_out(stdout, b); printf(":");
    for (int twice = 0; twice < 2; twice++) {
        ffspol_norm(Nab, F[twice], a, b);
        fppol_factor(factors, Nab);
        fppol_fact_out(stdout, factors);
        if (!twice)
            printf(":");
    }
    printf("\n");
    fppol_fact_clear(factors);
    fppol_clear(Nab);
    return 1;
}


void usage(const char *argv0, const char * missing)
{
    fprintf(stderr, "Usage: %s [options | optionfile] \n", argv0);
    fprintf(stderr, "  Command line options have the form '-optname optval'\n");
    fprintf(stderr, "  and take the form 'optname=optval' in the optionfile\n");
    fprintf(stderr, "List of options (a * means mandatory, default value in []):\n");
    fprintf(stderr, "  pol0 *           function field polynomial on side 0\n");
    fprintf(stderr, "  pol1 *           function field polynomial on side 1\n");
    fprintf(stderr, "  fb0  *           factor base file on side 0\n");
    fprintf(stderr, "  fb1  *           factor base file on side 1\n");
    fprintf(stderr, "  fbb0             factor base bound on side 0\n");
    fprintf(stderr, "  fbb1             factor base bound on side 1\n");
    fprintf(stderr, "  I    *           degree bound for i\n");
    fprintf(stderr, "  J    *           degree bound for j\n");
    fprintf(stderr, "  lpb0 *           large prime bound on side 0\n");
    fprintf(stderr, "  lpb1 *           large prime bound on side 1\n");
    fprintf(stderr, "  thresh0 [2*lpb0] survivor threshold on side 0\n");
    fprintf(stderr, "  thresh1 [2*lpb1] survivor threshold on side 1\n");
    fprintf(stderr, "  q    *           q-poly of the special-q\n");
    fprintf(stderr, "  rho  *           rho-poly of the special-q\n");
    fprintf(stderr, "  sublat           toggle the sublattice sieving\n");
 
    if (missing != NULL)
        fprintf(stderr, "Missing parameter: %s\n", missing);
    exit(1);
}

// usage: ./a.out q rho
int main(int argc, char **argv)
{
    ffspol_t ffspol[2]; 
    qlat_t qlat;
    factor_base_t FB[2];
    int fbb[2] = {0, 0};
    int I=0, J=0;  
    int lpb[2] = {0, 0};  
    unsigned int threshold[2] = {0, 0};  
    char *argv0 = argv[0];
    int want_sublat = 0;

    param_list pl;
    param_list_init(pl);
    param_list_configure_knob(pl, "-sublat", &want_sublat);
    argv++, argc--;
    for (; argc;) {
        if (param_list_update_cmdline(pl, &argc, &argv)) {
            continue;
        }
        /* Could also be a parameter file */
        FILE *f;
        if ((f = fopen(argv[0], "r")) != NULL) {
            param_list_read_stream(pl, f);
            fclose(f);
            argv++, argc--;
            continue;
        }
        fprintf(stderr, "Unhandled parameter %s\n", argv[0]);
        usage(argv0, NULL);
    }
    param_list_print_command_line(stderr, pl);

    // read function field polynomials
    {
        const char * polstr;
        ffspol_init(ffspol[0]);
        ffspol_init(ffspol[1]);
        polstr = param_list_lookup_string(pl, "pol0");
        if (polstr == NULL) usage(argv0, "pol0");
        ffspol_set_str(ffspol[0], polstr);
        polstr = param_list_lookup_string(pl, "pol1");
        if (polstr == NULL) usage(argv0, "pol1");
        ffspol_set_str(ffspol[1], polstr);
    }
    // read various bounds
    param_list_parse_int(pl, "I", &I); 
    param_list_parse_int(pl, "J", &J); 
    param_list_parse_int(pl, "lpb0", &lpb[0]);
    param_list_parse_int(pl, "lpb1", &lpb[1]);
    param_list_parse_int(pl, "fbb0", &fbb[0]);
    param_list_parse_int(pl, "fbb1", &fbb[1]);
    param_list_parse_uint(pl, "thresh0", &threshold[0]);
    param_list_parse_uint(pl, "thresh1", &threshold[1]);
    if (I == 0) usage(argv0, "I");
    if (J == 0) usage(argv0, "J");
    if (lpb[0] == 0) usage(argv0, "lpb0");
    if (lpb[1] == 0) usage(argv0, "lpb1");
    if (threshold[0] == 0) 
        threshold[0] = 2*lpb[0];
    if (threshold[1] == 0) 
        threshold[1] = 2*lpb[1];
    // read q, rho
    {
        const char *sqstr;
        int noerr;
        sqstr = param_list_lookup_string(pl, "q");
        if (sqstr == NULL) usage(argv0, "q");
        noerr = sq_set_str(qlat->q, sqstr);
        if (!noerr) {
            fprintf(stderr, "Could not parse q: %s\n", sqstr);
            exit(EXIT_FAILURE);
        }
        sqstr = param_list_lookup_string(pl, "rho");
        if (sqstr == NULL) usage(argv0, "rho");
        noerr = sq_set_str(qlat->rho, sqstr);
        if (!noerr) {
            fprintf(stderr, "Could not parse rho: %s\n", sqstr);
            exit(EXIT_FAILURE);
        }
        if (sq_deg(qlat->q) > lpb[0]) {
            fprintf(stderr, "WARNING: not a good idea to have a special-q beyond the large prime bound!\n");
        }
    }
    // Read the factor bases
    {
        const char *filename;
        int noerr;
        for (int i = 0; i < 2; ++i) {
            char param[4] = {'f', 'b', '0', '\0'};
            if (i == 1) 
                param[2] = '1';
            filename = param_list_lookup_string(pl, param);
            if (filename == NULL) usage(argv0, param);
            double tm = seconds();
            noerr = factor_base_init(FB[i], filename, fbb[i]);
            fprintf(stderr, "# Reading factor base %d took %1.1f s\n", 
                    i, seconds()-tm);
            if (!noerr) {
                fprintf(stderr, "Could not read %s: %s\n", param, filename);
                exit(EXIT_FAILURE);
            }
        }
    }

    param_list_clear(pl);

#ifdef USE_F2
    sublat_ptr sublat;
    if (want_sublat)
        sublat = &nine_sublat[0];
    else
        sublat = &no_sublat[0];
#else
    if (want_sublat)
        fprintf(stderr, "# Sorry, no sublattices in characteristic > 2. Ignoring the 'sublat' option\n");
    sublat_ptr sublat = &no_sublat[0];
#endif

    double t_tot = seconds();

    // Most of what we do is at the sublattice level. 
    // So we fix I and J accordingly.
    I -= sublat->deg;
    J -= sublat->deg;

    // Allocated size of the sieve array.
    unsigned IIJJ = ijvec_get_max_pos(I, J);

    qlat->side = 0; // assume that the special-q is on the algebraic side.

    // Reduce the q-lattice
    int noerr = skewGauss(qlat, 0);
    assert (noerr);
    print_qlat_info(qlat);

    // Precompute lambda for each element of the factor bases.
    for (int i = 0; i < 2; ++i) {
        double tm = seconds();
        factor_base_precomp_lambda(FB[i], qlat, sublat);
        fprintf(stderr, "# Precomputing lambda on side %d took %1.1f s\n",
                i, seconds()-tm);
    }

    double t_norms = 0;
    double t_sieve = 0;
    double t_cofact = 0;
    double t_initS = 0;
    int nrels = 0;

    // Loop on all sublattices
    // In the no_sublat case, this loops degenerates into one pass, since
    // nb = 1.
    for (sublat->n = 0; sublat->n < sublat->nb; sublat->n++) {
        if (use_sublat(sublat)) {
            fprintf(stderr, "# Sublattice (");
            fppol16_out(stderr, sublat->lat[sublat->n][0]);
            fprintf(stderr, ", ");
            fppol16_out(stderr, sublat->lat[sublat->n][1]);
            fprintf(stderr, ") :\n");
        }

        t_initS -= seconds();
        // Allocate and init the sieve space
        uint8_t *S;
        S = (uint8_t *) malloc(IIJJ*sizeof(uint8_t));
        ASSERT_ALWAYS(S != NULL);
        memset(S, 0, IIJJ*sizeof(uint8_t));

        // Kill trivial positions.
        // When there are no sublattices:
        //   (i,0) for i != 1
        //   (0,j) for j != 1
        // When using sublattices, just the position (0,0)
        {
            S[0] = 255;  // that's (0,0)
            if (!use_sublat(sublat)) {
                ij_t i, j;
                for (ij_set_zero(j), ij_monic_set_next(j, j, J);
                        ij_monic_set_next(j, j, J); )
                    S[ijvec_get_start_pos(j, I, J)] = 255;
                for (ij_set_zero(i), ij_set_next(i, i, I);
                        ij_set_next(i, i, I); )
                    S[ijvec_get_offset(i, I)] = 255;
            }
        }
#if 0
        // Kill positions where gcd(hat i, hat j) != 1
        {
            ij_t i, j;
            ij_t hati, hatj, g;
            int rci, rcj = 1;
            for (ij_set_zero(j); rcj; rcj = ij_monic_set_next(j, j, J)) {
                ijpos_t start = ijvec_get_start_pos(j, I, J);
                rci = 1;
                for (ij_set_zero(i); rci; rci = ij_set_next(i, i, I)) {
                    ijpos_t pos = start + ijvec_get_offset(i, I);
                    ij_convert_sublat(hati, hatj, i, j, sublat);
                    ij_gcd(g, hati, hatj);
                    if (ij_deg(g) != 0 && ij_deg(hati)>0  && ij_deg(hatj)>0)
                        S[pos] = 255;
                }
            }
        }
#endif
        t_initS += seconds();

        buckets_t buckets;
        // FIXME: The bucket capacity is hardcoded for the moment.
        buckets_init(buckets, I, J, 1<<16);
        for (int twice = 0; twice < 2; twice++) {
            // This variable allows to change in which order we handle
            // the polynomials.
            // Put side = 1 - twice, to do the "rational" side first.
            int side = twice;

            // Norm initialization.
            // convention: if a position contains 255, it must stay like
            // this. It means that the other side is hopeless.
            t_norms -= seconds();
            init_norms(S, ffspol[side], I, J, qlat, qlat->side == side, sublat);
            t_norms += seconds();

            // sieve
            t_sieve -= seconds();
            sieveFB(S, FB[side], I, J, sublat);

            buckets_reset(buckets);
            buckets_fill(buckets, FB[side], sublat, I, J);
            uint8_t *Sptr = S;
            for (unsigned k = 0; k < buckets->n; ++k) {
              bucket_apply(Sptr, buckets, k);
              Sptr += bucket_region_size();
            }
            t_sieve += seconds();

            // mark survivors
            // no need to check if this is a valid position
            Sptr = S;
            for (unsigned int k = 0; k < IIJJ; ++k, ++Sptr) {
                if (*Sptr > threshold[side])
                    *Sptr = 255; 
            }
            // since (0,0) is divisible by everyone, its position might
            // have been clobbered.
            S[0] = 255;
        }
        buckets_clear(buckets);

        t_cofact -= seconds();
        // survivors cofactorization
        {
            fppol_t a, b;
            ij_t i, j, g;
            ij_t hati, hatj;
            fppol_init(a);
            fppol_init(b);

            int rci, rcj = 1;
            for (ij_set_zero(j); rcj; rcj = ij_monic_set_next(j, j, J)) {
                ijpos_t start = ijvec_get_start_pos(j, I, J);
                rci = 1;
                for (ij_set_zero(i); rci; rci = ij_set_next(i, i, I)) {
                    ijpos_t pos = start + ijvec_get_offset(i, I);

                    if (S[pos] != 255) {
#ifdef TRACE_POS
                        if (pos == TRACE_POS) {
                            fprintf(stderr, "TRACE_POS(%d): ", pos);
                            fprintf(stderr,
                                    "entering cofactorization, S[pos] = %d\n",
                                    S[pos]);
                        }
#endif 
                        ij_convert_sublat(hati, hatj, i, j, sublat);
                        ij_gcd(g, hati, hatj);
                        if (ij_deg(g) != 0 && ij_deg(hati)>0  && ij_deg(hatj)>0)
                            continue;
                        ij2ab(a, b, hati, hatj, qlat);
                        nrels += my_factor_survivor(a, b, ffspol, lpb,
                                qlat->q, qlat->side);
                    }
                }
            }
            fppol_clear(a);
            fppol_clear(b);
        }
        t_cofact += seconds();
        
        free(S);
    }  // End of loop on sublattices.

    t_tot = seconds()-t_tot;

    fprintf(stdout, "# Total: %d relations found\n", nrels);
    fprintf(stdout, "# Time spent: %1.1f s (initS); %1.1f s (norms); %1.1f s"
          " (sieve); %1.1f s (cofact)\n", t_initS, t_norms, t_sieve, t_cofact);
    fprintf(stdout, "# Total: %1.1f s (sum of previous: %1.1f s)\n",
            t_tot, t_initS+t_norms+t_sieve+t_cofact);
    fprintf(stdout, "# Rate: %1.5f s/rel\n", t_tot/nrels);

    ffspol_clear(ffspol[0]);
    ffspol_clear(ffspol[1]);

    return EXIT_SUCCESS;
}<|MERGE_RESOLUTION|>--- conflicted
+++ resolved
@@ -17,11 +17,8 @@
 #include "params.h"
 #include "sublat.h"
 #include "smoothness.h"
-<<<<<<< HEAD
 #include "polyfactor.h"
-=======
 #include "buckets.h"
->>>>>>> d2493d1a
 
 int my_factor_survivor(fppol_t a, fppol_t b, ffspol_t* F, int *B, sq_t q,
         int side) 
