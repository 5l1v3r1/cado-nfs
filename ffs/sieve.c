--- conflicted
+++ resolved
@@ -48,27 +48,7 @@
 {
     ffspol_t ffspol[2]; 
     qlat_t qlat;
-<<<<<<< HEAD
     factor_base_t FB[2];
-    int I, J;  // strict bound on the degrees of the (i,j)
-    // Corresponding maximum integers. These are used for:
-    //   - bounds on integer loops allowing to visit the sieve space
-    //   - IIJJ is the allocated size of the sieve array.
-    unsigned int II, JJ, IIJJ; 
-
-#ifdef USE_F2
-    unsigned char threshold[2] = { 50, 50};  // should not be fixed here.
-    int lpb[2] = { 25, 25};  // should not be fixed here.
-    I = 9; J = 9;
-    II = 1u<<I;
-    JJ = 1u<<J;
-    IIJJ = 1u<<(I+J);
-#else
-    unsigned char threshold[2] = { 30, 30};  // should not be fixed here.
-    int lpb[2] = { 15, 15};  // should not be fixed here.
-    I = 6; J = 6;
-=======
-    factorbase_t FB[2];
     int fbb[2] = {0, 0};
     int I=0, J=0;  
     int lpb[2] = {0, 0};  
@@ -95,7 +75,6 @@
     }
 
     // read function field polynomials
->>>>>>> 9594b488
     {
         const char * polstr;
         ffspol_init(ffspol[0]);
@@ -153,7 +132,7 @@
                 param[2] = '1';
             filename = param_list_lookup_string(pl, param);
             if (filename == NULL) usage(argv0, param);
-            noerr = fbread(&FB[i], filename, fbb[i]);
+            noerr = factor_base_init(FB[i], filename, fbb[i]);
             if (!noerr) {
                 fprintf(stderr, "Could not read %s: %s\n", param, filename);
                 exit(EXIT_FAILURE);
@@ -176,17 +155,10 @@
     assert (noerr);
     print_qlat_info(qlat);
 
-<<<<<<< HEAD
-    // Read the factor bases
-    ASSERT_ALWAYS(factor_base_init(FB[0], "Aroots"));
-    ASSERT_ALWAYS(factor_base_init(FB[1], "Rroots"));
-
     // Precompute lambda for each element of the factor bases.
-    factor_base_precomp_lambda(FB[0], qlat);
-    factor_base_precomp_lambda(FB[1], qlat);
-
-=======
->>>>>>> 9594b488
+    for (int i = 0; i < 2; ++i)
+        factor_base_precomp_lambda(FB[i], qlat);
+
     // Allocate and init the sieve space
     uint8_t *S;
     S = (uint8_t *) malloc(IIJJ*sizeof(uint8_t));
