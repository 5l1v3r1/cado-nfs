--- conflicted
+++ resolved
@@ -168,18 +168,19 @@
 {
   log_rel_t *rels;
   logtab_ptr log;
-  const char * abunitsdirname;
+  const char * abunits0dirname, abunits1dirname;
 } read_data_t;
 
 /* Init a read_data_t structure for nrels rels and nprimes primes. Assume the
  * table of log is already allocated, but not the table of log_rel_t     */
 static void
 read_data_init (read_data_t *data, logtab_t log, uint64_t nrels, 
-		const char * abunitsdirname)
+		const char * abunits0dirname, const char * abunits1dirname)
 {
   data->rels = log_rel_init(nrels);
   data->log = log;
-  data->abunitsdirname = abunitsdirname;
+  data->abunits0dirname = abunits0dirname;
+  data->abunits1dirname = abunits1dirname;
 }
 
 static void
@@ -339,61 +340,41 @@
     }
 }
 
-/* Given a and b, compute the SM and add the contribution to l */
+/* Given a and b, compute the SM and add the contribution to l for just
+ *one* side.
+*/
 static inline void
 add_sm_contribution (mpz_ptr l, int64_t a, uint64_t b, mpz_t q,
-		     mpz_poly_ptr F0, mpz_t smexp0, unsigned int nbsm0,
-		     mpz_poly_ptr F1, mpz_t smexp1, unsigned int nbsm1,
+		     mpz_poly_ptr F, mpz_t smexp, unsigned int nbsm,
 		     mpz_t *smlg)
 {
-  mpz_poly_ptr F[2] = {F0, F1};
-  mpz_ptr smexp[2] = {smexp0, smexp1};
-  mpz_poly_t SMres[2];
-  int degF0 = F0->deg;
-  int degF1 = F1->deg;
-  mpz_poly_init(SMres[0], degF0);
-  mpz_poly_init(SMres[1], degF1);
-  SMres[0]->deg = 0;
-  SMres[1]->deg = 0;
-  mpz_poly_setcoeff_si(SMres[0], 0, 1);
-  mpz_poly_setcoeff_si(SMres[1], 0, 1);
-  mpz_poly_ptr Res[2] = { &SMres[0][0], &SMres[1][0] };
-  sm_single_rel(Res, a, b, F, smexp, q, q2, invq2);
+  mpz_poly_t SMres;
+  int degF = F->deg;
+  mpz_poly_init(SMres, degF);
+  SMres->deg = 0;
+  mpz_poly_setcoeff_si(SMres, 0, 1);
+  sm_single_rel(SMres, a, b, F, smexp, q, q2, invq2);
   unsigned int i;
-  for (i = degF0 - SMres[0]->deg - 1; i < nbsm0; i++)
-    mpz_add_log_mod_mpz (l, smlg[i], SMres[0]->coeff[degF0-1-i], q);
-  for (i = degF1 - SMres[1]->deg - 1; i < nbsm1; i++)
-    mpz_add_log_mod_mpz (l, smlg[i+nbsm0], SMres[1]->coeff[degF1-1-i], q);
-  mpz_poly_clear(SMres[0]);
-  mpz_poly_clear(SMres[1]);
-}
-
-/* TODO: everything is easily adaptable for sm/sm or sm/unit or unit/unit.
-   We need just throw away global variables smexp, F, etc. At least replacing
-   them by smexp1 and F1, so as to function-ify the above function.
-*/
+  for (i = degF0 - SMres->deg - 1; i < nbsm0; i++)
+    mpz_add_log_mod_mpz (l, smlg[i], SMres->coeff[degF0-1-i], q);
+  mpz_poly_clear(SMres);
+}
+
+/* Switching function for adding SM contributions from both sides. */
 static inline void
 add_sm_contributions (mpz_ptr l, int64_t a, uint64_t b, mpz_t q,
-		      const char * abunitsdirname MAYBE_UNUSED)
-{
-<<<<<<< HEAD
-  add_sm_contribution(l, a, b, q, F1, smexp1, nbsm1, smlog);
-#ifdef FOR_GFPN
-  if(mpz_sgn(smexp0) == 0)
-    add_unit_contribution(l, a, b, q, abunitsdirname);
-  else
-    add_sm_contribution(l, a, b, q, F0, smexp0, nbsm0, smlog+nbsm1);
-#endif // FOR_GFPN
-=======
-  if (abunitsfilename)
-    add_unit_contribution(l, a, b, q, abunitsfilename);
-  else {
-    add_sm_contribution(l, a, b, q,
-        F0, smexp0, nbsm0, 
-        F1, smexp1, nbsm1, 
-        smlog);
-  }
->>>>>>> e06c8d62
+		      const char * abunits0dirname MAYBE_UNUSED,
+		      const char * abunits1dirname MAYBE_UNUSED)
+{
+    // TODO: loopify!
+    if (abunits0dirname)
+	add_unit_contribution(l, a, b, q, abunit0sdirname);
+    else
+	add_sm_contribution(l, a, b, q, F0, smexp0, nbsm0, smlog);
+    if (abunits1dirname)
+	add_unit_contribution(l, a, b, q, abunit1sdirname);
+    else
+	add_sm_contribution(l, a, b, q, F1, smexp1, nbsm1, smlog);
 }
 
 /* Callback function called by filter_rels in compute_log_from_rels */
@@ -403,9 +384,8 @@
   read_data_t *data = (read_data_t *) context_data;
   log_rel_t *lrel = &(data->rels[rel->num]);
 
-  if (nbsm1 > 0)
-      add_sm_contributions (lrel->log_known_part, rel->a, rel->b, data->log->q,
-			    data->abunitsdirname);
+  add_sm_contributions (lrel->log_known_part, rel->a, rel->b, data->log->q,
+			data->abunits0dirname, data->abunits1dirname);
 
   return NULL;
 }
@@ -429,11 +409,7 @@
     index_t h = rel->primes[i].h;
     exponent_t e = rel->primes[i].e;
 
-<<<<<<< HEAD
     if (mpz_sgn(data->log->tab[h]) >= 0){
-=======
-    if (mpz_sgn(data->log->tab[h]) >= 0)
->>>>>>> e06c8d62
       mpz_add_log_mod_si (lrel->log_known_part, data->log->tab[h], e,
                           data->log->q);
 #if DEBUG >= 1
@@ -470,11 +446,7 @@
     int sgn = mpz_sgn(data->log->tab[p[k].id]);
     mutex_unlock (&lock);
 
-<<<<<<< HEAD
     if (sgn < 0) // we do not know the log of this ideal
-=======
-    if (sgn < 0) // we do not know the log if this ideal
->>>>>>> e06c8d62
     {
       if (j != k)
         p[j] = p[k];
@@ -1087,14 +1059,15 @@
                        const char *relspfilename, uint64_t nrels_purged,
                        const char *relsdfilename, uint64_t nrels_del,
                        uint64_t nrels_needed, logtab_t log, int nt,
-		       const char *abunitsdirname)
+		       const char *abunits0dirname,
+		       const char *abunits1dirname)
 {
   double wct_tt0, wct_tt;
   uint64_t total_computed = 0, iter = 0, computed;
   uint64_t nrels = nrels_purged + nrels_del;
   ASSERT_ALWAYS (nrels_needed > 0);
   read_data_t data;
-  read_data_init(&data, log, nrels, abunitsdirname);
+  read_data_init(&data, log, nrels, abunits0dirname, abunits1dirname);
 
   /* Reading all relations */
   printf ("# Reading relations from %s and %s\n", relspfilename, relsdfilename);
@@ -1286,22 +1259,13 @@
   param_list_decl_usage(pl, "partial", "(switch) do not reconstruct everything "
                                        "that can be reconstructed");
 #ifndef FOR_FFS
-<<<<<<< HEAD
-  param_list_decl_usage(pl, "sm", "number of SM to add to relations");
-  // TODO: replace smexp by smexp1
-  param_list_decl_usage(pl, "smexp", "sm exponent (see sm -smexp1 parameter)");
+  param_list_decl_usage(pl, "sm1", "number of SM to add on side 1");
+  param_list_decl_usage(pl, "smexp1", "sm exponent on side 1");
 # ifdef FOR_GFPN
-  param_list_decl_usage(pl, "sm0", "number of SM to add to relations");
-  param_list_decl_usage(pl, "smexp0", "sm0 exponent (see sm -smexp parameter)");
+  param_list_decl_usage(pl, "sm0", "number of SM to add on side 0");
+  param_list_decl_usage(pl, "smexp0", "sm exponent on side 0");
   param_list_decl_usage(pl, "abunits0", "units for all (a, b) pairs from purged and relsdels for side 0");
 # endif
-=======
-  param_list_decl_usage(pl, "sm0", "number of SM to add on side 0");
-  param_list_decl_usage(pl, "smexp0", "sm exponent on side 0");
-  param_list_decl_usage(pl, "sm1", "number of SM to add on side 1");
-  param_list_decl_usage(pl, "smexp1", "sm exponent on side 1");
-  param_list_decl_usage(pl, "abunits", "units for all (a, b) pairs from purged and relsdels");
->>>>>>> e06c8d62
 #endif
   param_list_decl_usage(pl, "mt", "number of threads (default 1)");
   param_list_decl_usage(pl, "wanted", "file containing list of wanted logs");
@@ -1373,20 +1337,19 @@
   param_list_parse_uint(pl, "sm0", &nbsm0);
   mpz_init (smexp0);
   param_list_parse_mpz(pl, "smexp0", smexp0);
-<<<<<<< HEAD
+# if FOR_GFPN
   /* we do not need abunits0 if no units are used */
-  const char * abunitsdirname = 
+  const char * abunits0dirname = 
       (mpz_sgn(smexp0) == 0 ? param_list_lookup_string(pl, "abunits0") : NULL);
+  const char * abunits1dirname = 
+      (mpz_sgn(smexp1) == 0 ? param_list_lookup_string(pl, "abunits1") : NULL);
 # else
-  const char * abunitsdirname = NULL;
-# endif
-=======
+  const char * abunits0dirname = NULL;
+  const char * abunits1dirname = NULL;
+# endif // FOR_GFPN
   param_list_parse_uint(pl, "sm1", &nbsm1);
   mpz_init (smexp1);
   param_list_parse_mpz(pl, "smexp1", smexp1);
-  const char * abunitsfilename = NULL;
-  abunitsfilename = param_list_lookup_string(pl, "abunits");
->>>>>>> e06c8d62
 #endif
   param_list_parse_int(pl, "mt", &mt);
   const char *path_antebuffer = param_list_lookup_string(pl, "path_antebuffer");
@@ -1498,16 +1461,19 @@
   F1 = poly->pols[ALGEBRAIC_SIDE];
   FATAL_ERROR_CHECK(nbsm1 > (unsigned int) poly->alg->deg, "Too many SM");
   F0 = poly->pols[RATIONAL_SIDE];
-<<<<<<< HEAD
-  if ((mpz_sgn(smexp0) == 0) && (abunitsdirname == NULL))
+  FATAL_ERROR_CHECK(nbsm0 > (unsigned int) poly->rat->deg, "Too many SM");
+# if FOR_GFPN
+  if ((mpz_sgn(smexp0) == 0) && (abunits0dirname == NULL))
   {
     fprintf(stderr, "Error, missing -abunits0 command line argument\n");
     usage (pl, argv0);
   }
+  if ((mpz_sgn(smexp1) == 0) && (abunits1dirname == NULL))
+  {
+    fprintf(stderr, "Error, missing -abunits1 command line argument\n");
+    usage (pl, argv0);
+  }
 # endif // FOR_GFPN
-=======
-  FATAL_ERROR_CHECK(nbsm0 > (unsigned int) poly->rat->deg, "Too many SM");
->>>>>>> e06c8d62
 #else
   FATAL_ERROR_CHECK((nbsm0 != 0) || (nbsm1 != 0), "sm should be 0 for FFS");
 #endif
@@ -1569,7 +1535,7 @@
     log->nknown += compute_log_from_rels (rels_to_process, relspfilename,
                                           nrels_purged, relsdfilename,
                                           nrels_del, nrels_needed, log, mt,
-					  abunitsdirname);
+					  abunits0dirname, abunits1dirname);
     printf ("# %" PRIu64 " logarithms are known.\n", log->nknown);
   }
   else
