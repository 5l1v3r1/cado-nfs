#ifndef SPARSE_MAT_H_
#define SPARSE_MAT_H_

#include "purgedfile.h"

#ifdef FOR_FFS
#include "utils_ffs.h"
#endif

#define TRACE_COL -1 // 253224 // 231 // put to -1 if not...!
#define TRACE_ROW -1 // 59496 // put to -1 if not...!

#ifndef FOR_FFS
#define typerow_t int32_t
#else
#define typerow_t ideal_merge_ffs_t
#endif


/* rows correspond to relations, and columns to primes (or prime ideals) */
typedef struct {
  int nrows;
  int ncols;
  int rem_nrows;     /* number of remaining rows */
  int rem_ncols;     /* number of remaining columns */
  int32_t jmin, jmax;    /* we are interested in columns [jmin..jmax[ */
  typerow_t **rows;     /* rows[i][k] contains indices of an ideal of row[i] 
                         with 1 <= k <= rows[i][0] */
                        /* FOR_FFS: struct containing also the exponent */
  int *wt;           /* weight w of column j, if w <= cwmax,
                        else <= 1 for a deleted column
                        (trick: we store -w if w > cwmax) */
  int nburied;     /* the number of buried columns */
  unsigned long *ad;
  unsigned long weight;
  int cwmax;         /* bound on weight of j to enter the SWAR structure */
  int rwmax;         /* if a weight(row) > rwmax, kill that row */
  int keep;          /* target for nrows-ncols */
  int mergelevelmax; /* says it */
  int32_t **R;           /* R[j][k] contains the indices of the rows containing
                            the ideal of index j, 0 <= j < ncols,
                            1 <= k <= R[j][0], for weight(j) <= cwmax.
                        R[j][k] = -1 if the corresponding row has been deleted.
                        R[j]=NULL for weight(j) > cwmax. */
  int32_t *MKZQ;         /* priority queue for Markowitz stuff */    
  int32_t *MKZA;         /* MKZA[j] gives u s.t. MKZQ[2*u] = j and
                            MKZQ[2*u+1] is the Markowitz cost of column j,
                            otherwise it is MKZ_INF if the colum is inactive
                            (either too heavy initially or deleted) */
  int wmstmax;
  int mkztype;       /* which type of count */
  int itermax;       /* used for performing some sampling */
} filter_matrix_t;

#ifdef __cplusplus
extern "C" {
#endif

#ifdef USE_MPI
#define GETJ(mat, j) ((j)-(mat)->jmin)
#else
#define GETJ(mat, j) (j)
#endif

extern void initMat(filter_matrix_t *mat, int32_t jmin, int32_t jmax);
extern void clearMat (filter_matrix_t *mat);
extern void filter_matrix_read_weights(filter_matrix_t *mat, purgedfile_stream_ptr);
extern void fillmat(filter_matrix_t *mat);
extern int filter_matrix_read (filter_matrix_t *mat, purgedfile_stream_ptr,
                               int verbose, int skip);

extern void remove_j_from_row(filter_matrix_t *mat, int i, int j);
extern void print_row(filter_matrix_t *mat, int i);

#define isRowNull(mat, i) ((mat)->rows[(i)] == NULL)
#ifdef FOR_FFS
#define matLengthRow(mat, i) (mat)->rows[(i)][0].id
#define matCell(mat, i, k) (mat)->rows[(i)][(k)].id
#else
#define matLengthRow(mat, i) (mat)->rows[(i)][0]
#define matCell(mat, i, k) (mat)->rows[(i)][(k)]
#endif
#define SPARSE_ITERATE(mat, i, k) for((k)=1; (k)<=lengthRow((mat),(i)); (k)++)

extern void freeRj(filter_matrix_t *mat, int j);
extern void remove_i_from_Rj(filter_matrix_t *mat, int i, int j);
extern void add_i_to_Rj(filter_matrix_t *mat, int i, int j);
extern int decrS(int w);
extern int incrS(int w);
<<<<<<< HEAD
extern int weightSum(filter_matrix_t *mat, int i1, int i2);
extern int fillTabWithRowsForGivenj(int32_t *ind, filter_matrix_t *mat, int32_t j);
=======
extern int weightSum(filter_matrix_t *mat, int i1, int i2, int32_t j);
extern void fillTabWithRowsForGivenj(int32_t *ind, filter_matrix_t *mat, int32_t j);
>>>>>>> dcabf903
extern void checkData(filter_matrix_t *mat);
extern void destroyRow(filter_matrix_t *mat, int i);

#ifdef __cplusplus
}
#endif

#endif	/* SPARSE_MAT_H_ */<|MERGE_RESOLUTION|>--- conflicted
+++ resolved
@@ -87,13 +87,8 @@
 extern void add_i_to_Rj(filter_matrix_t *mat, int i, int j);
 extern int decrS(int w);
 extern int incrS(int w);
-<<<<<<< HEAD
-extern int weightSum(filter_matrix_t *mat, int i1, int i2);
+extern int weightSum(filter_matrix_t *mat, int i1, int i2, int32_t j);
 extern int fillTabWithRowsForGivenj(int32_t *ind, filter_matrix_t *mat, int32_t j);
-=======
-extern int weightSum(filter_matrix_t *mat, int i1, int i2, int32_t j);
-extern void fillTabWithRowsForGivenj(int32_t *ind, filter_matrix_t *mat, int32_t j);
->>>>>>> dcabf903
 extern void checkData(filter_matrix_t *mat);
 extern void destroyRow(filter_matrix_t *mat, int i);
 
