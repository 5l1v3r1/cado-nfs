/*
   These files (mpz_poly.*) implement arithmetics of polynomials whose
   coefficients are in multiprecision integers (using mpz_t from GNU MP).

   We use them in sqrt/algsqrt.c to represent rings of integers.

   Please see the file README_POLYNOMIALS for more details and
   comparisons to other poly formats.
*/


#include "cado.h"
#include <stdio.h>
#include <stdlib.h>
#include <string.h>
#include <gmp.h>
#include "utils.h"
#include "portability.h"

#ifndef max
#define max(a,b) ((a)<(b) ? (b) : (a))
#endif

MAYBE_UNUSED static inline mpz_ptr mpz_poly_lc(mpz_poly_ptr f)
{
    assert(f->deg >= 0);
    return f->coeff[f->deg];
}

/* --------------------------------------------------------------------------
   Static functions
   -------------------------------------------------------------------------- */

/* Return f=g*h, where g has degree r, and h has degree s. */
static int
mpz_poly_mul_basecase (mpz_t *f, mpz_t *g, int r, mpz_t *h, int s) {
  int i, j;
  assert(f != g && f != h);
  for (i = 0; i <= r + s; i++)
    mpz_set_ui (f[i], 0);
  for (i = 0; i <= r; ++i)
    for (j = 0; j <= s; ++j)
      mpz_addmul(f[i+j], g[i], h[j]);
  return r + s;
}

static int
mpz_poly_sqr_basecase (mpz_t *f, mpz_t *g, int r) {
  int i, j;
  assert(f != g);
  for (i = 0; i <= 2 * r; i++)
    mpz_set_ui (f[i], 0);
  for (i = 0; i <= r; ++i)
    for (j = 0; j < i; ++j)
      mpz_addmul(f[i+j], g[i], g[j]);
  for (i = 0; i < 2*r ; i++)
      mpz_mul_2exp(f[i], f[i], 1);
  for (i = 0; i < r ; i++) {
      mpz_mul(f[2*r], g[i], g[i]);
      mpz_add(f[2*i], f[2*i], f[2*r]);
  }
  mpz_mul(f[2*r], g[r], g[r]);
  return 2 * r;
}

/* Given f[0]...f[t] that contain respectively f(0), ..., f(t),
   put in f[0]...f[t] the coefficients of f. Assumes t <= MAX_T.

   In the square root, with an algebraic polynomial of degree d,
   we have to multiply polynomials of degree d-1, thus we have t=2(d-1).
*/
static void
mpz_poly_mul_tc_interpolate (mpz_t *f, int t) {
#define MAX_T 13
  uint64_t M[MAX_T+1][MAX_T+1], g, h;
  int i, j, k;

  ASSERT_ALWAYS (t <= MAX_T); /* Ensures that all M[i][j] fit in uint64_t,
                                 and similarly for all intermediate
                                 computations on M[i][j]. This avoids the
                                 use of mpz_t to store the M[i][j]. */

  /* initialize M[i][j] = i^j */
  for (i = 0; i <= t; i++)
    for (j = 0; j <= t; j++)
      M[i][j] = (j == 0) ? 1 : i * M[i][j-1];

  /* forward Gauss: zero the under-diagonal coefficients while going down */
  for (i = 1; i <= t; i++)
    for (j = 0; j < i; j++)
      if (M[i][j] != 0)
      {
        g = gcd_uint64 (M[i][j], M[j][j]);
        h = M[i][j] / g;
        g = M[j][j] / g;
        /* f[i] <- g*f[i] - h*f[j] */
        mpz_mul_uint64 (f[i], f[i], g);
        mpz_submul_uint64 (f[i], f[j], h);
        for (k = j; k <= t; k++)
          M[i][k] = g * M[i][k] - h * M[j][k];
      }

  /* now zero upper-diagonal coefficients while going up */
  for (i = t; i >= 0; i--)
  {
    for (j = i + 1; j <= t; j++)
      /* f[i] = f[i] - M[i][j] * f[j] */
      mpz_submul_uint64 (f[i], f[j], M[i][j]);
    ASSERT (mpz_divisible_uint64_p (f[i], M[i][i]));
    mpz_divexact_uint64 (f[i], f[i], M[i][i]);
  }
}

/* Generic Toom-Cook implementation: stores in f[0..r+s] the coefficients
   of g*h, where g has degree r and h has degree s, and their coefficients
   are in g[0..r] and h[0..s].
   Assumes f differs from g and h, and f[0..r+s] are already allocated.
   Assumes r + s <= MAX_T (MAX_T = 13 ensures all the matrix coefficients
   in the inversion fit into uint64_t, and those used in mpz_mul_ui calls
   fit into uint32_t).
   Returns the degree of f.
*/
static int
mpz_poly_mul_tc (mpz_t *f, mpz_t *g, int r, mpz_t *h, int s)
{
  int t = r + s; /* product has t+1 coefficients */
  int i, j;
  mpz_t tmp;

  if ((r == -1) || (s == -1)) /* g or h is 0 */
    return -1;

  if (t > MAX_T) {
    /* naive product */
    /* currently we have to resort to this for larger degree, because
     * the generic toom implementation is bounded in degree.
     */
    return mpz_poly_mul_basecase (f, g, r, h, s);
  }

  ASSERT_ALWAYS (t <= MAX_T);

  mpz_init (tmp);

  /* first store g(i)*h(i) in f[i] for 0 <= i <= t */
  for (i = 0; i <= t; i++)
    {
      /* f[i] <- g(i) */
      mpz_set (f[i], g[r]);
      for (j = r - 1; j >= 0; j--)
        {
          mpz_mul_ui (f[i], f[i], i);
          mpz_add (f[i], f[i], g[j]);
        }
      /* tmp <- h(i) */
      mpz_set (tmp, h[s]);
      for (j = s - 1; j >= 0; j--)
        {
          mpz_mul_ui (tmp, tmp, i);
          mpz_add (tmp, tmp, h[j]);
        }
      /* f[i] <- g(i)*h(i) */
      mpz_mul (f[i], f[i], tmp);
    }

  mpz_poly_mul_tc_interpolate (f, t);

  mpz_clear (tmp);
  return t;
}

/* Same as mpz_poly_mul_tc for the squaring: store in f[0..2r] the coefficients
   of g^2, where g has degree r, and their coefficients are in g[0..r].
   Assumes f differs from g, and f[0..2r] are already allocated.
   Assumes 2r <= MAX_T (MAX_T = 17 ensures all the matrix coefficients
   in the inversion fit into uint64_t).
   Returns the degree of f.
*/
static int
mpz_poly_sqr_tc (mpz_t *f, mpz_t *g, int r)
{
  int t = 2 * r; /* product has t+1 coefficients */
  int i, j;

  if (r == -1) /* g is 0 */
    return -1;

  if (t > MAX_T) {
    /* naive product */
    /* currently we have to resort to this for larger degree, because
     * the generic toom implementation is bounded in degree.
     */
    return mpz_poly_sqr_basecase (f, g, r);
  }

  ASSERT_ALWAYS (t <= MAX_T);

  /* first store g(i)^2 in f[i] for 0 <= i <= t */
  for (i = 0; i <= t; i++)
  {
    /* f[i] <- g(i) */
    mpz_set (f[i], g[r]);
    for (j = r - 1; j >= 0; j--)
    {
      mpz_mul_ui (f[i], f[i], i);
      mpz_add (f[i], f[i], g[j]);
    }
    mpz_mul (f[i], f[i], f[i]);
  }

  mpz_poly_mul_tc_interpolate (f, t);

  return t;
}

/* Pseudo-reduce a plain polynomial p modulo a non-monic polynomial F.
   The result is of type polymodF_t P, and satisfies:
   P->p = lc(F)^P->v * p mod F.
   WARNING: this function destroys its input p !!! */
static void
mpz_poly_reducemodF(polymodF_t P, mpz_poly_ptr p, mpz_poly_srcptr F) {
  int v = 0;

  if (p->deg < F->deg) {
    mpz_poly_set(P->p, p);
    P->v = 0;
    return;
  }

  const int d = F->deg;

  while (p->deg >= d) {
    const int k = p->deg;
    int i;

    /* We compute F[d]*p - p[k]*F. In case F[d] divides p[k], we can simply
       compute p - p[k]/F[d]*F. However this will happen rarely with
       Kleinjung's polynomial selection, since lc(F) is large. */

    /* FIXME: in msieve, Jason Papadopoulos reduces by F[d]^d*F(x/F[d])
       instead of F(x). This might avoid one of the for-loops below. */

    // temporary hack: account for the possibility that we're indeed
    // using f_hat instead of f.
    if (mpz_cmp_ui(F->coeff[d], 1) != 0) {
      v++; /* we consider p/F[d]^v */
      for (i = 0; i < k; ++i)
        mpz_mul (p->coeff[i], p->coeff[i], F->coeff[d]);
    }

    for (i = 0; i < d; ++i)
      mpz_submul (p->coeff[k-d+i], p->coeff[k], F->coeff[i]);

    mpz_poly_cleandeg (p, k-1);
  }

  mpz_poly_set(P->p, p);
  P->v = v;
}



/* --------------------------------------------------------------------------
   Public functions
   -------------------------------------------------------------------------- */


/* Management of the structure, set and print coefficients. */


/* Allocate a polynomial that can contain 'd+1' coefficients and set to zero.
   We allow d < 0, which is equivalent to d = -1.
 */
void mpz_poly_init(mpz_poly_ptr f, int d)
{
  f->deg = -1;
  if (d < 0)
  {
    f->alloc = 0;
    f->coeff = (mpz_t *) NULL;
  }
  else
  {
    int i;
    f->alloc = d+1;
    f->coeff = (mpz_t *) malloc ((d+1)*sizeof(mpz_t));
    FATAL_ERROR_CHECK (f->coeff == NULL, "not enough memory");
    for (i = 0; i <= d; ++i)
      mpz_init (f->coeff[i]);
  }
}


/* realloc f to (at least) nc coefficients */
void mpz_poly_realloc (mpz_poly_ptr f, int nc)
{
  int i;
  if (f->alloc < nc)
    {
      f->coeff = (mpz_t*) realloc (f->coeff, nc * sizeof (mpz_t));
      FATAL_ERROR_CHECK (f->coeff == NULL, "not enough memory");
      for (i = f->alloc; i < nc; i++)
        mpz_init (f->coeff[i]);
      f->alloc = nc;
    }
}

/* Copy f to g, where g must be initialized (but there is no need it has
   enough allocated coefficients, since mpz_poly_setcoeff reallocates if
   needed). */
void mpz_poly_set(mpz_poly_ptr g, mpz_poly_srcptr f) 
{
  int i;

  if (g == f)
    return; /* nothing to do */

  g->deg = f->deg;
  for (i = f->deg; i >= 0; --i)
    mpz_poly_setcoeff (g, i, f->coeff[i]);
}

/* Init polynomial rel and set it to a - b*x */
void
mpz_poly_init_set_ab (mpz_poly_ptr rel, int64_t a, uint64_t b)
{
    mpz_poly_init(rel, 1);
    mpz_poly_setcoeff_int64(rel, 0, a);
    mpz_poly_setcoeff_int64(rel, 1, -b);
}


/* swap f and g */
void
mpz_poly_swap (mpz_poly_ptr f, mpz_poly_ptr g)
{
  int i;
  mpz_t *t;

  i = f->alloc;
  f->alloc = g->alloc;
  g->alloc = i;
  i = f->deg;
  f->deg = g->deg;
  g->deg = i;
  t = f->coeff;
  f->coeff = g->coeff;
  g->coeff = t;
}

/* Free polynomial f in mpz_poly. */
void mpz_poly_clear(mpz_poly_ptr f) 
{
  int i;
  for (i = 0; i < f->alloc; ++i)
    mpz_clear(f->coeff[i]);
  if (f->coeff != NULL)
    free(f->coeff);
  f->coeff = NULL; /* to avoid a double-free */
  memset(f, 0, sizeof(mpz_poly));
  f->deg = -1;
  f->alloc = 0; /* to avoid a double-free */
}

/* Return 0 if f[i] is zero, -1 is f[i] is negative and +1 if f[i] is positive,
   like mpz_sgn function. */
static inline int mpz_poly_coeff_sgn (mpz_poly_srcptr f, int i)
{
  if (i >= f->alloc)
    return 0;
  else
    return mpz_sgn (f->coeff[i]);
}

/* removed mpz_poly_set_deg, as for all purposes there is no reason to
 * not use the more robust mpz_poly_cleandeg */

/* Find polynomial degree. */
void mpz_poly_cleandeg(mpz_poly_ptr f, int deg)
{
  ASSERT(deg >= -1);
  while ((deg >= 0) && (mpz_poly_coeff_sgn (f, deg)==0))
    deg--;
  f->deg = deg;
}

/* Sets f to the polynomial of degree d, of coefficients
   given by coeffs. */
void mpz_poly_setcoeffs (mpz_poly_ptr f, mpz_t * coeffs, int d)
{
  int i;
  for (i=d; i>=0; --i)
    mpz_poly_setcoeff(f, i, coeffs[i]);
  mpz_poly_cleandeg(f, d);
}

/* Set a zero polynomial. */
void mpz_poly_set_zero(mpz_poly_ptr f) 
{
  f->deg = -1;
}

/* Set mpz_t coefficient for the i-th term. */
void mpz_poly_setcoeff (mpz_poly_ptr f, int i, mpz_srcptr z)
{
  mpz_poly_realloc (f, i + 1);
  mpz_set (f->coeff[i], z);
  if (i >= f->deg)
    mpz_poly_cleandeg (f, i);
}

/* Set signed int coefficient for the i-th term. */
void mpz_poly_setcoeff_si(mpz_poly_ptr f, int i, long z)
{
  mpz_poly_realloc (f, i + 1);
  mpz_set_si (f->coeff[i], z);
  if (i >= f->deg)
    mpz_poly_cleandeg (f, i);
}

/* Set unsigned int coefficient for the i-th term. */
void mpz_poly_setcoeff_ui(mpz_poly_ptr f, int i, unsigned long z)
{
  mpz_poly_realloc (f, i + 1);
  mpz_set_ui (f->coeff[i], z);
  if (i >= f->deg)
    mpz_poly_cleandeg (f, i);
}

/* Set int64 coefficient for the i-th term. */
void mpz_poly_setcoeff_int64(mpz_poly_ptr f, int i, int64_t z)
{
  mpz_poly_realloc (f, i + 1);
  mpz_set_int64 (f->coeff[i], z);
  if (i >= f->deg)
    mpz_poly_cleandeg (f, i);
}

/* Set uint64 coefficient for the i-th term. */
void mpz_poly_setcoeff_uint64(mpz_poly_ptr f, int i, uint64_t z)
{
  mpz_poly_realloc (f, i + 1);
  mpz_set_uint64 (f->coeff[i], z);
  if (i >= f->deg)
    mpz_poly_cleandeg (f, i);
}

void mpz_poly_setcoeff_double(mpz_poly_ptr f, int i, double z)
{
  mpz_poly_realloc (f, i + 1);
  mpz_set_d (f->coeff[i], z);
  if (i >= f->deg)
    mpz_poly_cleandeg (f, i);
}

/* Get coefficient for the i-th term. */
void mpz_poly_getcoeff(mpz_t res, int i, mpz_poly_srcptr f)
{
  // The code below will work anyway,
  // this assert is better called a warning.
  ASSERT_ALWAYS( f->deg == -1 ||  f->deg>=i );
  if (i > f->deg)
    mpz_set_ui (res, 0);
  else
    mpz_set (res, f->coeff[i]);
}

/* x^i is often useful */
void mpz_poly_set_xi(mpz_poly_ptr f, int i)
{
    mpz_poly_realloc (f, i + 1);
    for(int j = 0 ; j <= i ; j++) {
        mpz_set_ui(f->coeff[j], j == i);
    }
    f->deg = i;
}

void mpz_poly_div_xi(mpz_poly_ptr g, mpz_poly_srcptr f, int i)
{
    if (f->deg < i) {
        mpz_poly_set_zero(g);
        return;
    }
    if (i == 0) {
        mpz_poly_set(g, f);
        return;
    }
    if (g == f) {
        /* rotate the coefficients, don't do any freeing */
        mpz_t * temp = malloc(i * sizeof(mpz_t));
        memcpy(temp, g->coeff, i * sizeof(mpz_t));
        memmove(g->coeff, g->coeff + i, (g->deg + 1 - i) * sizeof(mpz_t));
        memcpy(g->coeff + (g->deg + 1 - i), temp, i * sizeof(mpz_t));
        g->deg -= i;
        free(temp);
        return;
    }

    mpz_poly_realloc(g, 1 + f->deg - i);
    for(int j = i ; j <= f->deg ; j++) {
        mpz_set(g->coeff[j - i], f->coeff[j]);
    }
    g->deg = f->deg - i;
}

/* g <- f * x^i */
void
mpz_poly_mul_xi (mpz_poly_ptr g, mpz_poly_srcptr f, int i)
{
    if (i == 0) {
        mpz_poly_set(g, f);
        return;
    }

    mpz_poly_realloc(g, 1 + f->deg + i);

    if (g == f) {
        for(int j = g->deg ; j >= 0 ; j--) {
            mpz_swap(g->coeff[j + i], g->coeff[j]);
        }
    } else {
        for(int j = g->deg ; j >= 0 ; j--) {
            mpz_set(g->coeff[j + i], g->coeff[j]);
        }
    }
    for(int j = 0 ; j < i ; j++) {
        mpz_set_ui(g->coeff[j], 0);
    }
    g->deg = f->deg + i;
}

void mpz_poly_mul_xplusa(mpz_poly_ptr g, mpz_poly_srcptr f, mpz_srcptr a)
{
    mpz_t aux;
    mpz_init_set_ui(aux, 0);
    mpz_poly_realloc(g, f->deg + 2);
    for(int i = 0 ; i <= f->deg ; i++) {
        /* aux is is coeff of degree [i-1]. We want
         * (coeff_i, aux) <- (coeff_{i-1} + a * coeff_i, coeff_i)
         *                   (aux + a * coeff_i, coeff_i)
         */
        if (a) mpz_addmul(aux, f->coeff[i], a);
        mpz_swap(g->coeff[i], aux);
        if (f != g) {
            mpz_set(aux, f->coeff[i]);
        }
    }
    /* last coefficient */
    mpz_swap(g->coeff[f->deg + 1], aux);
    /* This is just as valid as it was for f */
    g->deg = f->deg + 1;
    mpz_clear(aux);
}

int mpz_poly_valuation(mpz_poly_srcptr f)
{
    int n = 0;
    assert(f->deg >= 0);
    for( ; n < f->deg  && mpz_cmp_ui(f->coeff[n], 0) == 0 ; n++) ;
    return n;
}


int mpz_poly_asprintf(char ** res, mpz_poly_srcptr f)
{
    size_t alloc = 0;
    size_t size = 0;
    int rc;
    static const size_t batch = 4;
    *res = NULL;

    alloc += batch;
    *res = realloc(*res, alloc);
    if (*res == NULL) goto oom;

#define SNPRINTF_FRAGMENT(fmt, arg) do {				\
    rc = gmp_snprintf(*res + size, alloc - size, fmt, arg);     	\
    if (size + (size_t) rc + 1 >= alloc) {				\
        alloc = MAX(alloc + batch, size + (size_t) rc + 1);             \
        *res = realloc(*res, alloc);					\
        if (*res == NULL) goto oom;					\
        rc = gmp_snprintf(*res + size, alloc - size, fmt, arg); 	\
    }									\
    size += rc;								\
    ASSERT_ALWAYS(size < alloc);					\
} while (0)

#define PUTS_FRAGMENT(arg) do {						\
    rc = strlen(arg);                                                   \
    if (size + (size_t) rc + 1 >= alloc) {      			\
        alloc = MAX(alloc + batch, size + (size_t) rc + 1);		\
        *res = realloc(*res, alloc);					\
        if (*res == NULL) goto oom;					\
    }									\
    size += strlcpy(*res + size, arg, alloc-size);			\
    ASSERT_ALWAYS(size < alloc);					\
} while (0)

    if (f->deg == -1) {
        SNPRINTF_FRAGMENT("%d", 0);
        return size;
    }
    for (int i = 0, printed = 0; i <= f->deg; ++i) {
        if (mpz_cmp_ui(f->coeff[i], 0) == 0) continue;
        if (printed++ && mpz_cmp_ui(f->coeff[i], 0) > 0)
            PUTS_FRAGMENT ("+");
        if (i && mpz_cmp_ui(f->coeff[i], 1) == 0) {
            PUTS_FRAGMENT ("x");
        } else if (i && mpz_cmp_ui(f->coeff[i], -1) == 0) {
            PUTS_FRAGMENT ("-x");
        } else {
            SNPRINTF_FRAGMENT ("%Zd", f->coeff[i]);
            if (i) {
                PUTS_FRAGMENT ("*x");
            }
        }

        if (i > 1) {
            SNPRINTF_FRAGMENT ("^%d", i);
        }
    }

    return size;
#undef SNPRINTF_FRAGMENT
#undef PUTS_FRAGMENT
oom:
    free(res);
    return -1;
}


/* Print coefficients of f. */
void mpz_poly_fprintf_var (FILE *fp, mpz_poly_srcptr f, char var, int end)
{
<<<<<<< HEAD
  if (f->deg == -1) {
      fprintf (fp, "0");
      if (end)
        fprintf (fp, "\n");
      return;
  }
  for (int i = 0, printed = 0; i <= f->deg; ++i) {
      if (mpz_cmp_ui(f->coeff[i], 0) == 0) continue;

      if (printed++ && mpz_cmp_ui(f->coeff[i], 0) > 0)
          gmp_fprintf (fp, "+");

      if (i && mpz_cmp_ui(f->coeff[i], 1) == 0) {
          gmp_fprintf (fp, "%c", var);
      } else if (i && mpz_cmp_ui(f->coeff[i], -1) == 0) {
          gmp_fprintf (fp, "-%c", var);
      } else {
          gmp_fprintf (fp, "%Zd", f->coeff[i]);
          if (i) {
              gmp_fprintf (fp, "*%c", var);
          }
      }

      if (i > 1) {
          gmp_fprintf (fp, "^%d", i);
      }
  }
  if (end)
    gmp_fprintf (fp, "\n");
}

void mpz_poly_fprintf (FILE *fp, mpz_poly_srcptr f)
{
  mpz_poly_fprintf_var(fp, f, 'x', 1);
=======
    char * res;
    int rc = mpz_poly_asprintf(&res, f);
    ASSERT_ALWAYS(rc >= 0);
    fprintf(fp, "%s\n", res);
    free(res);
>>>>>>> ef6cd158
}

/* Print f of degree d with the following format
    f0<sep>f1<sep>...<sep>fd\n
   Print only '\n' if f = 0 (ie deg(f) = -1)
*/
void mpz_poly_fprintf_coeffs (FILE *fp, mpz_poly_srcptr f, const char sep)
{
  if (f->deg >= 0)
  {
    gmp_fprintf (fp, "%Zd", f->coeff[0]);
    for (int i = 1; i <= f->deg; i++)
      gmp_fprintf (fp, "%c%Zd", sep, f->coeff[i]);
  }
  fprintf (fp, "\n");
}

/* Print f of degree d with the following format
    <pre><letter>0: f0\n
    <pre><letter>1: f1\n
    ...
    <pre><letter>d: fd\n
   Print nothing if f = 0 (ie deg(f) = -1)
*/
void
mpz_poly_fprintf_cado_format (FILE *fp, mpz_poly_srcptr f, const char letter,
                              const char *prefix)
{
  for (int i = 0; i <= f->deg; i++)
  {
    if (prefix)
      fputs (prefix, fp);
    gmp_fprintf (fp, "%c%d: %Zd\n", letter, i, f->coeff[i]);
  }
}

/* -------------------------------------------------------------------------- */

/* Tests and comparison functions */


/* return 0 if f and g are equal,
 * -1 if f is "smaller" and 1 if f is "bigger", for some arbitrary
 * ordering (lowest degree first, then lex order).
 *
 * Assumes f and g are normalized */
int mpz_poly_cmp (mpz_poly_srcptr a, mpz_poly_srcptr b)
{
    int r = (a->deg > b->deg) - (b->deg > a->deg);
    if (r) return r;
    for(int d = a->deg; d >= 0 ; d--) {
        r = mpz_cmp(a->coeff[d], b->coeff[d]);
        if (r) return r;
    }
    return 0;
}

/* return 1 if f is normalized, i.e. f[deg] != 0, or the null polynomial.  */
int mpz_poly_normalized_p (mpz_poly_srcptr f)
{
  return (f->deg == -1) || mpz_cmp_ui (f->coeff[f->deg], 0) != 0;
}

/* return 1 if f is nonmonic, i.e. f[deg] != 1, return 0 otherwise (null
 * polynomial is considered monic).
 */
int mpz_poly_is_nonmonic (mpz_poly_srcptr f)
{
  if (f->deg == -1)
    return 0;
  else if (mpz_cmp_ui (f->coeff[f->deg], 1) == 0)
    return 0;
  else
    return 1;
}

/* -------------------------------------------------------------------------- */

/* Set f=-g.
   Note: f can be the same as g. */
void mpz_poly_neg (mpz_poly_ptr f, mpz_poly_srcptr g) {
  mpz_poly_realloc(f, g->deg + 1);
  for (int i = 0 ; i <= g->deg ; i++) {
    mpz_neg (f->coeff[i], g->coeff[i]);
  }
}

/* Set f=g+h.
   Note: f can be the same as g or h;
         g can be the same as h. */
void mpz_poly_add(mpz_poly_ptr f, mpz_poly_srcptr g, mpz_poly_srcptr h) {
  int i, maxdeg;
  mpz_t z;
  mpz_init(z);
  maxdeg = max(g->deg, h->deg);
  mpz_poly_realloc(f, maxdeg + 1);
  for (i = 0 ; i <= maxdeg ; i++) {
    if (i <= g->deg)
      mpz_set(z, g->coeff[i]);
    else
      mpz_set_ui(z, 0);
    if (i <= h->deg)
      mpz_add(z, z, h->coeff[i]);
    mpz_set(f->coeff[i], z);
  }
  f->deg = maxdeg;
  mpz_clear(z);
  mpz_poly_cleandeg(f, maxdeg);
}

/* Set f=g-h.
   Note: f can be the same as g or h;
         g can be the same as h. */
void mpz_poly_sub(mpz_poly_ptr f, mpz_poly_srcptr g, mpz_poly_srcptr h) {
  int i, maxdeg;
  mpz_t z;
  mpz_init(z);
  maxdeg = max(g->deg, h->deg);
  mpz_poly_realloc(f, maxdeg + 1);
  for (i = 0 ; i <= maxdeg ; i++) {
    if (i <= g->deg)
      mpz_set(z, g->coeff[i]);
    else
      mpz_set_ui(z, 0);
    if (i <= h->deg)
      mpz_sub(z, z, h->coeff[i]);
    mpz_set(f->coeff[i], z);
  }
  f->deg = maxdeg;
  mpz_clear(z);
  mpz_poly_cleandeg(f, maxdeg);
}

/* Set g=f+a where a is unsigned long. */
void
mpz_poly_add_ui (mpz_poly_ptr g, mpz_poly_srcptr f, unsigned long a)
{
    mpz_poly_set(g, f);
    mpz_poly_realloc(g, 1);
    if (f->deg >= 0) {
        mpz_add_ui(g->coeff[0], f->coeff[0], a);
        g->deg = f->deg;
        if (g->deg == 0)
            mpz_poly_cleandeg(g, g->deg);
    } else {
        mpz_set_ui(g->coeff[0], a);
        g->deg = 0;
    }
}

/* Set g=f-a where a is unsigned long. */
void
mpz_poly_sub_ui (mpz_poly_ptr g, mpz_poly_srcptr f, unsigned long a)
{
    mpz_poly_set(g, f);
    mpz_poly_realloc(g, 1);
    if (f->deg >= 0) {
        mpz_sub_ui(g->coeff[0], f->coeff[0], a);
        g->deg = f->deg;
        if (g->deg == 0)
            mpz_poly_cleandeg(g, g->deg);
    } else {
        mpz_set_ui(g->coeff[0], a);
        mpz_neg(g->coeff[0], g->coeff[0]);
        g->deg = 0;
    }
}

/* Set f=g-h (mod m). */
void
mpz_poly_sub_mod_mpz (mpz_poly_ptr f, mpz_poly_srcptr g, mpz_poly_srcptr h, mpz_srcptr m)
{
    mpz_poly_sub(f, g, h);
    mpz_poly_mod_mpz(f, f, m, NULL);
}

/* Set f=g*h. Note: f might equal g or h. */
void
mpz_poly_mul (mpz_poly_ptr f, mpz_poly_srcptr g, mpz_poly_srcptr h) {
  int i, maxdeg;
  mpz_poly prd;

  if (f == h || f == g)
    {
      mpz_poly aux;
      mpz_poly_init (aux, -1);
      mpz_poly_mul (aux, g, h);
      mpz_poly_set (f, aux);
      mpz_poly_clear (aux);
      return;
    }

  if ((g->deg == -1) || (h->deg == -1)) {
    f->deg = -1;
    return;
  }

  if (g->deg == 0) {
    mpz_poly_mul_mpz (f, h, g->coeff[0]);
    return;
  }

  if (h->deg == 0) {
    mpz_poly_mul_mpz (f, g, h->coeff[0]);
    return;
  }

  ASSERT_ALWAYS(mpz_cmp_ui (g->coeff[g->deg], 0) != 0);
  ASSERT_ALWAYS(mpz_cmp_ui (h->coeff[h->deg], 0) != 0);
  ASSERT_ALWAYS(f != g);
  ASSERT_ALWAYS(f != h);

  maxdeg = g->deg + h->deg;
  mpz_poly_init(prd, maxdeg);

#if 1
  prd->deg = mpz_poly_mul_tc (prd->coeff, g->coeff, g->deg, h->coeff, h->deg);
#else /* segmentation, this code has problem with huge runs, for example
         degree 5 with lifting to 631516975 bits */
  {
    mpz_t G, H;
    size_t sg, sh, s;
    mpz_init (G);
    mpz_init (H);
    sg = mpz_poly_sizeinbase (g, 2);
    sh = mpz_poly_sizeinbase (h, 2);
    /* the +1 accounts for a possible sign */
    for (s = sg + sh + 1, i = h->deg; i > 1; i = (i + 1) / 2, s++);
    mpz_set (G, g->coeff[g->deg]);
    for (i = g->deg - 1; i >= 0; i--)
    {
      mpz_mul_2exp (G, G, s);
      mpz_add (G, G, g->coeff[i]);
    }
    /* sanity check: G should have sizeinbase(lc(g))+d*s bits (or -1) */
    size_t size_g = mpz_sizeinbase (g->coeff[g->deg], 2) + g->deg * s;
    ASSERT_ALWAYS(mpz_sizeinbase (G, 2) == size_g ||
                  mpz_sizeinbase (G, 2) == size_g - 1);
    mpz_set (H, h->coeff[h->deg]);
    for (i = h->deg - 1; i >= 0; i--)
    {
      mpz_mul_2exp (H, H, s);
      mpz_add (H, H, h->coeff[i]);
    }
    /* sanity check: H should have sizeinbase(lc(h))+d*s bits (or -1) */
    size_t size_h = mpz_sizeinbase (h->coeff[h->deg], 2) + h->deg * s;
    ASSERT_ALWAYS(mpz_sizeinbase (H, 2) == size_h ||
                  mpz_sizeinbase (H, 2) == size_h - 1);
    size_g = mpz_sizeinbase (G, 2);
    size_h = mpz_sizeinbase (H, 2);
    /* sanity check: we verify that the product agrees both mod B and B-1 */
    mp_limb_t g0 = mpz_getlimbn (G, 0), h0 = mpz_getlimbn (H, 0);
    mp_limb_t g1 = mod_base_minus_1 (G), h1 = mod_base_minus_1 (H);
    mpz_mul (G, G, H);
    ASSERT_ALWAYS (mpz_getlimbn (G, 0) == g0 * h0);
    mpz_set_ui (H, g1);
    mpz_mul_ui (H, H, h1);
    ASSERT_ALWAYS (mod_base_minus_1 (G) == mod_base_minus_1 (H));
    ASSERT_ALWAYS(mpz_sizeinbase (G, 2) == size_g + size_h ||
                  mpz_sizeinbase (G, 2) == size_g + size_h - 1);
    for (i = 0; i < g->deg + h->deg; i++)
    {
      mpz_fdiv_r_2exp (prd->coeff[i], G, s);
      if (mpz_sizeinbase (prd->coeff[i], 2) == s)
      {
        mpz_cdiv_r_2exp (prd->coeff[i], G, s);
        mpz_cdiv_q_2exp (G, G, s);
      }
      else
        mpz_fdiv_q_2exp (G, G, s);
      ASSERT_ALWAYS(mpz_sizeinbase (prd->coeff[i], 2) < s);
    }
    mpz_set (prd->coeff[i], G);
    mpz_clear (G);
    mpz_clear (H);
  }
#endif

  for (i = maxdeg; i >= 0; --i)
    mpz_poly_setcoeff(f, i, prd->coeff[i]);
  mpz_poly_cleandeg(f, maxdeg);
  ASSERT_ALWAYS(mpz_cmp_ui (f->coeff[f->deg], 0) != 0);

  mpz_poly_clear(prd);
}

/* Set Q=a*P, where a is an mpz_t */
void
mpz_poly_mul_mpz (mpz_poly_ptr Q, mpz_poly_srcptr P, mpz_srcptr a)
{
  int i;
  mpz_t aux;

  mpz_init (aux);
  Q->deg = P->deg;
  for (i = 0; i <= P->deg; ++i)
    {
      mpz_mul (aux, P->coeff[i], a);
      mpz_poly_setcoeff (Q, i, aux);
    }
  mpz_clear (aux);
}

/* Set Q=P/a, where a is an mpz_t. Assume a divides the content of P (the
   division is done with mpz_divexact). Otherwise the result is not correct. */
void
mpz_poly_divexact_mpz (mpz_poly_ptr Q, mpz_poly_srcptr P, mpz_srcptr a)
{
  mpz_t aux;
  mpz_init (aux);
  Q->deg = P->deg;
  for (int i = 0; i <= P->deg; ++i)
    {
      mpz_divexact (aux, P->coeff[i], a);
      mpz_poly_setcoeff (Q, i, aux);
    }
  mpz_clear (aux);
}

/* Set ft(x) = f(x+k) where k is an mpz_t, ft and f can be the same poly. */
void
mpz_poly_translation (mpz_poly_ptr ft, mpz_poly_srcptr f, const mpz_t k)
{
  int i, j;
  int d = f->deg;

  mpz_poly_set (ft, f);
  for (i = d - 1; i >= 0; i--)
    for (j = i; j < d; j++)
      mpz_addmul (ft->coeff[j], ft->coeff[j+1], k);
}

/* Set h = fr + k * x^t * g such that t+deg(g) <= deg(f) and t >= 0 (those two
 * assumptions are not checked). fr and f can be the same poly */
void mpz_poly_rotation (mpz_poly_ptr fr, mpz_poly_srcptr f, mpz_poly_srcptr g,
                        const mpz_t k, int t)
{
  mpz_poly_set (fr, f);
  for (int i = 0; i <= g->deg; i++)
    mpz_addmul (fr->coeff[i+t], g->coeff[i], k);
}

/* Set h = fr + k * x^t * g such that t+deg(g) <= deg(f) and t >= 0 (those two
 * assumptions are not checked). fr and f can be the same poly */
void mpz_poly_rotation_int64 (mpz_poly_ptr fr, mpz_poly_srcptr f,
                              mpz_poly_srcptr g, const int64_t k, int t)
{
  mpz_poly_set (fr, f);
  for (int i = 0; i <= g->deg; i++)
    mpz_addmul_int64 (fr->coeff[i+t], g->coeff[i], k);
}

/* h=rem(h, f) mod N, f not necessarily monic, N not necessarily prime */
/* Coefficients of f must be reduced mod N
 * Coefficients of h need not be reduced mod N on input, but are reduced
 * on output.
 */
static int
mpz_poly_pseudodiv_r (mpz_poly_ptr h, mpz_poly_srcptr f, mpz_srcptr N, mpz_t factor)
{
  int i, d = f->deg, dh = h->deg;
  mpz_t tmp, inv;

  mpz_init_set_ui (inv, 1);
  mpz_init_set_ui (tmp, 1);

  mpz_set (tmp, f->coeff[d]);
  if (mpz_cmp_ui(tmp, 1) != 0) {
    /* inv is 1/f[d] mod N */
    if (!mpz_invert (inv, tmp, N)) {
      if (factor != NULL)
        mpz_gcd(factor, tmp, N);
      mpz_clear(inv);
      mpz_clear(tmp);
      return 0;
    }
  }

  while (dh >= d)
  {
    /* subtract h[dh]/f[d]*x^(dh-d)*f from h */
    if (mpz_cmp_ui(inv, 1) != 0) {
      mpz_mul (h->coeff[dh], h->coeff[dh], inv);
      mpz_mod (h->coeff[dh], h->coeff[dh], N);
    }

    for (i = 0; i < d; i++) {
      mpz_mul (tmp, h->coeff[dh], f->coeff[i]);
      mpz_mod (tmp, tmp, N);
      mpz_sub (h->coeff[dh - d + i], h->coeff[dh - d + i], tmp);
      mpz_mod (h->coeff[dh - d + i], h->coeff[dh - d + i], N);
    }

    do {
      dh --;
    }
    while (dh >= 0 && mpz_divisible_p (h->coeff[dh], N));

    h->deg = dh;
  }

  mpz_clear (inv);
  mpz_clear (tmp);
  return 1;
}

/* h=rem(h, f) mod p, f not necessarily monic. */
/* returns 0 if an inverse of the leading coeff could not be found. */
int
mpz_poly_div_r (mpz_poly_ptr h, mpz_poly_srcptr f, mpz_srcptr p)
{
  return mpz_poly_pseudodiv_r (h, f, p, NULL);
}

/*
   computes q, r such that f = q*g + r mod p, with deg(r) < deg(g)
   and p in mpz_t
   q and r must be allocated!
   the only aliasing allowed is f==r.
*/
int mpz_poly_div_qr (mpz_poly_ptr q, mpz_poly_ptr r, mpz_poly_srcptr f, mpz_poly_srcptr g, mpz_srcptr p)
{
  int k, j, df = f->deg, dg = g->deg, dq = df - dg;
  mpz_t tmp, lg, invlg;

  if (df < dg) /* f is already reduced mod g */
    {
      mpz_poly_set_zero (q);
      mpz_poly_set (r, f);
      return 1;
    }

  /* now df >= dg */
  mpz_poly_realloc(q, dq + 1);

  mpz_init(lg);
  mpz_init_set_ui(invlg, 1);

  mpz_poly_set(r, f);
  q->deg = dq;

  mpz_set (lg, g->coeff[dg]);
  mpz_mod (lg, lg, p);
  /* invlg = 1/g[dg] mod p */
  if (mpz_cmp_ui(lg, 1) != 0)
    if (!mpz_invert(invlg, lg, p)) {
        mpz_clear(lg);
        mpz_clear(invlg);
        return 0;
    }


  mpz_init(tmp);
  for (k = df-dg ; k >=0 ; k--) {
    mpz_mul(q->coeff[k], r->coeff[k+dg], invlg);
    mpz_mod(q->coeff[k], q->coeff[k], p);
    for (j = dg+k ; j >= k ; j--) {
      mpz_mul(tmp, q->coeff[k], g->coeff[j-k]);
      mpz_sub(r->coeff[j], r->coeff[j], tmp);
      mpz_mod(r->coeff[j], r->coeff[j], p);
    }
  }
  mpz_poly_cleandeg(r, r->deg);

  mpz_clear(invlg);
  mpz_clear(lg);
  mpz_clear(tmp);
  return 1;
}

/* q=divexact(h, f) mod p, f not necessarily monic.
   Assumes lc(h) <> 0 mod p.
   Clobbers h. */
/* Coefficients of f must be reduced mod p
 * Coefficients of h need not be reduced mod p
 * Coefficients of q are reduced mod p
 */
static int
mpz_poly_divexact_clobber (mpz_poly_ptr q, mpz_poly_ptr h, mpz_poly_srcptr f,
                   mpz_srcptr p)
{
  int i, d = f->deg, dh = h->deg;
  mpz_t t, aux;

  mpz_init (t);
  mpz_init (aux);
  ASSERT (d >= 0);
  ASSERT (dh >= 0);
  ASSERT (dh >= d);
  ASSERT (mpz_divisible_p (h->coeff[dh], p) == 0);

  mpz_poly_realloc (q, dh + 1 - d);
  q->deg = dh - d;
  /* t is 1/f[d] mod p */
  mpz_set (aux, f->coeff[d]);
  mpz_mod (aux, aux, p);
  if (!mpz_invert (t, aux, p)) {
      mpz_clear(t);
      mpz_clear(aux);
      return 0;
  }


  while (dh >= d) {

    /* subtract h[dh]/f[d]*x^(dh-d)*f from h */
    if (mpz_cmp_ui(t, 1) != 0) {
      mpz_mul (h->coeff[dh], h->coeff[dh], t);
      mpz_mod (h->coeff[dh], h->coeff[dh], p);
    }
    mpz_set (q->coeff[dh-d], h->coeff[dh]);
    mpz_mod (q->coeff[dh-d], q->coeff[dh - d], p);

    /* we only need to update the coefficients of degree >= d of h,
       i.e., we want i >= 2d - dh */
    for (i = (2 * d > dh) ? 2 * d - dh : 0; i < d; i++) {
      mpz_mul (aux, h->coeff[dh], f->coeff[i]);
      mpz_sub (h->coeff[dh - d + i], h->coeff[dh - d + i], aux);
      mpz_mod (h->coeff[dh - d + i], h->coeff[dh - d + i], p);
    }
    dh --;
  }
  /* since lc(h) <> 0 mod p, q is normalized */

  mpz_clear (t);
  mpz_clear (aux);
  return 1;
}

/* q <- divexact(h, f) mod p, f not necessarily monic. */
/* Coefficients of f must be reduced mod p
 * Coefficients of h need not be reduced mod p
 * Coefficients of q are reduced mod p
 */
int
mpz_poly_divexact (mpz_poly_ptr q, mpz_poly_srcptr h, mpz_poly_srcptr f, mpz_srcptr p)
{
    mpz_poly hh;
    mpz_poly_init(hh, h->deg);
    mpz_poly_set(hh, h);
    int r = mpz_poly_divexact_clobber(q, hh, f, p);
    mpz_poly_clear(hh);
    return r;
}

/* Set f=g/2 (mod m), where f might equal g.
   Assumes m is odd. */
/* If coefficients of g are reduced mod m, then coefficients of f are
 * reduced.
 */
void mpz_poly_div_2_mod_mpz (mpz_poly_ptr f, mpz_poly_srcptr g, mpz_srcptr m)
{
  int i;

  ASSERT_ALWAYS(mpz_scan1 (m, 0) == 0);

  mpz_poly_realloc (f, g->deg + 1);

  for (i = g->deg; i >= 0; --i)
    {
      if (mpz_scan1 (g->coeff[i], 0) == 0) /* g[i] is odd */
        {
          mpz_add (f->coeff[i], g->coeff[i], m);
          mpz_div_2exp (f->coeff[i], f->coeff[i], 1);
        }
      else
        mpz_div_2exp (f->coeff[i], g->coeff[i], 1);
    }
}

/* Set res=f(x). Assumes res and x are different variables. */
void mpz_poly_eval(mpz_t res, mpz_poly_srcptr f, mpz_srcptr x) {
  int i, d;
  d = f->deg;
  if (d == -1) {
    mpz_set_ui(res, 0);
    return;
  }
  mpz_set(res, f->coeff[d]);
  for (i = d-1; i>=0; --i) {
    mpz_mul(res, res, x);
    mpz_add(res, res, f->coeff[i]);
  }
}

/* Set res=f(x) where x is an unsigned long. */
void mpz_poly_eval_ui (mpz_t res, mpz_poly_srcptr f, unsigned long x)
{
  int d = f->deg;

  mpz_set (res, f->coeff[d]);
  for (int i = d - 1; i >= 0; i--)
  {
    mpz_mul_ui (res, res, x);
    mpz_add (res, res, f->coeff[i]);
  }
}

/* Set res=f'(x), where x is an unsigned long */
void
mpz_poly_eval_diff_ui (mpz_t res, mpz_poly_srcptr f, unsigned long x)
{
  int d = f->deg;

  mpz_mul_ui (res, f->coeff[d], d);
  for (int i = d - 1; i >= 1; i--)
    {
      mpz_mul_ui (res, res, x);
      mpz_addmul_ui (res, f->coeff[i], i); /* res <- res + i*f[i] */
    }
}


/* Set res=f(x) (mod m).  Assume res and x are different variables. */
/* Coefficients of f(x) need not be reduced mod m.
 * The computed value res is reduced mod m
 */
void mpz_poly_eval_mod_mpz(mpz_t res, mpz_poly_srcptr f, mpz_srcptr x,
                       mpz_srcptr m)
{
    mpz_poly_eval_mod_mpz_barrett(res, f, x, m, NULL);
}

/* Return 1 if poly(root) % modulus == 0, return 0 otherwise */
/* Coefficients of f(x) need not be reduced mod m */
int mpz_poly_is_root(mpz_poly_srcptr poly, mpz_t root, mpz_t modulus)
{
    mpz_t x;
    mpz_init(x);
    mpz_poly_eval_mod_mpz(x, poly, root, modulus);
    int is_root = (mpz_cmp_ui(x, 0) == 0);
    mpz_clear(x);
    return is_root;
}

/* Set res=f(x) (mod m).  Assume res and x are different variables. */
/* Coefficients of f(x) need not be reduced mod m.
 * The computed value res is reduced mod m
 */
void mpz_poly_eval_mod_mpz_barrett(mpz_t res, mpz_poly_srcptr f, mpz_srcptr x,
                       mpz_srcptr m, mpz_srcptr mx) {
  int i, d;

  d = f->deg;
  if (d == -1) {
    mpz_set_ui(res, 0);
    return;
  }
  mpz_mod(res, f->coeff[d], m);
  for (i = d-1; i>=0; --i) {
    mpz_mul(res, res, x);
    mpz_add(res, res, f->coeff[i]);
    barrett_mod(res, res, m, mx);
  }
}

/* This evaluates several polynomials at the same point w. It is possible
 * to do fewer modular reductions in this case.
 *
 * When k==1, we use mpz_poly_eval_mod_mpz instead, since it's faster
 * then.
 */
/* Coefficients of f[i](x) need not be reduced mod m.
 * The computed values r[i] are reduced mod m
 */
void mpz_poly_eval_several_mod_mpz_barrett(mpz_ptr * r, mpz_poly_srcptr * f, int k, mpz_srcptr x,
                       mpz_srcptr m, mpz_srcptr mx)
{
    int i;

    if (k == 1) {
        mpz_poly_eval_mod_mpz_barrett(r[0], f[0], x, m, mx);
        return;
    }

    mpz_t w;
    mpz_init(w);
    int maxdeg = -1;
    for(int j = 0 ; j < k ; j++) {
        if (f[j]->deg >= 0)
            mpz_set(r[j], f[j]->coeff[0]);
        else
            mpz_set_ui(r[j], 0);
        if (f[j]->deg > maxdeg)
            maxdeg = f[j]->deg;
    }

    mpz_set(w, x);
    for(int j = 0 ; j < k ; j++) {
        if (f[j]->deg >= 1)
            mpz_addmul(r[j], w, f[j]->coeff[1]);
    }
    for(i = 2 ; i <= maxdeg ; i++) {
        mpz_mul(w, w, x);
        barrett_mod(w, w, m, mx);
        for(int j = 0 ; j < k ; j++)
            if (f[j]->deg >= i)
                mpz_addmul(r[j], w, f[j]->coeff[i]);
    }
    for(int j = 0 ; j < k ; j++) {
        barrett_mod(r[j], r[j], m, mx);
    }
    mpz_clear(w);
}

/* Set Q=P1*P2 (mod F). Warning: Q might equal P1 (or P2). */
void polymodF_mul (polymodF_t Q, const polymodF_t P1, const polymodF_t P2,
                   mpz_poly_srcptr F) {
  mpz_poly prd;
  int v;

  /* beware: if P1 and P2 are zero, P1->p->deg + P2->p->deg = -2 */
  mpz_poly_init (prd, (P1->p->deg == -1) ? -1 : P1->p->deg + P2->p->deg);

  ASSERT_ALWAYS(mpz_poly_normalized_p (P1->p));
  ASSERT_ALWAYS(mpz_poly_normalized_p (P2->p));

  mpz_poly_mul (prd, P1->p, P2->p);
  v = P1->v + P2->v;

  mpz_poly_reducemodF (Q, prd, F);
  Q->v += v;
  mpz_poly_clear (prd);
}

/* Set Q = P/lc(P) (mod m). Q and P might be identical. */
/* Coefficients of P need not be reduced mod m
 * Coefficients of Q are reduced mod m
 */
void
mpz_poly_makemonic_mod_mpz (mpz_poly_ptr Q, mpz_poly_srcptr P, mpz_srcptr m)
{
  int i;
  mpz_t aux;
  mpz_init(aux);
  for(i = P->deg; i>=0; i--) {
      mpz_mod(aux, P->coeff[i], m);
      if (mpz_cmp_ui(aux, 0) != 0) break;
  }
  /* i is the degree of the leading monomial */
  Q->deg = i;
  if (i < 0) {
      /* if i == -1, then Q is the zero polynomial, there's nothing to do */
      mpz_clear(aux);
      return;
  }

  mpz_t aux2;
  mpz_init(aux2);
  mpz_invert(aux2, aux, m);
  for (i = 0; i < Q->deg; ++i) {
      mpz_mul(aux, aux2, P->coeff[i]);
      mpz_mod(aux, aux, m);
      mpz_poly_setcoeff(Q, i, aux);
  }
  mpz_clear(aux2);

  /* we can directly set the leading coefficient to 1 */
  mpz_poly_setcoeff_si (Q, Q->deg, 1);
  mpz_clear(aux);
}

/* Coefficients of A need not be reduced mod m
 * Coefficients of R are reduced mod m
 * invm may be NULL (or computed by barrett_init)
 */
int
mpz_poly_mod_mpz (mpz_poly_ptr R, mpz_poly_srcptr A, mpz_srcptr m, mpz_srcptr invm)
{
  /* reduce lower coefficients */
  mpz_poly_realloc(R, A->deg + 1);
  for (int i = 0; i <= A->deg; ++i)
    barrett_mod (R->coeff[i], A->coeff[i], m, invm);

  mpz_poly_cleandeg(R, A->deg);
  return R->deg;
}
/* Reduce R[d]*x^d + ... + R[0] mod f[df]*x^df + ... + f[0] modulo m.
   Return the degree of the remainder.
   Assume invm = floor(B^(2k)/m), m having k limbs, and B is the limb base */
/* Coefficients of f must be reduced mod m on input
 * Coefficients of R need not be reduced mod m on input, but are reduced
 * on output
 */
/* invm may be NULL (or computed by barrett_init) */
int
mpz_poly_mod_f_mod_mpz (mpz_poly_ptr R, mpz_poly_srcptr f, mpz_srcptr m,
                    mpz_srcptr invm)
{
    if (f) {
        /* f == NULL is another way to eventually use mpz_poly_mod_mpz */
        mpz_t aux, c;
        mpz_init (aux);
        mpz_init (c);
        /* aux = 1/m mod lc(f). We could precompute it but it should not cost
         * much anyway. */
        mpz_invert (aux, m, f->coeff[f->deg]);
        // FIXME: write a subquadratic variant
        while (R->deg >= f->deg)
        {
            /* First reduce the leading coefficient of R mod m. However
             * this is quite expensive, since it costs O(D(n)) where m
             * has size n, whereas if we leave lc(R) to size 2n, we have
             * an overhead of O(n) only. */
            // barrett_mod (lc(R), lc(R), m, invm);
            /* Here m is large (typically several million bits) and lc(f)
             * is small (typically one word). We first add to R lambda *
             * m * x^(dR-df) --- which is zero mod m --- such that the
             * new coefficient of degree dR is divisible by lc(f), i.e.,
             * lambda = -lc(R)/m mod lc(f).  Then if c = (lc(R) + lambda
             * * m) / lc(f), we simply subtract c * x^(dR-df) * f.
             */
            mpz_mod (c, R->coeff[R->deg], f->coeff[f->deg]); /* lc(R) mod lc(f) */
            mpz_mul (c, c, aux);
            mpz_mod (c, c, f->coeff[f->deg]);    /* lc(R)/m mod lc(f) */
            mpz_submul (R->coeff[R->deg], m, c);  /* lc(R) - m * (lc(R) / m mod lc(f)) */
            ASSERT (mpz_divisible_p (R->coeff[R->deg], f->coeff[f->deg]));
            mpz_divexact (c, R->coeff[R->deg], f->coeff[f->deg]);
            for (int i = R->deg - 1; i >= R->deg - f->deg; --i)
                mpz_submul (R->coeff[i], c, f->coeff[f->deg-R->deg+i]);
            R->deg--;
        }
        mpz_clear (aux);
        mpz_clear (c);
    }
    mpz_poly_mod_mpz(R, R, m, invm);

    return R->deg;
}

/* Stores in g the polynomial linked to f by : alpha is a root of f if and only if lc(f)*alpha is a root of g ; g is a monic */
void mpz_poly_to_monic(mpz_poly_ptr g, mpz_poly_srcptr f)
{
    mpz_t fd,temp;
    mpz_init(fd);
    mpz_init(temp);
    mpz_poly_getcoeff(fd,f->deg,f);

    mpz_poly_set(g,f);
    for (int k = 0 ; k < g->deg ; k++) {
        mpz_poly_getcoeff(temp,k,g);
        for(int j = 1 ; j <= g->deg-1-k ; j++){
            mpz_mul(temp,temp,fd);
        }
        mpz_poly_setcoeff(g,k,temp);
    }
    mpz_poly_setcoeff_ui(g,g->deg,1);

    mpz_clear(temp);
    mpz_clear(fd);
}

/* Reduce R[d]*x^d + ... + R[0] mod f[df]*x^df + ... + f[0]
   Return the degree of the remainder. Stores the resut of the reduction in R */
/* Assume that f is a monic polynomial */
int mpz_poly_mod_f(mpz_poly_ptr R, mpz_poly_srcptr f){
    if(R->deg >= f->deg) {
        mpz_poly aux;
        mpz_t Rd;
        mpz_poly_init(aux,R->deg-f->deg);
        mpz_init(Rd);

        mpz_poly_getcoeff(Rd,R->deg,R);
        mpz_poly_setcoeff(aux,R->deg-f->deg,Rd);
        mpz_poly_mul(aux,aux,f);
        mpz_poly_sub(R,R,aux);

        mpz_clear(Rd);
        mpz_poly_clear(aux);
        mpz_poly_mod_f(R,f);
    }
    return R->deg;
}

/*  Reduce frac (= num / denom) mod F mod m ,
    i.e. compute num * denom^-1 mod F mod m .
    The return value is in num, denom is set to constant polynomial 1
    */
/* TODO: We must state the input / output requirements with respect to
 * reduction mod m */
void
mpz_poly_reduce_frac_mod_f_mod_mpz (mpz_poly_ptr num, mpz_poly_ptr denom,
                                    mpz_poly_srcptr F, mpz_srcptr m, mpz_srcptr invm)
{
  if (denom->deg == 0)
  {
    mpz_t inv;
    mpz_init (inv);
    mpz_poly_getcoeff (inv, 0, denom); /* inv <- denom[0] */
    mpz_invert (inv, inv, m);          /* inv <- denom[0]^-1 */
    mpz_poly_mul_mpz (num, num, inv);  /* num <- num * inv */
    mpz_poly_mod_mpz (num, num, m, invm); /* num <- num * inv mod m */
    mpz_clear (inv);
  } else {
    mpz_poly g, U, V;
    mpz_poly_init (g, 0);
    mpz_poly_init (U, 0);
    mpz_poly_init (V, 0);
    mpz_poly_xgcd_mpz (g, F, denom, U, V, m);
    mpz_poly_mul (num, num, V);
    mpz_poly_mod_f_mod_mpz (num, F, m, invm);
    mpz_poly_clear (g);
    mpz_poly_clear (U);
    mpz_poly_clear (V);
  }
  mpz_poly_set_zero (denom);
  mpz_poly_setcoeff_si (denom, 0, 1);
}


/* Q = P1*P2 mod f, mod m
   f is the original algebraic polynomial (non monic but small coefficients)
   Assume invm = floor(B^(2k)/m), m having k limbs, and B is the limb base */
/* Coefficients of P1 and P2 need not be reduced mod m.
 * Coefficients of Q are reduced mod m
 */
void
mpz_poly_mul_mod_f_mod_mpz (mpz_poly_ptr Q, mpz_poly_srcptr P1, mpz_poly_srcptr P2,
                        mpz_poly_srcptr f, mpz_srcptr m, mpz_srcptr invm)
{
  int d1 = P1->deg;
  int d2 = P2->deg;
  int d = d1+d2;
  mpz_poly R;

  mpz_poly_init(R, d);

  d = mpz_poly_mul_tc (R->coeff, P1->coeff, d1, P2->coeff, d2);
  mpz_poly_cleandeg(R, d);

  // reduce mod f
  mpz_poly_mod_f_mod_mpz (R, f, m, invm);

  mpz_poly_set(Q, R);
  mpz_poly_clear(R);
}

/* Q = P1*P2 mod f, assuming f is monic */
void
mpz_poly_mul_mod_f (mpz_poly_ptr Q, mpz_poly_srcptr P1, mpz_poly_srcptr P2,
                        mpz_poly_srcptr f)
{
    mpz_poly_mul(Q,P1,P2);
    mpz_poly_mod_f(Q,f);
}

/* Q = P^2 mod f, mod m
   f is the original algebraic polynomial (non monic but small coefficients)
   Assume invm = floor(B^(2k)/m), m having k limbs, and B is the limb base */
/* Coefficients of P need not be reduced mod m.
 * Coefficients of Q are reduced mod m
 */
void
mpz_poly_sqr_mod_f_mod_mpz (mpz_poly_ptr Q, mpz_poly_srcptr P, mpz_poly_srcptr f,
                        mpz_srcptr m, mpz_srcptr invm)
{
  int d1 = P->deg;
  int d = d1 + d1;
  mpz_poly R;

  mpz_poly_init(R, d);

  /* Fast squaring in 2d1+1 squares, i.e., 2d-1 squares.
     For d=5, this gives 9 squares. */
  d = mpz_poly_sqr_tc (R->coeff, P->coeff, d1);
  mpz_poly_cleandeg(R, d);

  // reduce mod f
  mpz_poly_mod_f_mod_mpz (R, f, m, invm);

  mpz_poly_set(Q, R);
  mpz_poly_clear(R);
}

/* Affects the derivative of f to df. Assumes df different from f.
   Assumes df has been initialized with degree at least f->deg-1. */
void mpz_poly_derivative(mpz_poly_ptr df, mpz_poly_srcptr f) {
  int n;

  df->deg = (f->deg <= 0) ? -1 : f->deg - 1;
  for (n = 0; n <= f->deg - 1; n++)
    mpz_mul_si (df->coeff[n], f->coeff[n + 1], n + 1);
}

/* Q = P^a mod f, assuming f is monic */
void mpz_poly_power_mod_f (mpz_poly_ptr Q, mpz_poly_srcptr P, mpz_poly_srcptr f,
                         unsigned int a)
{
    mpz_poly P2;
    mpz_poly_init(P2,P->deg+1);
    mpz_poly_set(P2,P);
    mpz_poly_set(Q,P);

    mpz_poly_mod_f(Q,f);
    for (unsigned int i = 2 ; i <= a ; i++){
        mpz_poly_mul_mod_f(Q,Q,P2,f);
    }

    mpz_poly_clear(P2);
}

/* Q = P^a mod f, mod p (f is the algebraic polynomial, non monic) */
/* Coefficients of f must be reduced mod m on input
 * Coefficients of P need not be reduced mod p.
 * Coefficients of Q are reduced mod p.
 */
void
mpz_poly_power_mod_f_mod_ui (mpz_poly_ptr Q, mpz_poly_srcptr P, mpz_poly_srcptr f,
                         mpz_srcptr a, unsigned long p)
{
    mpz_t m;
    mpz_init_set_ui(m, p);
    mpz_poly_power_mod_f_mod_mpz(Q, P, f, a, m);
    mpz_clear(m);
}

/* Q = P^a mod f, mod p. Note, p is mpz_t */
/* f may be NULL, in case there is only reduction mod p */
/* Coefficients of f must be reduced mod m on input
 * Coefficients of P need not be reduced mod p.
 * Coefficients of Q are reduced mod p.
 */
void
mpz_poly_power_mod_f_mod_mpz (mpz_poly_ptr Q, mpz_poly_srcptr P, mpz_poly_srcptr f,
                          mpz_srcptr a, mpz_srcptr p)
{
    mpz_poly_power_mod_f_mod_mpz_barrett(Q, P, f, a, p, NULL);
}

/* Coefficients of f must be reduced mod m on input
 * Coefficients of P need not be reduced mod p.
 * Coefficients of Q are reduced mod p.
 */
void
mpz_poly_power_ui_mod_f_mod_mpz (mpz_poly_ptr Q, mpz_poly_srcptr P, mpz_poly_srcptr f,
                          unsigned long a, mpz_srcptr p)
{
    mpz_t az;
    mpz_init_set_ui(az, a);
    mpz_poly_power_mod_f_mod_mpz(Q, P, f, az, p);
    mpz_clear(az);
}

/* store in invm the value of floor(B^(2k)/m), where m has k limbs,
   and B is the limb base */
void barrett_init (mpz_ptr invm, mpz_srcptr m)
{
  size_t k = mpz_size (m);

  mpz_set_ui (invm, 1);
  mpz_mul_2exp (invm, invm, 2 * k * GMP_NUMB_BITS);
  mpz_tdiv_q (invm, invm, m);
}

/* a <- b mod m
   Assume invm = floor(B^(2k)/m), m having k limbs, and B is the limb base */
void barrett_mod (mpz_ptr a, mpz_srcptr b, mpz_srcptr m, mpz_srcptr invm)
{
  size_t k = mpz_size (m), sizeb, l;
  mpz_t c;

  sizeb = mpz_size (b);
  if (invm == NULL || sizeb <= k || k == 1)
  {
    mpz_mod (a, b, m);
    return;
  }

  /* now sizeb > k */
  l = sizeb - k;
  if (l > k)
    l = k;
  /* l > 0 is the number of limbs to reduce */
  mpz_init (c);
  mpz_div_2exp (c, b, (sizeb - l) * GMP_NUMB_BITS); /* c has l limbs */
  mpz_mul (c, c, invm);                             /* c has k+l limbs */
  mpz_div_2exp (c, c, k * GMP_NUMB_BITS);           /* c has l limbs */
  mpz_mul (c, c, m);                                /* c has k+l limbs */
  mpz_mul_2exp (c, c, (sizeb - k - l) * GMP_NUMB_BITS);
  mpz_sub (a, b, c);
  while (mpz_size (a) > k)
  {
    sizeb = mpz_size (a);
    l = sizeb - k;
    if (l > k)
      l = k;
    mpz_div_2exp (c, a, (sizeb - l) * GMP_NUMB_BITS);
    mpz_mul (c, c, invm);
    mpz_div_2exp (c, c, k * GMP_NUMB_BITS);
    mpz_mul (c, c, m);
    mpz_mul_2exp (c, c, (sizeb - k - l) * GMP_NUMB_BITS);
    mpz_sub (a, a, c);
  }
  mpz_clear (c);
  mpz_mod (a, a, m);
}

/* Q = P^a mod f, mod p. Note, p is mpz_t */
/* Same as mpz_poly_power_mod_f_mod_mpz but use barrett for reduction mod p */
/* For f == NULL, there is no reduction mod f */
/* Coefficients of f must be reduced mod p on input
 * Coefficients of P need not be reduced mod p.
 * Coefficients of Q are reduced mod p
 * invp may be NULL, of must have been computed by barrett_init
 */
void
mpz_poly_power_mod_f_mod_mpz_barrett (mpz_poly_ptr Q, mpz_poly_srcptr P,
                                      mpz_poly_srcptr f, mpz_srcptr a,
                                      mpz_srcptr p, mpz_srcptr invp)
{
  int k = mpz_sizeinbase(a, 2);
  mpz_poly R;

  if (mpz_cmp_ui(a, 0) == 0) {
    mpz_poly_set_xi (Q, 0);
    return;
  }

  mpz_poly_init(R, f ? 2*f->deg : -1);

  // Initialize R to P
  mpz_poly_set(R, P);

  // Horner
  for (k -= 2; k >= 0; k--)
  {
    mpz_poly_sqr_mod_f_mod_mpz(R, R, f, p, invp);  // R <- R^2
    if (mpz_tstbit(a, k))
      mpz_poly_mul_mod_f_mod_mpz(R, R, P, f, p, invp);  // R <- R*P
  }

  mpz_poly_swap(Q, R);
  mpz_poly_clear(R);
}


/* Return a list of polynomials P[0], P[1], ..., P[l] such that
   P0 = Q[l-1] + p^K[1]*P[l]
   Q[l-1] = Q[l-2] + p^K[2]*P[l-1]
   ...
   Q[2] = Q[1] + p^K[l-1]*P[2]
   Q[1] = Q[0] + p*P[1]         where K[l] = 1
   Q[0] = P[0]
   ...
   With all coefficients of P[i] smaller than p^(K[l-i]-K[l-(i-1)]).
   Assume K[l]=1, K[l-1]=2, ..., K[i] = 2*K[i+1] or 2*K[i+1]-1.
   P0 = P[0] + p*P[1] + p^2*P[2] + ... + p^K[1]*P[l] < p^K[0]
   The end of the list is P[l+1]=0.
   Assume l > 0.
*/
mpz_poly*
mpz_poly_base_modp_init (mpz_poly_srcptr P0, int p, int *K, int l)
{
  mpz_poly *P;
  int k, i, j;
  mpz_t *pk;

  ASSERT_ALWAYS (l > 0);
  ASSERT_ALWAYS (K[l] == 1);

  /* initialize pk[i] = p^K[l-i] for 0 <= i < l */
  pk = (mpz_t*) malloc (l * sizeof (mpz_t));
  FATAL_ERROR_CHECK (pk == NULL, "not enough memory");
  mpz_init_set_ui (pk[0], p);
  for (i = 1; i < l; i++)
  {
    mpz_init (pk[i]);
    mpz_mul (pk[i], pk[i-1], pk[i-1]);
    if (K[l-i] & 1)
    {
      ASSERT_ALWAYS (K[l-i] == 2 * K[l-i+1] - 1);
      mpz_div_ui (pk[i], pk[i], p);
    }
    else
      ASSERT_ALWAYS (K[l-i] == 2 * K[l-i+1]);
  }

  /* now decompose P0: we need P[0], P[1] for factor p, P[2] for p^2,
     ..., P[l] for p^K[1], and one for the end of list,
     thus l+2 polynomials */
  P = (mpz_poly*) malloc ((l + 2) * sizeof(mpz_poly));
  FATAL_ERROR_CHECK (P == NULL, "not enough memory");
  for (i = 0; i < l + 2; i++)
    mpz_poly_init (P[i], P0->deg);
  /* P[l+1] is initialized to 0 by mpz_poly_init */

  /* initialize P[k], and put remainder in P[k-1] */
  for (k = l, i = 0; i <= P0->deg; i++)
    mpz_tdiv_qr (P[k]->coeff[i], P[k-1]->coeff[i], P0->coeff[i], pk[k-1]);
  mpz_poly_cleandeg (P[k], P0->deg);

  /* now go down */
  for (j = l-1; j >= 1; j--)
  {
    /* reduce P[j] into P[j] and P[j-1] */
    for (i = 0; i <= P0->deg; i++)
      mpz_tdiv_qr (P[j]->coeff[i], P[j-1]->coeff[i], P[j]->coeff[i],
                   pk[j-1]);
    mpz_poly_cleandeg (P[j], P0->deg);
  }
  mpz_poly_cleandeg (P[0], P0->deg);

  for (i = 0; i < l; i++)
    mpz_clear (pk[i]);
  free (pk);

  return P;
}

/* a <- a + pk*P[k] */
void
mpz_poly_base_modp_lift (mpz_poly_ptr a, mpz_poly *P, int k, mpz_srcptr pk)
{
  int i;

  /* first check P[k] exists and is not zero */
  if (P[k]->deg == -1)
    return;

  mpz_poly_realloc (a, P[k]->deg + 1);

  for (i = 0; i <= P[k]->deg && i <= a->deg; i++)
    mpz_addmul (a->coeff[i], P[k]->coeff[i], pk);

  for (; i <= P[k]->deg; i++)
    mpz_mul (a->coeff[i], P[k]->coeff[i], pk);

  mpz_poly_cleandeg (a, (a->deg >= P[k]->deg) ? a->deg : P[k]->deg);
}

void
mpz_poly_base_modp_clear (mpz_poly *P, int l)
{
  for (int i = 0; i < l + 2; i++)
    mpz_poly_clear (P[i]);
  free (P);
}

/* return the maximal size of the coefficients of f in base b */
size_t
mpz_poly_sizeinbase (mpz_poly_srcptr f, int b)
{
  size_t S = 0, s;
  int i;
  int d = f->deg;

  for (i = 0; i <= d; i++)
  {
    s = mpz_sizeinbase (f->coeff[i], b);
    if (s > S)
      S = s;
  }
  return S;
}

static void mpz_max(mpz_ptr max, mpz_srcptr a, mpz_srcptr b)
{
    if (mpz_cmp(a, b) < 0) {
        mpz_set(max, b);
    } else if (mpz_cmp(a, b) > 0) {
        mpz_set(max, a);
    } else {
        mpz_set(max, a);
    }
}

void mpz_poly_infinity_norm(mpz_ptr in, mpz_poly_srcptr f)
{
  int i = 1;
  mpz_t tmp;
  mpz_init(tmp);
  mpz_abs(in, f->coeff[0]);
  for ( ; i < f->deg + 1; i++) {
    mpz_abs(tmp, f->coeff[i]);
    mpz_max(in, in, tmp);
  }
  mpz_clear(tmp);
}

/* return the total size (in bytes) to store the polynomial f */
size_t
mpz_poly_totalsize (mpz_poly_srcptr f)
{
  int i;
  size_t s = 0;

  for (i = 0; i <= f->deg; i++)
    s += mpz_size (f->coeff[i]);
  return s * sizeof (mp_limb_t);
}

/* f=gcd(f, g) mod p, with p in mpz_t */
/* clobbers g */
/* Coefficients of f and g need not be reduced mod p on input.
 * Coefficients of f are reduced mod p on output */
static void
mpz_poly_gcd_mpz_clobber (mpz_poly_ptr f, mpz_poly_ptr g, mpz_srcptr p)
{
    /* First reduce mod p */
    mpz_poly_mod_mpz(f, f, p, NULL);
    mpz_poly_mod_mpz(g, g, p, NULL);
  while (g->deg >= 0)
    {
      mpz_poly_div_r (f, g, p);
      /* now deg(f) < deg(g): swap f and g */
      mpz_poly_swap (f, g);
    }
}

/* f <- gcd(a, b) mod p. */
/* Coefficients of a and b need not be reduced mod p
 * Coefficients of f are reduced mod p */
void mpz_poly_gcd_mpz(mpz_poly_ptr f, mpz_poly_srcptr a, mpz_poly_srcptr b, mpz_srcptr p)
{
    mpz_poly hh;
    if (f == b) {
        mpz_poly_init(hh, a->deg);
        mpz_poly_set(hh, a);
    } else {
        mpz_poly_init(hh, b->deg);
        mpz_poly_set(hh, b);
        mpz_poly_set(f, a);
    }
    mpz_poly_gcd_mpz_clobber(f, hh, p);
    mpz_poly_clear(hh);
}


/* Attempt to compute the f=gcd(f, g) mod N, where N is not necessarily a
 * prime. If at some point a division fails, this gives a proper factor
 * of N that is put in the corresponding argument.
 * The return value tells whether the process was successful (1 means
 * that no inversion failed, 0 means that a factor was found).
 * WARNING: this function destroys its input.
 */
/* Coefficients of f and g need not be reduced mod p on input.
 * Coefficients of f are reduced mod p on output */
int
mpz_poly_pseudogcd_mpz(mpz_poly_ptr f, mpz_poly_ptr g, mpz_srcptr N, mpz_t factor)
{
    mpz_poly_mod_mpz(f, f, N, NULL);
    mpz_poly_mod_mpz(g, g, N, NULL);
  while (g->deg >= 0)
  {
    int ret = mpz_poly_pseudodiv_r(f, g, N, factor);
    if (!ret)
        return ret;
    /* now deg(f) < deg(g): swap f and g */
    mpz_poly_swap (f, g);
  }
  // success: all inversions mod N worked.
  return 1;
}


/* computes d = gcd(f, g) = u*f + v*g mod p, with p in mpz_t */
/* Coefficients of f and g need not be reduced mod p.
 * Coefficients of d, u, v are reduced mod p */
void
mpz_poly_xgcd_mpz (mpz_poly_ptr d, mpz_poly_srcptr f, mpz_poly_srcptr g, mpz_poly_ptr u, mpz_poly_ptr v, mpz_srcptr p)
{
  mpz_poly q, tmp;
  mpz_poly gg;

  if (f->deg < g->deg) {
      mpz_poly_xgcd_mpz(d, g, f, v, u, p);
      return;
  }
  mpz_poly_init(gg, g->alloc);
  mpz_poly_set(d, f);
  mpz_poly_set(gg, g);
  mpz_poly_mod_mpz(d, d, p, NULL);
  mpz_poly_mod_mpz(gg, gg, p, NULL);

  mpz_poly uu, vv;
  mpz_poly_init (uu, 0);
  mpz_poly_init (vv, 0);

  mpz_poly_set_xi(u, 0);
  mpz_poly_set_zero(uu);

  mpz_poly_set_xi(vv, 0);
  mpz_poly_set_zero(v);

  mpz_poly_init(q, d->deg);
  mpz_poly_init(tmp, d->deg + gg->deg);

  while (gg->deg >= 0)
    {

      /* q, r := f div g mod p */
      mpz_poly_div_qr (q, d, d, gg, p);

      /* u := u - q * uu mod p */
      mpz_poly_mul(tmp, q, uu);
      mpz_poly_sub_mod_mpz(u, u, tmp, p);
      mpz_poly_swap (u, uu);

      /* v := v - q * vv mod p */
      mpz_poly_mul(tmp, q, vv);
      mpz_poly_sub_mod_mpz(v, v, tmp, p);
      mpz_poly_swap (v, vv);

      /* now deg(f) < deg(g): swap f and g */
      mpz_poly_swap (d, gg);
    }

  /* make monic */
  mpz_t inv;
  if (mpz_cmp_ui(d->coeff[d->deg], 1) != 0)
    {
      mpz_init(inv);
      mpz_invert(inv, d->coeff[0], p);
      mpz_poly_mul_mpz(d, d, inv);
      mpz_poly_mod_mpz(d, d, p, NULL);
      mpz_poly_mul_mpz(u, u, inv);
      mpz_poly_mod_mpz(u, u, p, NULL);
      mpz_poly_mul_mpz(v, v, inv);
      mpz_poly_mod_mpz(v, v, p, NULL);
      mpz_clear(inv);
    }

  mpz_poly_clear(gg);
  mpz_poly_clear(uu);
  mpz_poly_clear(vv);
  mpz_poly_clear(q);
  mpz_poly_clear(tmp);
}







/*  Homographic transform on polynomials */
/* Put in fij[] the coefficients of f'(i) = F(a0*i+a1, b0*i+b1).
   Assumes the coefficients of fij[] are initialized.
*/
void
mpz_poly_homography (mpz_poly_ptr Fij, mpz_poly_ptr F, int64_t H[4])
{
  int k, l;
  mpz_t *g; /* will contain the coefficients of (b0*i+b1)^l */
  mpz_t f0;
  mpz_t *f = F->coeff;
  int d = F->deg;
  mpz_t *fij = Fij->coeff;

  mpz_poly_realloc (Fij, d + 1);

  for (k = 0; k <= d; k++)
    mpz_set (fij[k], f[k]);

  Fij->deg = d;

  g = malloc ((d + 1) * sizeof (mpz_t));
  FATAL_ERROR_CHECK (g == NULL, "not enough memory");
  for (k = 0; k <= d; k++)
    mpz_init (g[k]);
  mpz_init (f0);

  /* Let h(x) = quo(f(x), x), then F(x,y) = H(x,y)*x + f0*y^d, thus
     F(a0*i+a1, b0*i+b1) = H(a0*i+a1, b0*i+b1)*(a0*i+a1) + f0*(b0*i+b1)^d.
     We use that formula recursively. */

  mpz_set_ui (g[0], 1); /* g = 1 */

  for (k = d - 1; k >= 0; k--)
    {
      /* invariant: we have already translated coefficients of degree > k,
         in f[k+1..d], and g = (b0*i+b1)^(d - (k+1)), with coefficients in
         g[0..d - (k+1)]:
         f[k] <- a1*f[k+1]
         ...
         f[l] <- a0*f[l]+a1*f[l+1] for k < l < d
         ...
         f[d] <- a0*f[d] */
      mpz_swap (f0, fij[k]); /* save the new constant coefficient */
      mpz_mul_si (fij[k], fij[k + 1], H[2]);
      for (l = k + 1; l < d; l++)
        {
          mpz_mul_si (fij[l], fij[l], H[0]);
          mpz_addmul_si (fij[l], fij[l + 1], H[2]);
        }
      mpz_mul_si (fij[d], fij[d], H[0]);

      /* now compute (b0*i+b1)^(d-k) from the previous (b0*i+b1)^(d-k-1):
         g[d-k] = b0*g[d-k-1]
         ...
         g[l] = b1*g[l]+b0*g[l-1] for 0 < l < d-k
         ...
         g[0] = b1*g[0]
      */
      mpz_mul_si (g[d - k], g[d - k - 1], H[1]);
      for (l = d - k - 1; l > 0; l--)
        {
          mpz_mul_si (g[l], g[l], H[3]);
          mpz_addmul_si (g[l], g[l-1], H[1]);
        }
      mpz_mul_si (g[0], g[0], H[3]);

      /* now g has degree d-k, and we add f0*g */
      for (l = k; l <= d; l++)
        mpz_addmul (fij[l], g[l - k], f0);
    }

  mpz_clear (f0);
  for (k = 0; k <= d; k++)
    mpz_clear (g[k]);
  free (g);
}

/* v <- |f(i,j)|, where f is homogeneous of degree d */
void mpz_poly_homogeneous_eval_siui (mpz_t v, mpz_poly_srcptr f, const int64_t i, const uint64_t j)
{
  unsigned int k = f->deg;
  mpz_t jpow;

  ASSERT(k > 0);
  mpz_set (v, f->coeff[f->deg]);
  mpz_mul_si (v, f->coeff[k], i);
  mpz_init (jpow);
  mpz_set_uint64 (jpow, j);
  mpz_addmul (v, f->coeff[--k], jpow); /* v = i*f[d] + j*f[d-1] */
  for (; k-- > 0;)
      {
        /* this test will be resolved at compile time by most compilers */
        if ((uint64_t) ULONG_MAX >= UINT64_MAX)
          { /* hardcode since this function is critical in las */
            mpz_mul_si (v, v, i);
            mpz_mul_ui (jpow, jpow, j);
          }
        else
          {
            mpz_mul_int64 (v, v, i);
            mpz_mul_uint64 (jpow, jpow, j);
          }
        mpz_addmul (v, f->coeff[k], jpow);
      }
  mpz_abs (v, v); /* avoids problems with negative norms */
  mpz_clear (jpow);
}

/* put in c the content of f */
void
mpz_poly_content (mpz_t c, mpz_poly_srcptr F)
{
  int i;
  mpz_t *f = F->coeff;
  int d = F->deg;

  mpz_set (c, f[0]);
  for (i = 1; i <= d; i++)
    mpz_gcd (c, c, f[i]);
  mpz_abs (c, c);
}

/*
 * Compute the pseudo division of a and b such that
 *  lc(b)^(deg(a) - deg(b) + 1) * a = b * q + r with deg(r) < deg(b).
 *  See Henri Cohen, "A Course in Computational Algebraic Number Theory",
 *  for more information.
 *
 * Assume that deg(a) >= deg(b) and b is not the zero polynomial.
 */
static void mpz_poly_pseudo_division(mpz_poly_ptr q, mpz_poly_ptr r,
    mpz_poly_srcptr a, mpz_poly_srcptr b)
{
  ASSERT(a->deg >= b->deg);
  ASSERT(b->deg != -1);

  int m = a->deg;
  int n = b->deg;
  mpz_t d;
  int e;
  mpz_poly s;

#ifndef NDEBUG
  MAYBE_UNUSED mpz_poly q_tmp;
#endif // NDEBUG

  mpz_init(d);
  mpz_set(d, mpz_poly_lc_const(b));

  if (q != NULL) {
    mpz_poly_set_zero(q);
  }

#ifndef NDEBUG
  else {
    mpz_poly_init(q_tmp, 0);
  }
#endif // NDEBUG

  mpz_poly_set(r, a);

  e = m - n + 1;

  while (r->deg >= n) {
    mpz_poly_init(s, r->deg - n);
    mpz_poly_setcoeff(s, r->deg - n, mpz_poly_lc(r));
    if (q != NULL) {
      mpz_poly_mul_mpz(q, q, d);
      mpz_poly_add(q, s, q);
    }

#ifndef NDEBUG
    else {
      mpz_poly_mul_mpz(q_tmp, q_tmp, d);
      mpz_poly_add(q_tmp, s, q_tmp);
    }
#endif // NDEBUG

    mpz_poly_mul_mpz(r, r, d);
    mpz_poly_mul(s, b, s);
    mpz_poly_sub(r, r, s);
    mpz_poly_clear(s);
    e--;
  }

  ASSERT(e >= 0);

  mpz_pow_ui(d, d, (unsigned long int) e);
  if (q != NULL) {
    mpz_poly_mul_mpz(q, q, d);
  }

#ifndef NDEBUG
  else {
    mpz_poly_mul_mpz(q_tmp, q_tmp, d);
  }
#endif // NDEBUG

  mpz_poly_mul_mpz(r, r, d);

#ifndef NDEBUG
  mpz_poly f, g;
  mpz_poly_init(f, a->deg);
  mpz_poly_init(g, b->deg);
  mpz_poly_set(f, a);
  mpz_poly_set(g, b);

  mpz_set(d, mpz_poly_lc_const(g));

  ASSERT(m - n + 1 >= 0);

  mpz_pow_ui(d, d, (unsigned long int) (m - n + 1));
  mpz_poly_mul_mpz(f, f, d);

  if (q != NULL) {
    mpz_poly_mul(g, g, q);
  } else {
    mpz_poly_mul(g, g, q_tmp);
  }
  mpz_poly_add(g, g, r);

  ASSERT(mpz_poly_cmp(f, g) == 0);

  mpz_poly_clear(f);
  mpz_poly_clear(g);
  if (q == NULL) {
    mpz_poly_clear(q_tmp);
  }
#endif // NDEBUG

  mpz_clear(d);
}

/*
 * Like mpz_poly_pseudo_division, but give only the remainder.
 */
static void mpz_poly_pseudo_remainder(mpz_poly_ptr r, mpz_poly_srcptr a,
    mpz_poly_srcptr b)
{
  mpz_poly_pseudo_division(NULL, r, a, b);
}

/*
 * Compute the resultant of p and q and set the resultat in res.
 *  See Henri Cohen, "A Course in Computational Algebraic Number Theory",
 *  for more information.
 *
 * Assume that the polynomials are normalized.
 */
void mpz_poly_resultant(mpz_ptr res, mpz_poly_srcptr p, mpz_poly_srcptr q)
{
  if (p->deg == -1 || q->deg == -1) {
    mpz_set_ui(res, 0);
    return;
  }

  ASSERT(mpz_cmp_ui(p->coeff[p->deg], 0) != 0);
  ASSERT(mpz_cmp_ui(q->coeff[q->deg], 0) != 0);

  long int s = 1;
  mpz_t g;
  mpz_t h;
  mpz_t t;
  mpz_t tmp;
  int d;
  mpz_poly r;
  mpz_poly a;
  mpz_poly b;

  mpz_init(g);
  mpz_init(h);
  mpz_init(t);
  mpz_init(tmp);
  mpz_poly_init(r, -1);
  mpz_poly_init(a, p->deg);
  mpz_poly_init(b, q->deg);

  mpz_poly_set(a, p);
  mpz_poly_set(b, q);

  mpz_poly_content(g, a);
  mpz_poly_content(h, b);

  mpz_poly_divexact_mpz(a, a, g);
  mpz_poly_divexact_mpz(b, b, h);

#ifndef NDEBUG
  mpz_poly_content(tmp, a);
  ASSERT(mpz_cmp_ui(tmp, 1) == 0);
  mpz_poly_content(tmp, b);
  ASSERT(mpz_cmp_ui(tmp, 1) == 0);
#endif // NDEBUG

  mpz_pow_ui(t, g, (unsigned long int) b->deg);
  mpz_pow_ui(tmp, h, (unsigned long int) a->deg);
  mpz_mul(t, t, tmp);

  mpz_set_ui(g, 1);
  mpz_set_ui(h, 1);

  if (a->deg < b->deg) {
    mpz_poly_swap(a, b);

    if ((a->deg % 2) == 1 && (b->deg % 2) == 1) {
      s = -1;
    }
  }

  while (b->deg > 0) {
    d = a->deg - b->deg;

    if ((a->deg % 2) == 1 && (b->deg % 2) == 1) {
      s = -s;
    }

    mpz_poly_pseudo_remainder(r, a, b);
    mpz_poly_set(a, b);

    ASSERT(d >= 0);

    mpz_pow_ui(tmp, h, (unsigned long int) d);
    mpz_mul(tmp, g, tmp);

    mpz_poly_divexact_mpz(b, r, tmp);

    mpz_set(g, mpz_poly_lc(a));

#ifdef NDEBUG
    if (d == 0) {
      ASSERT(mpz_cmp_ui(h, 1) == 0);
    }
#endif // NDEBUG
    mpz_pow_ui(h, h, (unsigned long int) (d - 1));
    mpz_pow_ui(tmp, g, (unsigned long int) d);
    mpz_divexact(h, tmp, h);
  }

  //Prevent an error if b = 0.
  if (b->deg == -1) {
    mpz_set_ui(res, 0);
  } else {
    ASSERT(a->deg > 0);
    ASSERT(b->deg == 0);

    mpz_pow_ui(h, h, (unsigned long int) (a->deg - 1));

    ASSERT(a->deg >= 0);

    mpz_pow_ui(tmp, b->coeff[0], (unsigned long int) a->deg);
    mpz_divexact(h, tmp, h);

    mpz_mul_si(t, t, s);
    mpz_mul(h, h, t);
    mpz_set(res, h);
  }

  mpz_clear(g);
  mpz_clear(h);
  mpz_clear(t);
  mpz_clear(tmp);
  mpz_poly_clear(a);
  mpz_poly_clear(b);
  mpz_poly_clear(r);
}

void mpz_poly_discriminant(mpz_ptr res, mpz_poly_srcptr f)
{
    mpz_poly df;
    mpz_poly_init(df, f->deg);
    mpz_poly_derivative(df, f);
    mpz_poly_resultant(res, f, df);
    ASSERT(mpz_divisible_p(res, mpz_poly_lc_const(f)));
    mpz_divexact(res, res, mpz_poly_lc_const(f));
    mpz_poly_clear(df);
}


/* factoring polynomials */

void mpz_poly_factor_list_init(mpz_poly_factor_list_ptr l)
{
    memset(l, 0, sizeof(*l));
}

void mpz_poly_factor_list_clear(mpz_poly_factor_list_ptr l)
{
    for(int i = 0 ; i < l->alloc ; i++)
        mpz_poly_clear(l->factors[i]->f);
    free(l->factors);
    memset(l, 0, sizeof(*l));
}

void mpz_poly_factor_list_flush(mpz_poly_factor_list_ptr l)
{
    /* There's a design choice here. We may elect to free everything.
     * Instead, we'll simply mark everything as zero, but keep all
     * allocated space.
     */
    for(int i = 0 ; i < l->alloc ; i++)
        l->factors[i]->f->deg = -1;
    l->size = 0;
}


void mpz_poly_factor_list_prepare_write(mpz_poly_factor_list_ptr l, int index)
{
    if (index >= l->alloc) {
        l->alloc = index + 4 + l->alloc / 4;
        l->factors = realloc(l->factors, l->alloc * sizeof(mpz_poly_with_m));
        /* We need to set something. A zero polynomial has NULL storage
         * area, so that will do (realloc behaves as needed).  */
        for(int i = l->size ; i < l->alloc ; i++) {
            mpz_poly_init(l->factors[i]->f, -1);
            l->factors[i]->m = 0;
        }
    }
    if (l->size <= index)
        l->size = index + 1;
}

void mpz_poly_factor_list_push(mpz_poly_factor_list_ptr l, mpz_poly_srcptr f, int m)
{
    mpz_poly_factor_list_prepare_write(l, l->size);
    mpz_poly_set(l->factors[l->size - 1]->f, f);
    l->factors[l->size - 1]->m = m;
}

<<<<<<< HEAD
void mpz_poly_factor_list_fprintf(FILE * ff,
        mpz_poly_factor_list lf)
{
  for (int i = 0; i < lf->size ; i++) {
    for (int j = 0; j < lf->factors[i]->m; j++) {
      mpz_poly_fprintf(ff, lf->factors[i]->f);
    }
  }
}

=======
void mpz_poly_factor_list_fprintf(FILE* fp, mpz_poly_factor_list_srcptr l)
{
    for (int i = 0 ; i < l->size ; i++){
        char * res;
        int rc = mpz_poly_asprintf(&res,l->factors[i]->f);
        ASSERT_ALWAYS(rc >= 0);
        if (i) fprintf(fp, "*");
        fprintf(fp, "(%s)^%d", res, l->factors[i]->m);
        free(res);
    }
    fprintf(fp, "\n");
}
>>>>>>> ef6cd158
/* Squarefree factorization */

/* This auxiliary functionp almost does the sqf. It fills
 * lf->factors[stride*i] (i from 1 to deg(f)) with the factors with
 * multiplicity i in f.  lf->factors[0] is filled with the product whose
 * multiplicity is a multiple of the field characteristic.  returns max
 * multiplicity stored (multiplied by the stride value).
 *
 * (stride has an importance for the recursive call, for p small. E.g. on
 * f=g^p, we get called with g=f^(1/p) and stride=p).
 *
 * We make no effort to check that lf is clean on input, which is to be
 * guaranteed by the caller (e.g. sufficiently many polynomials, all
 * equal to 1 -- or 0, which can easily be identified as something
 * unset).
 *
 * Coefficients of f need not be reduced mod p.
 * Coefficients of all polynomials stored in lf are reduced mod p.
 */
static int mpz_poly_factor_sqf_inner(mpz_poly_factor_list_ptr lf, mpz_poly_srcptr f, int stride, mpz_srcptr p)
{
    int r = 0;

    mpz_poly g, mi, mi1;
    mpz_poly t0,t1, T, tmp;
    mpz_poly_init(g, f->deg);
    mpz_poly_init(mi, f->deg);
    mpz_poly_init(mi1, f->deg);
    mpz_poly_init(t0, f->deg);
    mpz_poly_init(t1, f->deg);
    mpz_poly_init(T, f->deg);
    mpz_poly_init(tmp, f->deg);

    mpz_poly_derivative(t0, f);
    mpz_poly_gcd_mpz(g, f, t0, p);
    mpz_poly_divexact(mi, f, g, p);
    /* mi is f/gcd(f,f') == all repeated prime factors of f whose
     * multiplicity isn't a multiple of the field characteristic.
     */

    mpz_poly_set_xi(T, 0);
    for(int i = 1 ; mi->deg > 0 ; i++) {
        /* note the weird argument ordering */
        mpz_poly_power_ui_mod_f_mod_mpz(t0, mi, NULL, i, p);
        mpz_poly_divexact(t1, f, t0, p);
        /* t1 = all polynomials in mi taken out from f with multiplicity i */
        mpz_poly_gcd_mpz(mi1, t1, mi, p);
        /* mi1 = almost like mi, but since factors with multiplicity i
         * are no longer in t1, there's absent from mi1 too. Whence
         * mi/mi1 is exactly the product of factors of multiplicity 1.
         */
        mpz_poly_factor_list_prepare_write(lf, i * stride);
        /* Use tmp so that we don't absurdly keep storage within
         * lf->factors */
        mpz_poly_divexact(tmp, mi, mi1, p);
        mpz_poly_set(lf->factors[i * stride]->f, tmp);
        /* multiplicity field still unused at this point */
        mpz_poly_power_ui_mod_f_mod_mpz(t0, lf->factors[i * stride]->f, NULL, i, p);
        mpz_poly_mul(T, T, t0);
        mpz_poly_mod_mpz(T, T, p, NULL);
        mpz_poly_swap(mi, mi1);
        r = i * stride;
    }

    mpz_poly_factor_list_prepare_write(lf, 0);
    mpz_poly_divexact(lf->factors[0]->f, f, T, p);

    mpz_poly_clear(g);
    mpz_poly_clear(tmp);
    mpz_poly_clear(mi);
    mpz_poly_clear(mi1);
    mpz_poly_clear(t0);
    mpz_poly_clear(t1);
    mpz_poly_clear(T);
    return r;
}

/* Fills lf->factors[i] (i from 1 to deg(f)) with product of the factors
 * with multiplicity i in f, and to 1 if there are none. lf->factors[0]
 * is set to 1.  return the largest multiplicity stored. */
/* Coefficients of f0 need not be reduced mod p.
 * Coefficients of all polynomials stored in lf are reduced mod p.
 */
int mpz_poly_factor_sqf(mpz_poly_factor_list_ptr lf, mpz_poly_srcptr f0, mpz_srcptr p)
{
    /* factoring 0 doesn't make sense, really */
    assert(f0->deg >= 0);

    /* We'll call mpz_poly_factor_sqf_inner, possibly several times if
     * we are in small characteristic.
     */
    mpz_poly f;
    mpz_poly_init(f, f0->deg);
    mpz_poly_makemonic_mod_mpz(f, f0, p);
    assert(mpz_cmp_ui(mpz_poly_lc_const(f), 1) == 0);

    int m = 0;
    int pu = mpz_get_ui(p);  // see below
    /* reset the factor list completely */
    mpz_poly_factor_list_flush(lf);

    for(int stride = 1 ; ; stride *= pu) {
        int r = mpz_poly_factor_sqf_inner(lf, f, stride, p);
        if (r > m) m = r;
        if (lf->factors[0]->f->deg == 0) {
            // if p is LAAAARGE, then of course we'll never have a linear
            // polynomial out of sqf_inner, thus we'll break early here.
            break;
        }
        /* divide coefficients */
        for(int i = 0 ; i <= lf->factors[0]->f->deg ; i++) {
            if (i % pu == 0) {
                mpz_set(f->coeff[i / pu], lf->factors[0]->f->coeff[i]);
            } else {
                assert (mpz_cmp_ui(lf->factors[0]->f->coeff[i], 0) == 0);
            }
        }
        f->deg = lf->factors[0]->f->deg / pu;
        mpz_poly_set_xi(lf->factors[0]->f, 0);
    }
    /* Now make sure that all factors in the factor list are non-zero */
    for(int i = 0 ; i < lf->size ; i++) {
        if (lf->factors[i]->f->deg < 0) {
            mpz_poly_set_xi(lf->factors[i]->f, 0);
        }
    }
    mpz_poly_clear(f);
    return m;
}




/* This performs distinct degree factorization */
/* Input polynomial must be squarefree -- otherwise repeated factors
 * probably won't show up in the factor list, or maybe at the wrong place
 * as parasites. */
/* Returns max degree of factors found (i.e. if the largest factors we
 * have are two factors of degree 7, we return 7, not 14). */
/* Coefficients of f0 need not be reduced mod p.
 * Coefficients of all polynomials stored in lf are reduced mod p.
 */
static int mpz_poly_factor_ddf_inner(mpz_poly_factor_list_ptr lf, mpz_poly_srcptr f0, mpz_srcptr p, int only_check_irreducible)
{
    mpz_poly g, gmx, x, tmp;
    mpz_poly f;
    mpz_poly_init(f, f0->deg);
    int i;

    /* factoring 0 doesn't make sense, really */
    assert(f0->deg >= 0);

    mpz_poly_makemonic_mod_mpz(f, f0, p);
    assert(mpz_cmp_ui(mpz_poly_lc_const(f), 1) == 0);

    /* reset the factor list completely */
    mpz_poly_factor_list_flush(lf);

    mpz_poly_init (g, 2 * f->deg - 1);
    mpz_poly_init (gmx, 2 * f->deg - 1);
    mpz_poly_init (x, 1);
    mpz_poly_init (tmp, f->deg);

    mpz_poly_set_xi(x, 1);
    mpz_poly_set_xi(g, 1);

    for (i = 1; i <= f->deg ; ++i) {
        if (2 * i > f->deg) {
            /* Then we know that the remaining f is irreducible.  */
            mpz_poly_factor_list_prepare_write(lf, f->deg);
            for( ; i < f->deg ; i++) {
                /* multiplicity field still unused at this point */
                mpz_poly_set_xi(lf->factors[i]->f, 0);
            }
            /* multiplicity field still unused at this point */
            mpz_poly_swap(lf->factors[f->deg]->f, f);
            break;
        }

        /* g <- g^p mod fp */
        mpz_poly_power_mod_f_mod_mpz (g, g, f, p, p);

        /* subtract x */
        mpz_poly_sub (gmx, g, x);
        mpz_poly_mod_mpz(gmx, gmx, p, NULL);

        /* lf[i] <- gcd (f, x^(p^i)-x) */
        mpz_poly_factor_list_prepare_write(lf, i);
        /* multiplicity field still unused at this point */

        /* see remark in _sqf regarding the relevance of tmp for storage */
        mpz_poly_gcd_mpz(tmp, f, gmx, p);
        mpz_poly_divexact(f, f, tmp, p);
        mpz_poly_set(lf->factors[i]->f, tmp);

        /* Note for a mere irreducibility test: the length of the loop in
         * the irreducible case would still be deg(f)/2, and the penalty
         * caused by storing factors can be neglected.
         */
        if (only_check_irreducible && lf->factors[i]->f->deg > 0)
            break;

        if (f->deg == 0)
            break;
    }

    mpz_poly_clear (g);
    mpz_poly_clear (x);
    mpz_poly_clear (gmx);
    mpz_poly_clear (tmp);
    mpz_poly_clear (f);

    return i;
}

int mpz_poly_factor_ddf(mpz_poly_factor_list_ptr lf, mpz_poly_srcptr f0, mpz_srcptr p)
{
    return mpz_poly_factor_ddf_inner(lf, f0, p, 0);
}

/* Note that this also works for non squarefree polynomials -- the factor
 * list returned by mpz_poly_factor_ddf will be rubbish, but the m ==
 * f->deg test will tell the truth. */
int mpz_poly_is_irreducible(mpz_poly_srcptr f, mpz_srcptr p)
{
    mpz_poly_factor_list lf;
    mpz_poly_factor_list_init(lf);
    int m = mpz_poly_factor_ddf_inner(lf, f, p, 1);
    mpz_poly_factor_list_clear(lf);
    return m == f->deg;
}

/* Naive factorization of polynomials over GF(2). We assume we're always
 * dealing with polynomials of degree at most 10, so we're beter off
 * simply enumerating potential factors...
 */

/*
 * Add 1 to f. If the constant term is equal to 1, set this term to 0 and
 *  propagate the addition of 1 to the next coefficient, and so on.
 *
 * f: the polynomial on which the addition is computed, the modifications are
 *  made on f.
 */
static void mpz_poly_add_one_in_F2(mpz_poly_ptr f)
{
  ASSERT(f->deg >= 1);

  int i = 0;
  while (mpz_cmp_ui(f->coeff[i], 1) == 0) {
    mpz_poly_setcoeff_si(f, i, 0);
    i++;
    if (i > f->deg) {
      break;
    }
  }
  mpz_poly_setcoeff_si(f, i, 1);
}

/*
 * Factorize naively a mpz_poly mod 2.
 *
 * Return the number of factors found.
 */
static int mpz_poly_factor2(mpz_poly_factor_list_ptr list, mpz_poly_srcptr f)
{
  //set p to 2, because we work in F2.
  mpz_t p;
  mpz_init(p);
  mpz_set_ui(p, 2);

  //make a copy of f.
  mpz_poly fcopy;
  mpz_poly_init(fcopy, f->deg);
  mpz_poly_set(fcopy, f);

  //reduce all the coefficient mod p.
  mpz_t coeff;
  mpz_init(coeff);
  for (int i = 0; i <= f->deg; i++) {
    mpz_poly_getcoeff(coeff, i, f);
    mpz_mod(coeff, coeff, p);
    mpz_poly_setcoeff(fcopy, i, coeff);
  }

  //Purge list.
  mpz_poly_factor_list_flush(list);

  //If deg(f) in F2 is less than 1, we have the factor.
  if (fcopy->deg < 1) {
    mpz_clear(coeff);
    mpz_poly_clear(fcopy);
    mpz_clear(p);
    ASSERT(list->size == 0);
    return list->size;
  } else if (fcopy->deg == 1) {
    mpz_clear(coeff);
    mpz_poly_factor_list_push(list, fcopy, 1);
    mpz_poly_clear(fcopy);
    mpz_clear(p);
    ASSERT(list->size == 1);
    return list->size;
  }

  if (mpz_poly_is_irreducible(f, p)) {
    //If f is irreducible mod 2, fcopy is the factorisation of f mod 2.
    mpz_poly_factor_list_push(list, fcopy, 1);
  } else {
    //Create the first possible factor.
    mpz_poly tmp;
    mpz_poly_init(tmp, 1);
    mpz_poly_setcoeff_int64(tmp, 1, 1);

    //Enumerate all the possible factor of f mod 2.
    while (tmp->deg <= fcopy->deg) {
      //tmp is a possible factor.
      if (mpz_poly_is_irreducible(tmp, p)) {
        mpz_poly q;
        mpz_poly_init(q, 0);
        mpz_poly r;
        mpz_poly_init(r, 0);
        //Euclidean division of fcopy
        mpz_poly_div_qr(q, r, fcopy, tmp, p);
        //Power of the possible factor.
        unsigned int m = 0;
        //While fcopy is divisible by tmp.
        while (r->deg == -1) {
          //Increase the power of tmp.
          m++;
          mpz_poly_set(fcopy, q);
          if (fcopy->deg == 0 || fcopy->deg == -1) {
            //No other possible factor.
            break;
          }
          mpz_poly_div_qr(q, r, fcopy, tmp, p);
        }
        if (m != 0) {
          //Push tmp^m as a factor of f mod 2.
          mpz_poly_factor_list_push(list, tmp, m);
        }
        mpz_poly_clear(q);
        mpz_poly_clear(r);
      }
      //Go to the next possible polynomial in F2.
      mpz_poly_add_one_in_F2(tmp);
    }
    mpz_poly_clear(tmp);
  }

#ifndef NDBEBUG
  //Verify if the factorisation is good.
  mpz_poly_cleandeg(fcopy, -1);
  for (int i = 0; i <= f->deg; i++) {
    mpz_poly_getcoeff(coeff, i, f);
    mpz_mod(coeff, coeff, p);
    mpz_poly_setcoeff(fcopy, i, coeff);
  }

  mpz_poly fmul;
  mpz_poly_init(fmul, -1);
  mpz_poly_set(fmul, list->factors[0]->f);
  for (int j = 1; j < list->factors[0]->m; j++) {
    mpz_poly_mul(fmul, fmul, list->factors[0]->f);
  }
  for (int i = 1; i < list->size ; i++) {
    for (int j = 0; j < list->factors[i]->m; j++) {
      mpz_poly_mul(fmul, fmul, list->factors[i]->f);
    }
  }
  for (int i = 0; i <= fmul->deg; i++) {
    mpz_poly_getcoeff(coeff, i, fmul);
    mpz_mod(coeff, coeff, p);
    mpz_poly_setcoeff(fmul, i, coeff);
  }

  ASSERT(mpz_poly_cmp(fcopy, fmul) == 0);

  mpz_poly_clear(fmul);
#endif // NDBEBUG

  mpz_clear(coeff);
  mpz_poly_clear(fcopy);
  mpz_clear(p);

  return list->size;
}

/*
 * this tries to split between squares and non-squares -- it's the most
 * basic split of course, and the other splits merely randomize on top of
 * this. Note that this building block must be changed for characteristic
 * two
 *
 * returns non-zero if a non-trivial or split is obtained.
 *
 * k is the degree of factors we are looking for.
 *
 * We split in two parts:
 * 
 *  - factors whose roots are squares in GF(p^k).
 *  - factors whose roots are non squares in GF(p^k).
 *
 * Note that we do not find the factor X this way; this is to be done by
 * the caller.
 *
 * Obviously, we include some shift, and hope that eventually there is a
 * shift that works. Large characteristic is generally happy with some
 * translation shift. Small characteristic may need more general shifts.
 *
 * Coefficients of f0 need not be reduced mod p.
 * Coefficients of g[0] and g[1] are reduced mod p.
 */
static void mpz_poly_factor_edf_pre(mpz_poly g[2], mpz_poly_srcptr f, int k, mpz_srcptr p)
{
    int nontrivial = 0;
    mpz_poly_set_xi(g[0], 0);
    mpz_poly_set_xi(g[1], 0);

    ASSERT_ALWAYS (f->deg > k);

    mpz_poly xplusa;
    mpz_poly_init(xplusa, 1);

    mpz_t half_pk;
    mpz_init(half_pk);
    mpz_pow_ui(half_pk, p, k);
    mpz_fdiv_q_ui(half_pk, half_pk, 2); /* (p^k-1)/2 */

    for(unsigned long a = 0 ; ! nontrivial ; a++) {
        /* we want to iterate on monic polynomials of degree <= k-1. */
        /* In order to bear in mind what happens in large enough
         * characteristic, we'll name these polynomials xplusa, although
         * it does not have to be x+a (and it can't be restricted to only
         * x+a if the characteristic is small -- that does not give
         * enough legroom).
         */
        if (mpz_fits_ulong_p(p)) {
            unsigned long pz = mpz_get_ui(p);
            if (a == 0) {
                /* special case, really */
                mpz_poly_set_xi(xplusa, 1);
            } else {
                /* write a in base p, and add 1 */
                int i = 0;
                for(unsigned long tmp = a ; tmp ; i++, tmp /= pz) {
                    mpz_poly_setcoeff_ui(xplusa, i, tmp % pz);
                }
                mpz_poly_setcoeff_ui(xplusa, i, 1);
            }
        } else {
            /* take the polynomial x+a */
            mpz_poly_set_xi(xplusa, 1);
            mpz_poly_setcoeff_ui(xplusa, 0, a);
        }

        mpz_poly_power_mod_f_mod_mpz(g[0], xplusa, f, half_pk, p);

        mpz_poly_add_ui(g[1], g[0], 1);     /* (x+a)^((p^k-1)/2) + 1 */
        mpz_poly_sub_ui(g[0], g[0], 1);     /* (x+a)^((p^k-1)/2) - 1 */

        mpz_poly_mod_mpz(g[0], g[0], p, NULL);
        mpz_poly_mod_mpz(g[1], g[1], p, NULL);

        mpz_poly_gcd_mpz(g[0], g[0], f, p);
        mpz_poly_gcd_mpz(g[1], g[1], f, p);

        if (g[0]->deg + g[1]->deg < f->deg) {
            /* oh, we're lucky. x+a is a factor ! */
            int s = g[0]->deg > g[1]->deg;
            /* multiply g[s] by (x+a) */
            mpz_poly_mul_mod_f_mod_mpz(g[s], g[s], xplusa, f, p, NULL);
        }
        assert(g[0]->deg + g[1]->deg == f->deg);
        assert(g[0]->deg % k == 0);
        assert(g[1]->deg % k == 0);

        nontrivial += g[0]->deg != 0 && g[0]->deg != f->deg;
        nontrivial += g[1]->deg != 0 && g[1]->deg != f->deg;
    }
    mpz_clear(half_pk);
    mpz_poly_clear(xplusa);
}

/* This factors f, and for each factor q found, store q in lf.
 * Return the number of distinct factors found. */
/* Coefficients of f need not be reduced mod p.
 * Coefficients of all polynomials stored in lf are reduced mod p.
 */
static int mpz_poly_factor_edf_inner(mpz_poly_factor_list_ptr lf, mpz_poly_srcptr f, int k, mpz_srcptr p, gmp_randstate_t rstate)
{
    if (f->deg == k) {
        mpz_poly_factor_list_push(lf, f, 1);
        return 1;
    }
    if (f->deg == 0) {
        return 0;
    }

    mpz_poly h[2];

    mpz_poly_init(h[0], f->deg);
    mpz_poly_init(h[1], f->deg);

    mpz_poly_factor_edf_pre(h, f, k, p);

    int n = 0;

    n += mpz_poly_factor_edf_inner(lf, h[0], k, p, rstate);
    mpz_poly_clear(h[0]);

    n += mpz_poly_factor_edf_inner(lf, h[1], k, p, rstate);
    mpz_poly_clear(h[1]);

    return n;
}

// returns f0->deg / d
/* Coefficients of f need not be reduced mod p.
 * Coefficients of all polynomials stored in lf are reduced mod p.
 */
int mpz_poly_factor_edf(mpz_poly_factor_list_ptr lf, mpz_poly_srcptr f, int k, mpz_srcptr p, gmp_randstate_t rstate)
{
    mpz_poly_factor_list_flush(lf);

    if (mpz_cmp_ui(p, 2) == 0) {
        /* we need some other code for edf. Currently we have very naive
         * code, but that's good enough for small degree. */
        return mpz_poly_factor2(lf, f);
    }

    int v = mpz_poly_valuation(f);
    if (v) {
        /* Since our input is square-free, then we expect v==1.
         * Furthermore, k prescribes the extension field where the
         * expected roots live, thus for 0 it should really be 1. */
        ASSERT_ALWAYS(v == 1 && k == 1);
        mpz_poly_factor_list_prepare_write(lf, lf->size);
        mpz_poly_set_xi(lf->factors[lf->size-1]->f, 1);

        mpz_poly f1;
        mpz_poly_init(f1, f->deg - 1);
        mpz_poly_div_xi(f1, f, v);
        int n = 1 + mpz_poly_factor_edf_inner(lf, f1, k, p, rstate);
        mpz_poly_clear(f1);
        return n;
    }

    return mpz_poly_factor_edf_inner(lf, f, k, p, rstate);
}

typedef int (*sortfunc_t) (const void *, const void *);

static int mpz_poly_with_m_cmp(
        const mpz_poly_with_m * a,
        const mpz_poly_with_m * b)
{
    int r = mpz_poly_cmp((*a)->f, (*b)->f);
    if (r) return r;
    return ((*a)->m > (*b)->m) - ((*b)->m > (*a)->m);
}


/* putting it all together */
/* Coefficients of f need not be reduced mod p.
 * Coefficients of all polynomials stored in lf are reduced mod p.
 */
int mpz_poly_factor(mpz_poly_factor_list lf, mpz_poly_srcptr f, mpz_srcptr p, gmp_randstate_t rstate)
{
    mpz_poly_factor_list sqfs, ddfs, edfs;
    mpz_poly_factor_list_init(sqfs);
    mpz_poly_factor_list_init(ddfs);
    mpz_poly_factor_list_init(edfs);

    mpz_poly_factor_list_flush(lf);

    int maxmult = mpz_poly_factor_sqf(sqfs, f, p);
    for(int m = 1 ; m <= maxmult ; m++) {
        ASSERT_ALWAYS(sqfs->factors[m]->f->deg >= 0);
        if (sqfs->factors[m]->f->deg == 0) continue;
        int maxdeg = mpz_poly_factor_ddf(ddfs, sqfs->factors[m]->f, p);
        for(int k = 1 ; k <= maxdeg ; k++) {
            ASSERT_ALWAYS(ddfs->factors[k]->f->deg >= 0);
            if(ddfs->factors[k]->f->deg == 0) continue;
            mpz_poly_factor_edf(edfs, ddfs->factors[k]->f, k, p, rstate);
            for(int j = 0 ; j < edfs->size ; j++) {
                /* register this factor, with multiplicity m */
                /* cheat a bit... */
                mpz_poly_factor_list_prepare_write(lf, lf->size);
                mpz_poly_swap(lf->factors[lf->size-1]->f, edfs->factors[j]->f);
                mpz_poly_makemonic_mod_mpz(lf->factors[lf->size-1]->f, lf->factors[lf->size-1]->f, p);
                lf->factors[lf->size-1]->m = m;
            }
        }
    }
    mpz_poly_factor_list_clear(edfs);
    mpz_poly_factor_list_clear(ddfs);
    mpz_poly_factor_list_clear(sqfs);

    /* sort factors by degree and lexicographically */
    qsort(lf->factors, lf->size, sizeof(mpz_poly_with_m), (sortfunc_t) &mpz_poly_with_m_cmp);

    return lf->size;
}

int mpz_poly_number_of_real_roots(mpz_poly_srcptr f)
{
    /* This is coded in usp.c, with an interface pretty different from
     * what we have here.
     *
     * 0.0 in usp.c means: find a bound by yourself.
     */
    return numberOfRealRoots(f->coeff, f->deg, 0.0, 0, NULL);
}

int mpz_poly_factor_list_lift(mpz_poly_factor_list_ptr fac, mpz_poly_srcptr f, mpz_srcptr ell, mpz_srcptr ell2)
{
    mpz_poly f1; /* f - the product of its factors mod ell */

    mpz_poly_init(f1, -1);
    mpz_poly_set(f1, f);

    /* Lift all factors. Take g0 h0 unitary, g1 h1 of lesser
     * degree.
     * want (g0+ell*g1) * (h0 + ell*h1) = f
     *    g1 * h0 + h1 * g0 = f1 = (f - g0 * h0) / ell
     *
     * say a*g0 + b*h0 = 1
     *
     *    a*f1 = a*g1*h0+a*h1*g0 = h1 mod h0
     *    b*f1 = b*g1*h0+b*h1*g0 = g1 mod g0
     *
     */
    mpz_poly_set_xi(f1, 0);
    for(int i = 0 ; i < fac->size ; i++) {
        mpz_poly_srcptr g0 = fac->factors[i]->f;
        mpz_poly_mul_mod_f_mod_mpz(f1, f1, g0, 0, ell2, NULL);
    }
    mpz_poly_sub_mod_mpz(f1, f, f1, ell2);
    mpz_poly_divexact_mpz(f1, f1, ell);

    for(int i = 0 ; i < fac->size ; i++) {
        mpz_poly g1, d, a, b, h0;
        mpz_poly_ptr g = fac->factors[i]->f;
        mpz_poly_srcptr g0 = g;   /* alias */
        mpz_poly_init(g1, g0->deg - 1);
        mpz_poly_init(h0, f->deg - g0->deg);
        mpz_poly_init(d, 0);
        mpz_poly_init(a, f->deg - g0->deg - 1);
        mpz_poly_init(b, g0->deg - 1);
        if (fac->factors[i]->m != 1) {
            fprintf(stderr, "Ramified ell not supported\n");
            exit(EXIT_FAILURE);
        }
        ASSERT_ALWAYS(mpz_cmp_ui(mpz_poly_lc_const(g), 1) == 0);
        /* compute h0 = product of other factors */
        mpz_poly_divexact(h0, f, g0, ell);

        /* say a*g0 + b*h0 = 1 */
        mpz_poly_xgcd_mpz(d, g0, h0, a, b, ell);
        ASSERT_ALWAYS(d->deg == 0);
        ASSERT_ALWAYS(mpz_cmp_ui(d->coeff[0], 1) == 0);

        /* b*f1 = b*g1*h0+b*h1*g0 = g1 mod g0 */
        mpz_poly_mul_mod_f_mod_mpz(g1, f1, b, g0, ell, NULL);

        /* now update g */
        mpz_poly_mul_mpz(g1, g1, ell);
        mpz_poly_add(g, g, g1);

        mpz_poly_clear(g1);
        mpz_poly_clear(a);
        mpz_poly_clear(b);
        mpz_poly_clear(d);
        mpz_poly_clear(h0);
    }

    mpz_poly_clear(f1);

    return 1;
}

int mpz_poly_factor_and_lift_padically(mpz_poly_factor_list_ptr fac, mpz_poly_srcptr f, mpz_srcptr ell, int prec, gmp_randstate_t rstate)
{
    ASSERT_ALWAYS(mpz_cmp_ui(mpz_poly_lc_const(f), 1) == 0);

    mpz_poly_factor(fac, f, ell, rstate);
    mpz_t ellx;
    mpz_init_set(ellx, ell);

    /* keep for a rainy day: compute the list of prime powers we want to
     * pass by. (the mpz_poly_factor_list_lift function is happy to take
     * ell^m and ell^n, with n being 2m or 2m-1). */
    ASSERT_ALWAYS(prec == 2);
    mpz_mul(ellx, ell, ell);
    mpz_poly_factor_list_lift(fac, f, ell, ellx);
    mpz_clear(ellx);

    return 1;
}
<|MERGE_RESOLUTION|>--- conflicted
+++ resolved
@@ -628,52 +628,24 @@
     return -1;
 }
 
-
-/* Print coefficients of f. */
-void mpz_poly_fprintf_var (FILE *fp, mpz_poly_srcptr f, char var, int end)
-{
-<<<<<<< HEAD
-  if (f->deg == -1) {
-      fprintf (fp, "0");
-      if (end)
-        fprintf (fp, "\n");
-      return;
-  }
-  for (int i = 0, printed = 0; i <= f->deg; ++i) {
-      if (mpz_cmp_ui(f->coeff[i], 0) == 0) continue;
-
-      if (printed++ && mpz_cmp_ui(f->coeff[i], 0) > 0)
-          gmp_fprintf (fp, "+");
-
-      if (i && mpz_cmp_ui(f->coeff[i], 1) == 0) {
-          gmp_fprintf (fp, "%c", var);
-      } else if (i && mpz_cmp_ui(f->coeff[i], -1) == 0) {
-          gmp_fprintf (fp, "-%c", var);
-      } else {
-          gmp_fprintf (fp, "%Zd", f->coeff[i]);
-          if (i) {
-              gmp_fprintf (fp, "*%c", var);
-          }
-      }
-
-      if (i > 1) {
-          gmp_fprintf (fp, "^%d", i);
-      }
-  }
-  if (end)
-    gmp_fprintf (fp, "\n");
-}
-
-void mpz_poly_fprintf (FILE *fp, mpz_poly_srcptr f)
-{
-  mpz_poly_fprintf_var(fp, f, 'x', 1);
-=======
+/* Print coefficients of f.
+ * endl = 1 if "\n" at the end of fprintf. */
+void mpz_poly_fprintf_endl (FILE *fp, mpz_poly_srcptr f, int endl)
+{
     char * res;
     int rc = mpz_poly_asprintf(&res, f);
     ASSERT_ALWAYS(rc >= 0);
-    fprintf(fp, "%s\n", res);
+    fprintf(fp, "%s", res);
+    if (endl) {
+      fprintf(fp, "\n");
+    }
     free(res);
->>>>>>> ef6cd158
+}
+
+/* Print coefficients of f. */
+void mpz_poly_fprintf (FILE *fp, mpz_poly_srcptr f)
+{
+  mpz_poly_fprintf_endl (fp, f, 1);
 }
 
 /* Print f of degree d with the following format
@@ -2537,18 +2509,6 @@
     l->factors[l->size - 1]->m = m;
 }
 
-<<<<<<< HEAD
-void mpz_poly_factor_list_fprintf(FILE * ff,
-        mpz_poly_factor_list lf)
-{
-  for (int i = 0; i < lf->size ; i++) {
-    for (int j = 0; j < lf->factors[i]->m; j++) {
-      mpz_poly_fprintf(ff, lf->factors[i]->f);
-    }
-  }
-}
-
-=======
 void mpz_poly_factor_list_fprintf(FILE* fp, mpz_poly_factor_list_srcptr l)
 {
     for (int i = 0 ; i < l->size ; i++){
@@ -2561,7 +2521,6 @@
     }
     fprintf(fp, "\n");
 }
->>>>>>> ef6cd158
 /* Squarefree factorization */
 
 /* This auxiliary functionp almost does the sqf. It fills
