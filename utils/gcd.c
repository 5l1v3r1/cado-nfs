--- conflicted
+++ resolved
@@ -75,35 +75,6 @@
   return b;
 }
 
-<<<<<<< HEAD
-=======
-/* Binary gcd; a can be odd or even, b can be zero. */
-int64_t
-bin_gcd_int64 (int64_t a, int64_t b)
-{
-  if (b == 0)
-    return a;
-
-  ASSERT (b % 2 == 1);
-  while (b != 0)
-    {
-      /* if a is odd, reduce a wrt b, i.e., cancel the two low bits of a,
-         so that a + q*b = 0 (mod 4) */
-      b >>= ctzl (b);
-      a = ((a ^ b) & 2) ? a + b : a - b;
-      /* if a was even, then since b is now odd, the new a is odd */
-      if (a == 0)
-        return (b > 0) ? b : -b;
-      a >>= ctzl (a);
-      /* from here on, a and b are odd (or zero) */
-      ASSERT(a & 1);
-      /* reduce b wrt a */
-      b = ((b ^ a) & 2) ? b + a : b - a;
-    }
-  return (a > 0) ? a : -a;
-}
-
->>>>>>> 53c329b1
 /* Binary gcd; any input allowed. */
 int64_t
 bin_gcd_int64_safe (int64_t a, int64_t b)
