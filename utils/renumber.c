--- conflicted
+++ resolved
@@ -335,11 +335,6 @@
   tab->add_full_col = (add_full_col) ? 1 : 0;
   tab->size = (add_full_col) ? 1 : 0;
 
-<<<<<<< HEAD
-  fprintf (tab->file, "##################################################\n");
-
-=======
->>>>>>> 08b500d2
   // Write first the bad ideals information at the beginning of file
   if (badfile != NULL)
     tab->bad_ideals.n = copy_bad_ideals (badfile, tab->file, &tab->size);
@@ -353,12 +348,6 @@
 void
 renumber_close_write (renumber_t tab, const char *tablefile)
 {
-<<<<<<< HEAD
-  // Put the right value of size.
-  rewind (tab->file);
-  fprintf (tab->file, "%u %" PRid " %d %d %lu %lu\n", tab->nb_bits, tab->size,
-      tab->bad_ideals.n, tab->add_full_col, tab->lpbr, tab->lpba);
-=======
   char * tablefile_tmp = NULL;
   int rc;
   rc = asprintf(&tablefile_tmp, "%s-tmp", tablefile);
@@ -380,7 +369,6 @@
   // First we put some data about the renumbering table.
   fprintf (final, "%u %" PRid " %d %d\n", tab->nb_bits, tab->size,
                                      tab->bad_ideals.n, tab->add_full_col);
->>>>>>> 08b500d2
 
   char buffer[128] = "" , *retc;
   int ret;
