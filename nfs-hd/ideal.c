--- conflicted
+++ resolved
@@ -99,20 +99,6 @@
 
 void ideal_1_clear(ideal_1_ptr ideal, unsigned int t)
 {
-<<<<<<< HEAD
-  mpz_poly_set(ideal->ideal->h, h);
-  if ((ideal->ideal->r) == 0) {
-    ideal->Tr = (mpz_t * ) malloc(sizeof(mpz_t) * (t - 1));
-    for (unsigned int i = 0; i < t - 1; i++) {
-      mpz_init(ideal->Tr[i]);
-    }
-  }
-  for (unsigned int i = 0; i < t - 1; i++) {
-    mpz_set(ideal->Tr[i], Tr[i]);
-  }
-  ideal->log = log;
-  ideal->ideal->r = r;
-=======
   ASSERT(ideal->ideal->h->deg == 1 && ideal->ideal->r != 0);
 
   for (unsigned int i = 0; i < t - 1; i++) {
@@ -122,7 +108,6 @@
 
   ideal_clear(ideal->ideal);
   ideal->log = 0;
->>>>>>> 336af01a
 }
 
 void ideal_1_fprintf(FILE * file, ideal_1_srcptr ideal, unsigned int t)
