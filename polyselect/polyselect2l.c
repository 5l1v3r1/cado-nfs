--- conflicted
+++ resolved
@@ -952,8 +952,6 @@
 	   header->ad);
 #endif
 
-  /* the expected number of collisions is lenPrimes^2/2/(2P)^2 */
-  pc1 = expected_collisions (Primes[nprimes - 1]);
   hash_clear (H);
 
   for (i = 0; i <= header->d; i++)
@@ -962,6 +960,7 @@
   free (rp);
   mpz_clear (tmp);
 
+  pc1 = expected_collisions (Primes[nprimes - 1]);
   pthread_mutex_lock (&lock);
   potential_collisions += pc1;
   pthread_mutex_unlock (&lock);
@@ -1084,11 +1083,10 @@
   fprintf (stderr, "# - q hash_size (q=%lu): %u\n", q, H->size);
 #endif
 
-  pc2 = expected_collisions (Primes[nprimes - 1]);
-
   mpz_clear (rppz);
   hash_clear (H);
 
+  pc2 = expected_collisions (Primes[nprimes - 1]);
   pthread_mutex_lock (&lock);
   potential_collisions += pc2;
   pthread_mutex_unlock (&lock);
@@ -1351,7 +1349,6 @@
 	   header->ad);
 #endif
 
-  pc1 = expected_collisions (Primes[nprimes - 1]);
   hash_clear (H);
 
   for (i = 0; i <= header->d; i++)
@@ -1360,6 +1357,7 @@
   free (rp);
   mpz_clear (tmp);
 
+  pc1 = expected_collisions (Primes[nprimes - 1]);
   pthread_mutex_lock (&lock);
   potential_collisions += pc1;
   pthread_mutex_unlock (&lock);
@@ -1496,14 +1494,13 @@
   fprintf (stderr, "# - q hash_size (q=%lu): %u\n", q, H->size);
 #endif
 
-  pc2 = expected_collisions (Primes[nprimes - 1]);
-
   /* clear */
   mpz_clear (rppz);
   mpz_clear (ppmp);
   mpz_clear (tmp);
   hash_clear (H);
 
+  pc2 = expected_collisions (Primes[nprimes - 1]);
   pthread_mutex_lock (&lock);
   potential_collisions += pc2;
   pthread_mutex_unlock (&lock);
@@ -1728,14 +1725,6 @@
   hash_t H;
 
   hash_init (H, INIT_FACTOR * lenPrimes);
-<<<<<<< HEAD
-=======
-  //hash_init (H, 4652189);
-  //hash_init (H, 9304381);
-#else
-  hash_init (H, INIT_FACTOR * NUMBER_CONSIDERED_ROOTS lenPrimes);
-#endif
->>>>>>> e5f72485
 
 #ifdef DEBUG_POLYSELECT2L
   int st = cputime();
@@ -1776,18 +1765,10 @@
   fprintf (stderr, "# p hash_size: %u for ad = %lu\n", H->size, header->ad);
 #endif
 
-<<<<<<< HEAD
-  pc1 = expected_collisions (Primes[nprimes - 1]);
-=======
 #ifdef DEBUG_HASH_TABLE
   fprintf (stderr, "# p hash_size: %u, hash_alloc: %u\n", H->size, H->alloc);
   fprintf (stderr, "# hash table coll: %lu, all_coll: %lu\n", H->coll, H->coll_all);
 #endif
-
-  /* if the hash table contains n entries, each one smaller than (2P)^2,
-     the number of potential collisions is about 0.5*n^2/(2P)^2 */
-  pc1 = 0.5 * pow ((double) H->size / (double) Primes[nprimes - 1], 2.0);
->>>>>>> e5f72485
   hash_clear (H);
 
   for (i = 0; i <= header->d; i++)
@@ -1796,6 +1777,7 @@
   free (rp);
   mpz_clear (tmp);
 
+  pc1 = expected_collisions (Primes[nprimes - 1]);
   pthread_mutex_lock (&lock);
   potential_collisions += pc1;
   pthread_mutex_unlock (&lock);
@@ -1824,15 +1806,6 @@
   hash_t H;
 
   hash_init (H, INIT_FACTOR * lenPrimes);
-<<<<<<< HEAD
-=======
-  //hash_init (H, 4652189);
-  //hash_init (H, 9304381);
-
-#else
-  hash_init (H, INIT_FACTOR * NUMBER_CONSIDERED_ROOTS * lenPrimes);
-#endif
->>>>>>> e5f72485
 
   umax = (int64_t) Primes[lenPrimes - 1] * (int64_t) Primes[lenPrimes - 1];
   for (nprimes = 0; nprimes < lenPrimes; nprimes ++) {
@@ -1865,19 +1838,14 @@
   fprintf (stderr, "# - q hash_size (q=%lu): %u\n", q, H->size);
 #endif
 
-<<<<<<< HEAD
-  pc2 = expected_collisions (Primes[nprimes - 1]);
-=======
 #ifdef DEBUG_HASH_TABLE
   fprintf (stderr, "# p hash_size: %u, hash_alloc: %u\n", H->size, H->alloc);
   fprintf (stderr, "# hash table coll: %lu, all_coll: %lu\n", H->coll, H->coll_all);
 #endif
 
-  pc2 = 0.5 * pow ((double) H->size / (double) Primes[nprimes - 1], 2.0);
->>>>>>> e5f72485
-
   hash_clear (H);
 
+  pc2 = expected_collisions (Primes[nprimes - 1]);
   pthread_mutex_lock (&lock);
   potential_collisions += pc2;
   pthread_mutex_unlock (&lock);
@@ -2329,7 +2297,6 @@
   fprintf (stderr, "# p hash_size: %u for ad = %lu\n", H->size, header->ad);
 #endif
 
-  pc1 = expected_collisions (Primes[nprimes - 1]);
   hash_clear (H);
 
   for (i = 0; i <= header->d; i++)
@@ -2338,6 +2305,7 @@
   free (rp);
   mpz_clear (tmp);
 
+  pc1 = expected_collisions (Primes[nprimes - 1]);
   pthread_mutex_lock (&lock);
   potential_collisions += pc1;
   pthread_mutex_unlock (&lock);
@@ -2400,10 +2368,9 @@
   fprintf (stderr, "# - q hash_size (q=%lu): %u\n", q, H->size);
 #endif
 
+  hash_clear (H);
+
   pc2 = expected_collisions (Primes[nprimes - 1]);
-
-  hash_clear (H);
-
   pthread_mutex_lock (&lock);
   potential_collisions += pc2;
   pthread_mutex_unlock (&lock);
