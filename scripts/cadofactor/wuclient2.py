#!/usr/bin/env python

import sys
import os
import errno
import stat
import optparse
import shutil
import time
if sys.version_info[0] == 3:
    # pylint: disable=E0611
    # pylint: disable=F0401
    import urllib.request as urllib_request
    import urllib.error as urllib_error
    from http.client import BadStatusLine
    from urllib.parse import urlparse
elif sys.version_info[0] == 2:
    import urllib2 as urllib_request
    import urllib2 as urllib_error
    from httplib import BadStatusLine
    from urlparse import urlparse
import subprocess
import hashlib
import logging
import socket
import signal
import re
from email.mime.application import MIMEApplication
from email.mime.multipart import MIMEMultipart
from email.mime.text import MIMEText
import email.encoders
import email.generator
from string import Template
from io import BytesIO
from workunit import Workunit
import ssl



# File locking functions are specific to Unix/Windows/MacOS platforms.
# The FileLock class is an Interface with static methods.

if os.name == "nt":
    import msvcrt
    class FileLock(object):
        @staticmethod
        def lock(f, exclusive=False, blocking=True):
            """ Lock a file """
            # How do you get shared locks under Windows? There is a Python
            # for Windows extension available at
            # http://sourceforge.net/projects/pywin32/files/?source=navbar
            # which offers many functions from the Win32 API, including file
            # locking, but it is a binary extension for Python, and you have
            # to choose the exact right package for your Python version and
            # platform... can't be imported just like that.
            # The msvcrt.locking function appears to support only one kind
            # of locking, i.e., an exclusive lock. This mostly defeats the
            # purpose of locking here, as we want to prevent clients from
            # reading files that another client is currently downloading.
            if not exclusive:
                # Don't have shared lock - bail out. FIXME
                return
            else:
                # For now, do nothing, until I figure out file locking under
                # Windows
                return
            # Lock one byte from the start of the file
            mode = msvcrt.LK_LOCK if blocking else msvcrt.LK_NBLCK
            pos = f.tell()
            f.seek(0)
            msvcrt.locking(f.fileno(), mode, 1)
            f.seek(pos)
        @staticmethod
        def unlock(f):
            """ Unlock a file """
            # Unlock one byte from the start of the file
            # For now, do nothing, until I figure out file locking under
            # Windows
            return
            pos = f.tell()
            f.seek(0)
            msvcrt.locking(f.fileno(), msvcrt.LK_UNLCK, 1)
            f.seek(pos)
elif os.name == "posix":
    import fcntl
    class FileLock(object):
        @staticmethod
        def lock(f, exclusive=False, blocking=True):
            """ Lock a file
            
            If exclusive is True, lock for exclusive (a.k.a "write") access,
            otherwise lock for shared (a.k.a. "read") access.
            If blocking is False, don't block in case of already-locked
            file, but raise IOError with EACCES or EAGAIN (depending on OS).
            """
            mode = fcntl.LOCK_EX if exclusive else fcntl.LOCK_SH
            mode |= 0 if blocking else fcntl.LOCK_NB
            fcntl.flock(f.fileno(), mode)
        @staticmethod
        def unlock(f):
            """ Unlock a file """
            fcntl.flock(f.fileno(), fcntl.LOCK_UN)
else:
    # No file locking. FIXME: What about MacOS?
    class FileLock(object):
        @staticmethod
        def lock(f, exclusive=False, blocking=True):
            """ Do nothing """
            pass
        @staticmethod
        def unlock(f):
            """ Do nothing """
            pass

# In Python 3.0, 3.1, 3.2.x < 3.2.4, 3.3.x < 3.3.1, use a fixed BytesGenerator
# which accepts a bytes input. The fact that the BytesGenerator in these Python
# versions doesn't is a bug, see http://bugs.python.org/issue16564
# Update: the first bugfix committed in that bugtracker and shipped in Python
# versions 3.2.4, 3.2.5, 3.3.2 is still buggy, and we have to use a different
# work-around...

# These Python version have bug type #1
BUGGY_MIMEENCODER1 = (
    (3,0,0), (3,0,1),
    (3,1,0), (3,1,1), (3,1,2), (3,1,3), (3,1,4), (3,1,5),
    (3,2,0), (3,2,1), (3,2,2), (3,2,3),
    (3,3,0)
)
# These Python version have bug type #2
BUGGY_MIMEENCODER2 = (
    (3,2,4), (3,2,5),
    (3,3,2), (3,3,3), (3,3,4)
)

HAVE_WGET = False
HAVE_CURL = False

if tuple(sys.version_info)[0:3] in BUGGY_MIMEENCODER1:
    class FixedBytesGenerator(email.generator.BytesGenerator):
        bug_type = BUGGY_MIMEENCODER1
        # pylint: disable=W0232
        # pylint: disable=E1101
        # pylint: disable=E1102
        # pylint: disable=E1002
        def _handle_bytes(self, msg):
            payload = msg.get_payload()
            if payload is None:
                return
            if isinstance(payload, bytes):
                # Payload is bytes, output is bytes - just write them
                self._fp.write(payload)
            elif isinstance(payload, str):
                super(FixedBytesGenerator, self)._handle_text(msg)
            else:
                # Payload is neither bytes nor string - this can't be right
                raise TypeError('bytes payload expected: %s' % type(payload))
        _writeBody = _handle_bytes
elif tuple(sys.version_info)[0:3] in BUGGY_MIMEENCODER2:
    import re
    from email.utils import _has_surrogates

    fcre = re.compile(r'^From ', re.MULTILINE)
    class FixedBytesGenerator(email.generator.BytesGenerator):
        bug_type = BUGGY_MIMEENCODER2
        # pylint: disable=W0232
        # pylint: disable=E1101
        # pylint: disable=E1102
        # pylint: disable=E1002
        def _handle_application(self, msg):
            # If the string has surrogates the original source was bytes,
            # so just write it back out.
            if msg._payload is None:
                return
            if _has_surrogates(msg._payload) and \
                    not self.policy.cte_type == '7bit':
                if self._mangle_from_:
                    msg._payload = fcre.sub(">From ", msg._payload)
                # DON'T use _write_lines() here as that mangles data
                self.write(msg._payload)
            else:
                super()._handle_text(msg)
elif sys.version_info[0] == 2:
    # In Python 2.x, use the regular email generator
    # pylint: disable=C0103
    FixedBytesGenerator = email.generator.Generator
else:
    # In other Python versions, use the (hopefully) bug-fixed bytes generator
    # pylint: disable=E1101
    # pylint: disable=C0103
    FixedBytesGenerator = email.generator.BytesGenerator


# Under Python 2, subclass urllib2.HTTPSHandler and httplib.HTTPSConnection
# and check the certificate and server subject identity when opening a HTTPS
# connection
if sys.version_info[0] == 2:
    import httplib
    class MyHTTPSConnection(httplib.HTTPSConnection):
        """ HTTPS connections with certificate subject identity check """
        ca_file = None
        
        def connect(self):
            """ Open a connection, then wrap the socket with SSL, verify the
            server certificate, and the the server certificate's subject.
            """
<<<<<<< HEAD
            sock = socket.create_connection((self.host, self.port),
                                            self.timeout, self.source_address)
=======
            # Python 2.6 does not have the source_address attribute
            if sys.version_info[0:2] == (2, 7):
                sock = socket.create_connection((self.host, self.port),
                                                self.timeout, self.source_address)
            else:
                sock = socket.create_connection((self.host, self.port),
                                                self.timeout)

>>>>>>> a65a3b03
            if self._tunnel_host:
                self.sock = sock
                self._tunnel()
            self.sock = ssl.wrap_socket(sock, self.key_file, self.cert_file,
                                        ca_certs=self.ca_file,
                                        cert_reqs=ssl.CERT_REQUIRED)

            cert = self.sock.getpeercert()
            host = self.host.split(":")[0]

            had_DNS_name = False
            certhost = ""
            if "subjectAltName" in cert:
                # print(cert["subjectAltName"])
                for (typeid, value) in cert["subjectAltName"]:
                    # Wildcard "*" not implemented, but we don't use it anyhow
                    assert not "*" in value
                    if typeid == "DNS" and value == host:
                        return
                    if typeid == "DNS":
                        had_DNS_name = True
                    if typeid == "IP Address" and value == host:
                        return
            for field in cert['subject']:
                if field[0][0] == 'commonName':
                    certhost = field[0][1]
            # Check common name only if there was no SAN DNS entry
            if not had_DNS_name and certhost == host:
                return

            raise ssl.SSLError("Host name '%s' doesn't match certificate host '%s'"
                               % (host, certhost))	

    class MyHTTPSHandler(urllib_request.HTTPSHandler):
        """ HTTPS handler that uses MyHTTPSConnection for verifying the
        certificate's subject identity
        """
        def https_open(self, req):
            return self.do_open(MyHTTPSConnection, req)

    myOpenerDirector = urllib_request.build_opener(MyHTTPSHandler)
    urllib_request.install_opener(myOpenerDirector)


def create_daemon(workdir=None, umask=None, keepfd=None):
    """Disk And Execution MONitor (Daemon)

    Configurable daemon behaviors:

       1.) The current working directory set to the "/" directory.
       2.) The current file creation mode mask set to 0.
       3.) Close all open files (1024). 
       4.) Redirect standard I/O streams to "/dev/null".

    A failed call to fork() now raises an exception.

    References:
       1) Advanced Programming in the Unix Environment: W. Richard Stevens
       2) Unix Programming Frequently Asked Questions:
             http://www.erlenstar.demon.co.uk/unix/faq_toc.html
    Detach a process from the controlling terminal and run it in the
    background as a daemon.

    Published at
    http://code.activestate.com/recipes/278731-creating-a-daemon-the-python-way/

    Changes: workdir is now a parameter, daemon changes CWD only if workdir 
    parameter is specified. umask is also a parameter, and the process' umask
    is set only if a value is specified.
    """

    __author__ = "Chad J. Schroeder"
    __copyright__ = "Copyright (C) 2005 Chad J. Schroeder"

    __revision__ = "$Id$"
    __version__ = "0.2"
    
    # Use a one-element array to fool Python 2 into not binding a local
    # name in handler(). Python3 has 'nonlocal' for that
    sigusr1_received = [False]
    def handler(signum, frame):
        if signum == signal.SIGUSR1:
            sigusr1_received[0] = True

    # The pid of the original process, used for sending a SIGUSR1 later
    original_pid = os.getpid()

    # We need to install the signal handler before forking, to guarantee that
    # the original process has the signal handler installed at the time its
    # grand-child sends the signal
    old_handler = signal.signal(signal.SIGUSR1, handler)

    # Default daemon parameters.

    # Default maximum for the number of available file descriptors.
    maxfd_default = 1024

    # The standard I/O file descriptors are redirected to /dev/null by default.
    if (hasattr(os, "devnull")):
        redirect_to = os.devnull
    else:
        redirect_to = "/dev/null"

    try:
        # Fork a child process so the parent can exit.  This returns control to
        # the command-line or shell.  It also guarantees that the child will not
        # be a process group leader, since the child receives a new process ID
        # and inherits the parent's process group ID.  This step is required
        # to insure that the next call to os.setsid is successful.
        pid = os.fork()
    except OSError as e:
        raise Exception("%s [%d]" % (e.strerror, e.errno))

    if (pid == 0):	# The first child.
        # Un-install the signal handler in the child process
        signal.signal(signal.SIGUSR1, signal.SIG_DFL)

        # To become the session leader of this new session and the process group
        # leader of the new process group, we call os.setsid().  The process is
        # also guaranteed not to have a controlling terminal.
        os.setsid()

        # Is ignoring SIGHUP necessary?
        #
        # It's often suggested that the SIGHUP signal should be ignored before
        # the second fork to avoid premature termination of the process.  The
        # reason is that when the first child terminates, all processes, e.g.
        # the second child, in the orphaned group will be sent a SIGHUP.
        #
        # "However, as part of the session management system, there are exactly
        # two cases where SIGHUP is sent on the death of a process:
        #
        #   1) When the process that dies is the session leader of a session
        #      that is attached to a terminal device, SIGHUP is sent to all
        #      processes in the foreground process group of that terminal
        #      device.
        #   2) When the death of a process causes a process group to become
        #      orphaned, and one or more processes in the orphaned group are
        #      stopped, then SIGHUP and SIGCONT are sent to all members of the
        #      orphaned group." [2]
        #
        # The first case can be ignored since the child is guaranteed not to
        # have a controlling terminal.  The second case isn't so easy to
        # dismiss.
        # The process group is orphaned when the first child terminates and
        # POSIX.1 requires that every STOPPED process in an orphaned process
        # group be sent a SIGHUP signal followed by a SIGCONT signal.  Since the
        # second child is not STOPPED though, we can safely forego ignoring the
        # SIGHUP signal.  In any case, there are no ill-effects if it is
        # ignored.
        #
        # signal.signal(signal.SIGHUP, signal.SIG_IGN)

        try:
            # Fork a second child and exit immediately to prevent zombies.  This
            # causes the second child process to be orphaned, making the init
            # process responsible for its cleanup.  And, since the first child
            # is a session leader without a controlling terminal, it's possible
            # for it to acquire one by opening a terminal in the future (System
            #  V-based systems).  This second fork guarantees that the child is
            # no longer a session leader, preventing the daemon from ever
            # acquiring a controlling terminal.
            pid = os.fork()	# Fork a second child.
        except OSError as e:
            raise Exception("%s [%d]" % (e.strerror, e.errno))

        if (pid == 0):	# The second child.
            # Since the current working directory may be a mounted filesystem,
            # we avoid the issue of not being able to unmount the filesystem at
            # shutdown time by changing it to the root directory.
            if not workdir is None:
                os.chdir(workdir)
            # We probably don't want the file mode creation mask inherited from
            # the parent, so we give the child complete control over
            # permissions.
            if not umask is None:
                os.umask(umask)
        else:
            # exit() or _exit()?  See below.
            os._exit(0)	# Exit parent (the first child) of the second child.
    else:
        # Wait for the child to send a SIGUSR1 signal. This gives the grand-
        # child time to print its PID to stdout, before the original process
        # exits and possibly closes the SSH connection which started the
        # client - we want to read the PID over the SSH connection, after all.
        while not sigusr1_received[0]:
            signal.pause()

        # exit() or _exit()?
        # _exit is like exit(), but it doesn't call any functions registered
        # with atexit (and on_exit) or any registered signal handlers.  It also
        # closes any open file descriptors.  Using exit() may cause all stdio
        # streams to be flushed twice and any temporary files may be 
        # unexpectedly removed.  It's therefore recommended that child branches
        # of a fork() and the parent branch(es) of a daemon use _exit().
        os._exit(0)	# Exit parent of the first child.

    # Print the daemon's PID. We inherited the file descriptors from the
    # original process so this should go over the SSH connection, if we
    # were started via SSH.
    sys.stdout.write("PID: %d\n" % os.getpid())
    sys.stdout.flush()
    
    # Tell the original process that it's ok to terminate now
    os.kill(original_pid, signal.SIGUSR1)

    # Close all open file descriptors.  This prevents the child from keeping
    # open any file descriptors inherited from the parent.  There is a variety
    # of methods to accomplish this task.  Three are listed below.
    #
    # Try the system configuration variable, SC_OPEN_MAX, to obtain the maximum
    # number of open file descriptors to close.  If it doesn't exists, use
    # the default value (configurable).
    #
    # try:
    #    maxfd = os.sysconf("SC_OPEN_MAX")
    # except (AttributeError, ValueError):
    #    maxfd = maxfd_default
    #
    # OR
    #
    # if (os.sysconf_names.has_key("SC_OPEN_MAX")):
    #    maxfd = os.sysconf("SC_OPEN_MAX")
    # else:
    #    maxfd = maxfd_default
    #
    # OR
    #
    # Use the getrlimit method to retrieve the maximum file descriptor number
    # that can be opened by this process.  If there is not limit on the
    # resource, use the default value.
    #
    import resource		# Resource usage information.
    maxfd = resource.getrlimit(resource.RLIMIT_NOFILE)[1]
    if (maxfd == resource.RLIM_INFINITY):
        maxfd = maxfd_default
  
    # Iterate through and close all file descriptors.
    for fd in range(0, maxfd):
        try:
            if keepfd is None or not fd in keepfd:
                os.close(fd)
        except OSError:	# ERROR, fd wasn't open to begin with (ignored)
            pass

    # Redirect the standard I/O file descriptors to the specified file.  Since
    # the daemon has no controlling terminal, most daemons redirect stdin,
    # stdout, and stderr to /dev/null.  This is done to prevent side-effects
    # from reads and writes to the standard I/O file descriptors.

    # This call to open is guaranteed to return the lowest file descriptor,
    # which will be 0 (stdin), since it was closed above.
    os.open(redirect_to, os.O_RDWR)	# standard input (0)

    # Duplicate standard input to standard output and standard error.
    os.dup2(0, 1)			# standard output (1)
    os.dup2(0, 2)			# standard error (2)

    return(0)

class WuMIMEMultipart(MIMEMultipart):
    ''' Defines convenience functions for attaching files and data to a 
    MIMEMultipart object
    '''
    
    def attach_data(self, name, filename, data, filetype=None, command=None):
        ''' Attach the data as a file

        name is the string that is sent to the server as the name of the form 
        input field for the upload; for us it is always 'result'.
        filename is the string that is sent to the server as the source file 
        name, this is the name as given in the RESULT lines, or some generated
        name for captured stdout/stderr.
        data is the content of the file to send.
        filetype is "RESULT" if the file to upload is specified by a RESULT
        line; "stdout" if it is captured stdout, and "stderr" if it is captured
        stderr.
        command is specified only if the data is captured stdout/stderr, and
        gives the index of the COMMAND line that produced this stdout/stderr.
        '''
        result = MIMEApplication(data, _encoder=email.encoders.encode_noop)
        result.add_header('Content-Disposition', 'form-data', 
                          name=name, filename=filename)
        if not filetype is None:
            result.add_header("filetype", filetype)
        if not command is None:
            result.add_header("command", str(command))
        self.attach(result)
    
    def attach_file(self, name, filename, filepath, filetype=None,
                    command=None):
        ''' Attach the file as a file

        Parameters as in attach_data(), but filepath is the path to the file 
        whose data should be sent
        '''
        logging.debug ("Adding result file %s to upload", filepath)
        try:
            with open(filepath, "rb") as infile:
                filedata = infile.read()
        except IOError as err:
            logging.error ("Could not read file %s: %s", filepath, str(err))
            return
        self.attach_data(name, filename, filedata, filetype, command)

    def attach_key(self, key, value):
        ''' Attach a simple key=value pair '''
        attachment = MIMEText(str(value))
        attachment.add_header('Content-Disposition', 'form-data', 
                              name=key)
        self.attach(attachment)

    def flatten(self, debug = 0):
        ''' Flatten the mimedata with BytesGenerator and return bytes array '''
        if debug >= 2:
            logging.debug("Headers of mimedata as a dictionary: %s", 
                          dict(self.items()))
        bio = BytesIO()
        gen = FixedBytesGenerator(bio, mangle_from_=False)
        gen.flatten(self, unixfrom=False)
        postdata = bio.getvalue() + b"\n"
        if debug >= 2:
            logging.debug("Postdata as a bytes array: %s", postdata)
        return postdata


class SharedFile(object):
    def __init__(filename, mode=0o777):
        # Try to create and open the file exclusively
        self.filename = filename
        flags = os.O_CREAT | os.O_RDWR | os.O_EXCL
        try:
            self.fd = os.open(filename, flags, mode)
        except OSError as err:
            if err.errno == errno.EEXIST: # If the file already existed
                self.existed = True
                self.wait_until_positive_filesize(filename)
                self.file = open(filename, "r+b")
                FileLock.lock(self.file)
                return
            else:
                raise
        self.existed = False
        self.file = os.fdopen(fd, "r+b")
        FileLock.lock(self.file, exclusive=True)

    def close():
        FileLock.unlock(self.file)
        self.file.close() # This should also close the fd

    def delete():
        if self.existed:
            FileLock.unlock(self.file)
            FileLock.lock(self.file, exclusive=True)
        try:
            os.remove(self.filename)
        except OSError as err:
            if err.errno == errno.ENOENT:
                pass
            else:
                raise
        self.close()

    def wait_until_positive_filesize(self, timeout = 60):
        # There is a possible race condition here. If process A creates 
        # the file, then process B tries and finds that the file exists
        # and immediately get a shared lock for reading, then process A 
        # can never get an exclusive lock for writing.
        # To avoid this, we let process B wait until the file has 
        # positive size, which implies that process A must have the 
        # lock already. After 60 seconds, assume the file really has 0 
        # bytes and return
        slept = 0
        while slept < timeout and os.path.getsize(self.filename) == 0:
            logging.warning("Sleeping until %s contains data", self.filename)
            time.sleep(1)
            slept += 1
        if slept == timeout:
            logging.warning("Slept %d seconds, %s still has no data", 
                            timeout, self.filename)
        return

class FileLockedException(IOError):
    """ Locking a file for exclusive access failed """
    pass

def open_exclusive(filename):
    """ Open a file and get an exclusive lock on it """
    fileobj = open(filename, "r+")
    try:
        FileLock.lock(fileobj, exclusive=True, blocking=False)
    except IOError as err:
        if err.errno == errno.EACCES or err.errno == errno.EAGAIN:
            fileobj.close()
            raise FileLockedException(errno.EACCES, "File locked", filename)
        raise
    return fileobj

def close_exclusive(fileobj):
    """ Close a file, releasing any held lock on it """
    FileLock.unlock(fileobj)
    fileobj.close()

def run_command(command, print_error=True, **kwargs):
    """ Run command, wait for it to finish, return exit status, stdout
    and stderr

    If print_error is True and the command exits with a non-zero exit code,
    print stdout and stderr to the log. If a KeyboardInterrupt exception
    occurs while waiting for the command to finish, the command is
    terminated.
    """
    
    command_str = command if isinstance(command, str) else " ".join(command)
    
    if os.name == "nt":
        # We need to call bash explicitly as the WU COMMAND assumes POSIX
        # syntax which the Windows command line shell does not implement.
        # Turn command into an array so that "bash -c" gets the WU command
        # as a single parameter, i.e., we defer propery quoting command_str
        # to to the subprocess module.
        command = ["bash",  "-c", command_str]
        command_str = " ".join(command)
        close_fds = False
    else:
        close_fds = True

    logging.info ("Running %s", command_str)

    child = subprocess.Popen(command,
                             stdout=subprocess.PIPE,
                             stderr=subprocess.PIPE,
                             close_fds=close_fds,
                             **kwargs)

    # If we receive SIGTERM (the default signal for "kill") while a
    # subprocess is running, we want to be able to terminate the
    # subprocess, too, so that the system is not kepy busy with
    # orphaned processes.
    # Python installs by default a signal handler for SIGINT which
    # raises the KeyboardInterrupt exception. This is convenient, as
    # it lets us simply terminate the child in an exception handler.
    # Thus we install the signal handler of SIGINT for SIGTERM as well,
    # so that SIGTERM likewise raises a KeyboardInterrupt exception.

    sigint_handler = signal.getsignal(signal.SIGINT)
    signal.signal(signal.SIGTERM , sigint_handler)  

    # Wait for command to finish executing, capturing stdout and stderr 
    # in output tuple
    try:
        (stdout, stderr) = child.communicate()
    except KeyboardInterrupt:
        logging.critical("KeyboardInterrupt received, killing child "
                         "process with PID %d", child.pid)
        child.terminate()
        raise # Re-raise KeyboardInterrupt to terminate wuclient.py
    
    # Un-install our handler and revert to the default handler
    signal.signal(signal.SIGTERM , signal.SIG_DFL)
    
    if print_error and child.returncode != 0:
        logging.error("Command resulted in exit code %d", child.returncode)
        if stdout:
            logging.error("Stdout: %s", stdout.rstrip())
        if stderr:
            logging.error("Stderr: %s", stderr.rstrip())
    return (child.returncode, stdout, stderr)


class WorkunitProcessor(object):
    def __init__(self, workunit, settings):
        self.settings = settings
        self.workunit = workunit
        self.errorcode = 0 # will get set if any command exits with code != 0
        self.failedcommand = None # If any command exits with code != 0, this
                                  # get set to the index of the failed command
        self.stdio = {"stdout": [], "stderr": []}

    def  __str__(self):
        return "Processor for Workunit:\n%s" % super(WorkunitProcessor, self)

    def renice(self):
        os.nice(int(self.settings["NICENESS"]))

    @staticmethod
    def is_executable(filename):
        """ Test that the file exists and, if the stat object knows the
        "executable by user" constant, that it is executable
        """
        return os.path.isfile(filename) and not (hasattr(stat, "S_IXUSR") and
                (os.stat(filename).st_mode & stat.S_IXUSR) == 0)

    @staticmethod
    def find_binary(filename, searchpath):
        """ Given a semicolon-separated search path, find the directory which
        contains an executable "filename". If not found, return None.
        """
        # If filename contains any path information (e.g., "./foo"), then
        # try only filename itself, like the shell does
        if os.path.basename(filename) != filename:
            return filename if WorkunitProcessor.is_executable(filename) \
                    else None
        for trydir in searchpath.split(";"):
            # An empty directory name results in tryname == filename, so it
            # will search in the current working directory, like the shell
            # PATH does
            tryname = os.path.join(trydir, filename)
            if WorkunitProcessor.is_executable(tryname):
                return tryname
        return None

    def run_commands(self):
        if self.result_exists():
            if self.settings["KEEPOLDRESULT"]:
                return True
            else:
                self.cleanup()
        files = {}
        
        # To which directory do workunit files map?
        dirs = {"FILE": self.settings["DLDIR"],
                "RESULT": self.settings["WORKDIR"]}
        
        for key in dirs:
            for (index, filename) in enumerate(self.workunit.get(key, [])):
                if not isinstance(filename, str):
                        filename = filename[0] # Drop checksum value
                # index is 0-based, add 1 to make FILE1, FILE2, etc. 1-based
                files["%s%d" % (key, index + 1)] = \
                        os.path.join(dirs[key], filename)

        key = "EXECFILE"
        for (index, filename) in enumerate(self.workunit.get(key, [])):
            if not isinstance(filename, str):
                    filename = filename[0] # Drop checksum value
            if self.settings["BINDIR"]:
                binfile = self.find_binary(filename, self.settings["BINDIR"])
                if binfile is None:
                    raise Exception("Binary file %s not found" % filename)
            else:
                binfile = os.path.join(self.settings["DLDIR"], filename)
            files["%s%d" % (key, index + 1)] = binfile
        
        for (counter, command) in enumerate(self.workunit.get("COMMAND", [])):
            command = Template(command).safe_substitute(files)

            # If niceness command line parameter was set, call self.renice() 
            # in child process, before executing command
            if int(self.settings["NICENESS"]) > 0:
                renice_func = self.renice
            else:
                renice_func = None

            (returncode, stdout, stderr) = run_command(command, shell=True,
                    preexec_fn=renice_func)

            self.stdio["stdout"].append(stdout)
            self.stdio["stderr"].append(stderr)

            if returncode != 0:
                self.failedcommand = counter
                self.errorcode = returncode
                return False
            else:
                logging.debug ("Command exited successfully")
        return True

    def result_exists(self):
        ''' Check whether all result files already exist, returns True of False 
        '''
        # If there is no RESULT line in the workunit, always run commands
        if self.workunit.get("RESULT", None) is None:
            return False
        for filename in self.workunit.get("RESULT", []):
            filepath = os.path.join(self.settings["WORKDIR"], filename)
            if not os.path.isfile(filepath):
                logging.info ("Result file %s does not exist", filepath)
                return False
            logging.info ("Result file %s already exists", filepath)
        logging.info ("All result files already exist")
        return True

    def cleanup(self):
        ''' Delete uploaded result files and files from DELETE lines '''
        logging.info ("Cleaning up for workunit %s", self.workunit.get_id())
        for filename in self.workunit.get("RESULT", []):
            filepath = os.path.join(self.settings["WORKDIR"], filename)
            logging.info ("Removing result file %s", filepath)
            try:
                os.remove(filepath)
            except OSError as err:
                logging.error("Could not remove file: %s", err)
        for filename in self.workunit.get("DELETE", []):
            filepath = os.path.join(self.settings["WORKDIR"], filename)
            logging.info ("Removing file %s", filepath)
            os.remove(filepath)

class WorkunitParseError(ValueError):
    """ Parsing the workunit failed """
    pass

class WorkunitClientToFinish(Exception):
    """ we received a 410 (probably while attempting to download a WU) """
    def __init__(self, explanation):
        self.text = explanation
    def  __str__(self):
        return self.text

class WorkunitClient(object):
    def __init__(self, settings):
        self.settings = settings
        
        self.wu_filename = os.path.join(self.settings["DLDIR"], 
                                        self.settings["WU_FILENAME"])
        self.download_wu()

        # Get an exclusive lock to avoid two clients working on the same 
        # workunit
        try:
            self.wu_file = open_exclusive(self.wu_filename)
        except FileLockedException:
            logging.error("File '%s' is already locked. This may "
                          "indicate that two clients with clientid '%s' are "
                          "running. Terminating.", 
                          self.wu_filename, self.settings["CLIENTID"])
            raise

        logging.debug ("Parsing workunit from file %s", self.wu_filename)
        wu_text = self.wu_file.read()
        # WU file stays open so we keep the lock

        try:
            self.workunit = Workunit(wu_text)
        except Exception as err:
            logging.error("Invalid workunit file: %s", err)
            self.cleanup()
            raise WorkunitParseError()
        logging.debug ("Workunit ID is %s", self.workunit.get_id())
    
    def download_wu(self):
        # Download the WU file if none exists
        url = self.settings["GETWUPATH"]
        options = "clientid=" + self.settings["CLIENTID"]
        self.get_missing_file(url, self.wu_filename, options=options)

    def cleanup(self):
        logging.info ("Removing workunit file %s", self.wu_filename)
        close_exclusive(self.wu_file)
        os.remove(self.wu_filename)

    @staticmethod
    def _urlopen_maybe_https(request, cafile=None):
        """ Treat requests for HTTPS differently depending on whether we are
        on Python 2 or Python 3.
        """
        if isinstance(request, urllib_request.Request):
            if sys.version_info[0:2] < (3,3):
                # In Python 2, get_type() must be used to get the scheme
                scheme = request.get_type().lower()
            else:
                # The .get_type() method was deprecated in 3.3 and removed
                # in 3.4, now the scheme is stored in the .type attribute
                scheme = request.type.lower()
        else:
            # Assume it's a URL string
            scheme = request.split(":")[0].lower()
        if scheme == "https":
            if sys.version_info[0] == 3:
                # Python 3 implements HTTPS certificate checks, we can just
                # let urllib do the work for us
                return urllib_request.urlopen(request, cafile=cafile)
            else:
                # For the time being, we just use HTTPS without check.
                # We should never get here, as we use wget or curl as
                # fall-backs under Python 2, and if neither is available,
                # wuclient2.py aborts in the initialisation phase.

                # Ugly hack: urllib2 does not provide for parameter passing
                # to HTTPSConnection, so we modify the class variable
                # default_cert_file of MyHTTPSConnection. YUCK.
                MyHTTPSConnection.ca_file = cafile
                return urllib_request.urlopen(request)
        else:
            # If we are not using HTTPS, we can just let urllib do it, 
            # and there is no need for a cafile parameter (which Python 2
            # urlopen() does not accept)
            return urllib_request.urlopen(request)
    
    def _urlopen(self, request, wait, is_upload=False, cafile=None):
        """ Wrapper around urllib2.urlopen() that retries in case of
        connection failure.
        """
        conn = None
        waiting_since = 0
        # this knowingly mixes http status codes in the 400- 500- range
        # with errno errors. It's ugly.
        last_error = 0
        current_error = 0
        # record the number of connection failures
        connfailed = 0
        maxconnfailed = int(self.settings["MAX_CONNECTION_FAILURES"])
        silent_wait=self.settings["SILENT_WAIT"]
        while conn is None:
            try:
                conn = WorkunitClient._urlopen_maybe_https(request, cafile=cafile)
            except urllib_error.HTTPError as error:
                current_error = error.code
                if error.code == 410:
                    # We interpret error code 410 as the work unit server
                    # being gone for good. This instructs us to terminate
                    # the workunit client, which we do by letting an
                    # exception pop up a few levels up (eeek)
                    raise WorkunitClientToFinish("Received 410 from server")
                conn = None
                errorstr = "URL error: %s" % str(error)
            except urllib_error.URLError as error:
                conn = None
                errorstr = "URL error: %s" % str(error)
                current_error = error.reason.errno
            except BadStatusLine as error:
                conn = None
                errorstr = "Bad Status line: %s" % str(error)
            except socket.error as error:
                conn = None
                errorstr = "Connection error: %s" % str(error)
            if not conn:
                givemsg = is_upload or not silent_wait or waiting_since == 0
                if current_error > 0:
                    if current_error != last_error:
                        givemsg = True
                    if current_error == errno.ECONNREFUSED or \
                            current_error == errno.ECONNRESET:
                        connfailed += 1
                    else:
                        connfailed = 0

                if givemsg:
                    logging.error("%s failed, %s", 
                                  'Upload' if is_upload else 'Download', 
                                  errorstr)
                    if waiting_since > 0:
                        logging.error("Waiting %s seconds before retrying (I have been waiting since %s seconds)", wait, waiting_since)
                    else:
                        logging.error("Waiting %s seconds before retrying", wait)
                if current_error > 0:
                    last_error = current_error
                    if connfailed > maxconnfailed:
                        raise WorkunitClientToFinish("Connection failed %s times" % maxconnfailed)
                time.sleep(wait)
                waiting_since+=wait
        if waiting_since > 0:
            logging.info ("Opened URL %s after %s seconds wait", request, waiting_since)
        return conn

    @staticmethod
    def get_content_charset(conn):
        """ Returns the character set of the server's response. 
        
        Defaults to latin-1 if no charset header was sent.
        The encoding may matter if the path names for the uploaded files 
        contain special characters, like accents.
        """
        if sys.version_info[0] == 3:
            charset = conn.info().get_content_charset()
            if charset is None:
                charset = "latin-1"
        else:
            charset = "latin-1" # Default value
            for item in conn.info().getplist():
                pair = item.split("=")
                if len(pair) == 2 and pair[0].strip() == "charset":
                    charset = pair[1].strip()
        return charset

    def external_get_file(self, command, url, wait):
        """ Runs a command to download a file, retrying indefinitely in case
        of error
        """
        silent_wait=self.settings["SILENT_WAIT"]
        waiting_since = 0
        while True:
            (rc, stdout, stderr) = run_command (command)
            if rc == 0:
                return True
            if waiting_since == 0 or not silent_wait:
                logging.error("Download of %s failed. Waiting %s seconds before "
                              "retrying,", url, wait)
            waiting_since+=wait
            time.sleep(wait)

    def wget_file(self, url, wait, dlpath, cafile=None):
        """ Download via wget
        
        This is used as a fall-back for doing HTTPS downloads when running
        under Python 2, whose ssl module does not implement SSL certificate
        checks.
        """
        command = ["wget", "-O", dlpath]
        if cafile:
            command.append("--ca-certificate=%s" % cafile)
        command.append(url)
        return self.external_get_file(command, url, wait)
        
    def curl_get_file(self, url, wait, dlpath, cafile=None):
        """ Download via curl
        
        Like wget_file(), this is used as a fall-back.
        """
        command = ["curl", "--silent", "--show-error", "--fail", "--output", dlpath]
        if cafile:
            command += ["--cacert", cafile]
        command.append(url)
        return self.external_get_file(command, url, wait)
        
    def get_file(self, urlpath, dlpath=None, options=None):
        # print('get_file("' + urlpath + '", "' + dlpath + '")')
        if dlpath == None:
            filename = urlpath.split("/")[-1]
            dlpath = os.path.join(self.settings["DLDIR"], filename)
        url = self.settings["SERVER"].rstrip("/") + "/" + urlpath.lstrip("/")
        if options:
            url = url + "?" + options
        cafile = self.settings.get("CERTFILE", None)
        logging.info ("Downloading %s to %s (cafile = %s)", url, dlpath, cafile)
        wait = float(self.settings["DOWNLOADRETRY"])
        # If we want HTTPS and are running under Python 2, we use wget to do
        # the actual download, as the Python 2 urllib does not implement
        # acutally checking the certificate
        # This is a rather ugly hack. It would be nicer to copy the required
        # parts from a fully functional SSL library. TODO.
        if self.settings["USE_EXTERNAL_DL"]:
            if HAVE_WGET:
                return self.wget_file(url, wait, dlpath, cafile=cafile)
            elif HAVE_CURL:
                return self.curl_get_file(url, wait, dlpath, cafile=cafile)

        request = self._urlopen(url, wait, cafile=cafile)
        # Try to open the file exclusively
        try:
            fd = os.open(dlpath, os.O_CREAT | os.O_WRONLY | os.O_EXCL, 0o600)
        except OSError as err:
            if err.errno == 17: # File exists error
                # There is a possible race condition here. If process A creates 
                # the file, then process B tries and finds that the file exists
                # and immediately get a shared lock for reading, then process A 
                # can never get an exclusive lock for writing.
                # To avoid this, we let process B wait until the file has 
                # positive size, which implies that process A must have the 
                # lock already. After 60 seconds, assume the file really has 0 
                # bytes and return
                logging.warning("Looks like another process already created "
                                "file %s", dlpath)
                self.wait_until_positive_filesize(dlpath)
                return
            else:
                raise
        outfile = os.fdopen(fd, "wb")
        FileLock.lock(outfile, exclusive=True)
        shutil.copyfileobj (request, outfile)
        FileLock.unlock(outfile)
        outfile.close() # This should also close the fd
        request.close()
    
    def get_missing_file(self, urlpath, filename, checksum=None,
                         options=None):
        """ Downloads a file if it does not exit already.

        Also checks the checksum, if specified; if the file already exists and
        has a wrong checksum, it is deleted an downloaded anew. If the
        downloaded file has the wrong checksum, it is deleted and downloaded
        anew. If the downloaded file has the same, incorrect checksum twice
        in a row, the function returns False. In all other cases, it returns
        True.
        """
        # print('get_missing_file(%s, %s, %s)' % (urlpath, filename, checksum))
        if os.path.isfile(filename):
            logging.info ("%s already exists, not downloading", filename)
            if checksum is None:
                return True
            filesum = self.do_checksum(filename)
            if filesum.lower() == checksum.lower():
                return True
            logging.error ("Existing file %s has wrong checksum %s, "
                           "workunit specified %s. Deleting file.", 
                           filename, filesum, checksum)
            os.remove(filename)

        # If checksum is wrong and does not change during two downloads, exit 
        # with failue, as apparently the file on the server and checksum in 
        # workunit do not agree
        last_filesum = None
        while True:
            # we were catching HTTPError here previously. Useless now ?
            self.get_file(urlpath, filename, options)
            if checksum is None:
                return True
            filesum = self.do_checksum(filename)
            if filesum.lower() == checksum.lower():
                return True
            if not last_filesum is None and filesum == last_filesum:
                logging.error ("Downloaded file %s has same wrong checksum %s" 
                               " again. Exiting.", filename, filesum)
                return False
            logging.error ("Downloaded file %s has wrong checksum %s, " 
                           "workunit specified %s. Deleting file.", 
                           filename, filesum, checksum)
            os.remove(filename)
            last_filesum = filesum
        return True

    def get_files(self):
        files_to_download = self.workunit.get("FILE", [])
        if not self.settings["BINDIR"]:
            files_to_download += self.workunit.get("EXECFILE", [])
        for (filename, checksum) in files_to_download:
            templ = Template(filename)
            archname = templ.safe_substitute({"ARCH": self.settings["ARCH"]})
            dlname = templ.safe_substitute({"ARCH": ""})
            dlpath = os.path.join(self.settings["DLDIR"], dlname)
            if self.settings["NOSHA1CHECK"]:
                checksum = None
            if not self.get_missing_file (archname, dlpath, checksum):
                return False
            # Try to lock the file once to be sure that download has finished
            # if another wuclient is doing the downloading
            with open(dlpath) as file_to_lock:
                FileLock.lock(file_to_lock)
                FileLock.unlock(file_to_lock)
            
            if os.name != "nt" and \
                    filename in dict(self.workunit.get("EXECFILE", [])):
                mode = os.stat(dlpath).st_mode
                if mode & stat.S_IXUSR == 0:
                    logging.info ("Setting executable flag for %s", dlpath)
                    os.chmod(dlpath, mode | stat.S_IXUSR)
        return True

    def attach_result(self, processor, mimedata):
        # Build a multi-part MIME document containing the WU id and result file
        mimedata.attach_key("WUid", self.workunit.get_id())
        mimedata.attach_key("clientid", self.settings["CLIENTID"])
        if processor.errorcode:
            mimedata.attach_key("errorcode", processor.errorcode)
        if not processor.failedcommand is None:
            mimedata.attach_key("failedcommand", processor.failedcommand)
        for filename in self.workunit.get("RESULT", []):
            filepath = os.path.join(self.settings["WORKDIR"], filename)
            logging.info("Attaching file %s to upload", filepath)
            mimedata.attach_file("results", filename, filepath, "RESULT")
        for name in processor.stdio:
            for (counter, data) in enumerate(processor.stdio[name]):
                if data:
                    logging.info ("Attaching %s for command %s to upload", 
                                  name, counter)
                    filename = "%s.%s%d" % (self.workunit.get_id(), name,
                                            counter)
                    mimedata.attach_data("results", filename, data, name,
                                         counter)
        return mimedata

    def upload_result(self, processor):
        # Make POST data
        mimedata = WuMIMEMultipart()
        self.attach_result(processor, mimedata)
        postdata = mimedata.flatten(debug=int(self.settings["DEBUG"]))
        # logging.debug("POST data: %s", mimedata)

        url = self.settings["SERVER"].rstrip("/") + "/" + \
                self.settings["POSTRESULTPATH"].lstrip("/")
        logging.info("Sending result for workunit %s to %s", 
                     self.workunit.get_id(), url)
        request = urllib_request.Request(url, data=postdata, 
                                         headers=dict(mimedata.items()))
        wait = float(self.settings["DOWNLOADRETRY"])
        cafile = self.settings.get("CERTFILE", None)
        conn = self._urlopen(request, wait, is_upload=True, cafile=cafile)
        if not conn:
            return False
        response = conn.read()

        encoding = self.get_content_charset(conn)
        if sys.version_info[0] == 2:
            response_str = unicode(response, encoding=encoding)
        else:
            response_str = response.decode(encoding=encoding)
        logging.debug ("Server response:\n%s", response_str)
        conn.close()
        return True

    @staticmethod
    def wait_until_positive_filesize(filename, timeout = 60):
        slept = 0
        while slept < timeout and os.path.getsize(filename) == 0:
            logging.warning("Sleeping until %s contains data", filename)
            time.sleep(1)
            slept += 1
        if slept == timeout:
            logging.warning("Slept %d seconds, %s still has no data", 
                            timeout, filename)
        return

    @staticmethod
    def do_checksum(filename, checksum = None):
        """ Computes the SHA1 checksum for a file. If checksum is None, returns 
            the computed checksum. If checksum is not None, return whether the
            computed SHA1 sum and checksum agree """
        blocksize = 65536
        sha1hash = hashlib.sha1() # pylint: disable=E1101
        # Like when downloading, we wait until the file has positive size, to
        # avoid getting the shared lock right after the other process created
        # the file but before it gets the exclusive lock
        WorkunitClient.wait_until_positive_filesize(filename)
        infile = open(filename, "rb")
        FileLock.lock(infile)
        
        data = infile.read(blocksize)
        while data:
            sha1hash.update(data)
            data = infile.read(blocksize)
        FileLock.unlock(infile)
        infile.close()
        filesum = sha1hash.hexdigest()
        if checksum is None:
            return filesum
        else:
            return filesum.lower() == checksum.lower()

    def have_terminate_request(self):
        return not self.workunit.get("TERMINATE", None) is None

    def process(self):
        # If all output files exist, send them, return WU as done
        # Otherwise, run commands in WU. If no error and all output 
        #   files exist, send them, return WU as done
        # print(wu)
        if self.have_terminate_request():
            logging.info ("Received TERMINATE, exiting")
            return False

        if self.get_files():
            processor = WorkunitProcessor(self.workunit, self.settings)
            processor.run_commands()
            upload_ok = self.upload_result(processor)
            processor.cleanup()
        else:
            # TODO: notify server of error so it can re-issue immediately?
            logging.error("Could not download a required file, discarding "
                          "workunit %s", self.workunit.get_id())
            upload_ok = True # Client should continue
        self.cleanup()
        return upload_ok


def get_ssl_certificate(server, port=443, retry=False, retrytime=0):
    """ Download the SSL certificate from the server.
    
    In case of connection refused error, if retry is True, retry
    indefinitely waiting retrytime seconds between tries, and if
    retry is False, return None.
    """
    while True:
        try:
            cert = ssl.get_server_certificate((server, int(port)),
                                              ssl_version=ssl.PROTOCOL_SSLv23,
                                              ca_certs=None)
            return cert
        except socket.error as err:
            if err.errno != errno.ECONNREFUSED:
                raise
            if not retry:
                return None
        wait = float(retrytime)
        logging.error("Waiting %s seconds before retrying", wait)
        time.sleep(wait)


def get_missing_certificate(certfilename, netloc, fingerprint, retry=False,
        retrytime=0):
    """ Download the certificate if it is missing and check its fingerprint
    
    If the file 'certfilename' already exists, the certificate does not
    get downloaded. 
    If the certificate existed or could be downloaded and the fingerprint
    matches, returns True. If the fingerprint check fails, exits with error.
    If the server refuses connections and retry is False, returns False;
    if retry is True, it keeps trying indefinitely.
    """
    certfile_exists = os.path.isfile(certfilename)
    if certfile_exists:
        logging.info("Using certificate stored in file %s", certfilename)
        with open(certfilename, 'r') as certfile:
            cert = certfile.read()
    else:
        logging.info("Downloading certificate from %s", netloc)
        address_port = netloc.split(":")
        cert = get_ssl_certificate(*address_port, retry=retry,
                retrytime=retrytime)
        if cert is None:
            return False
    bin_cert = ssl.PEM_cert_to_DER_cert(cert)
    sha1hash = hashlib.sha1()
    sha1hash.update(bin_cert)
    cert_sha1 = sha1hash.hexdigest()
    logging.debug("Certificate has SHA1 fingerprint %s", cert_sha1)
    if not cert_sha1.lower() == fingerprint.lower():
        logging.critical("Server certificate's SHA1 fingerprint (%s) differs "
                         "from fingerprint specified on command line (%s). "
                         "Aborting.", cert_sha1, fingerprint)
        logging.critical("Possible reason: several factorizations with "
                         "same download directory.")
        sys.exit(1)
    logging.info("Certificate SHA1 hash matches")
    if not certfile_exists:
        logging.info("Writing certificate to file %s", certfilename)
        # FIXME: Set umask first?
        with open(certfilename, 'w') as certfile:
            certfile.write(cert)
    return True

def try_wget():
    try:
        return run_command(["wget", "-V"])[0] == 0
    except OSError:
        return False

def try_curl():
    try:
        (rc, stdout, stderr) = run_command(["curl", "-V"])
    except OSError:
        return False
    if rc != 0:
        return False
    match = False
    version_lines = stdout.splitlines()
    if version_lines:
        match = re.match("curl (?:\d+.\d+)", version_lines[0])
    if not match:
        logging.error("curl did not print its version with -V")
        logging.error("Stdout: %s", stdout)
        return False

    if re.search("SecureTransport", version_lines[0]):
        logging.error("Found Apple version of curl with SecureTransport SSL "
                      "backend") 
        logging.error("SecureTransport doesn't allow self-signed certificates "
                      "provided in files. Please see the SSL section in "
                      "README.Python for details.")
        return False
    return True

# Settings which we require on the command line (no defaults)
REQUIRED_SETTINGS = {"SERVER" : (None, "Base URL for WU server")}

# Optional settings with defaults, overrideable on command line, 
# and a help text
OPTIONAL_SETTINGS = {"WU_FILENAME" : 
                     (None, "Filename under which to store WU files"), 
                     "CLIENTID" : (None, "Unique ID for this client. If not "
                                   "specified, a default of "
                                   "<hostname>.<random hex number> is used"), 
                     "DLDIR" : ('download/', "Directory for downloading files"),
                     "WORKDIR" : (None, "Directory for result files"),
                     "BINDIR" : (None, "Directory with existing executable "
                                       "files to use"),
                     "BASEPATH" : (None, "Base directory for download and work "
                                         "directories"),
                     "GETWUPATH" : 
                     ("/cgi-bin/getwu", 
                      "Path segment of URL for requesting WUs from server"), 
                     "POSTRESULTPATH" : 
                     ("/cgi-bin/upload.py", 
                      "Path segment of URL for reporting results to server"), 
                     "DEBUG" : ("0", "Debugging verbosity"),
                     "ARCH" : ("", "Architecture string for this client"),
                     "DOWNLOADRETRY" : 
                     ("10", "Time to wait before download retries"),
                     "CERTSHA1" : (None, "SHA1 of server SSL certificate"),
                     "SILENT_WAIT": (None, "Discard repeated messages about client waiting for work (does not affect uploads)"),
                     "MAX_CONNECTION_FAILURES" : ("999999", "Maximum number of successive connection failures to tolerate"),
                     "NICENESS" : 
                     ("0", "Run subprocesses under this niceness"),
                     "LOGLEVEL" : ("INFO", "Verbosity of logging"),
                     "LOGFILE" : (None, "File to which to write log output. "
                                  "In demon mode, if no file is specified, a "
                                  "default of <workdir>/<clientid>.log is used")
                     }
# Merge the two, removing help string
SETTINGS = dict([(a, b) for (a, (b, c)) in list(REQUIRED_SETTINGS.items()) + \
                                        list(OPTIONAL_SETTINGS.items())])

BAD_WU_MAX = 3 # Maximum allowed number of bad WUs

if __name__ == '__main__':

    def parse_cmdline():
        # Create command line parser from the keys in SETTINGS
        parser = optparse.OptionParser()
        for (arg, default) in REQUIRED_SETTINGS.items():
            parser.add_option('--' + arg.lower(), help=default[1])
        for (arg, default) in OPTIONAL_SETTINGS.items():
            if not default[0] is None:
                parser.add_option('--' + arg.lower(), default=default[0], 
                    help=default[1] + " (default: " + default[0] + ")")
            else:
                parser.add_option('--' + arg.lower(), help=default[1])
        parser.add_option("-d", "--daemon", action="store_true", dest="daemon",
                          help="Daemonize the client")
        parser.add_option("--keepoldresult", default=False, action="store_true", 
                          help="Keep and upload old results when client starts")
        parser.add_option("--nosha1check", default=False, action="store_true", 
                          help="Skip checking the SHA1 for input files")
        parser.add_option("--externdl", default=False, action="store_true", 
                          help="Use wget or curl for HTTPS downloads")
        # Parse command line
        (options, args) = parser.parse_args()
        if args:
            sys.stderr.write("Did not understand command line arguments %s\n" %
                             " ".join(args))
            raise Exception()
        # Copy values to SETTINGS
        for arg in SETTINGS.keys():
            if hasattr(options, arg.lower()):
                SETTINGS[arg] = getattr(options, arg.lower())
        for arg in REQUIRED_SETTINGS.keys():
            if SETTINGS[arg] is None:
                raise Exception("Command line parameter --%s is required" 
                                % arg.lower())
        return options

    def makedirs(path, mode=None, exist_ok=False):
        # Python 3.2 os.makedirs() has exist_ok, but older Python do not
        if sys.version_info[0:2] >= (3,2):
            if mode is None:
                os.makedirs(path, exist_ok=exist_ok)
            else:
                os.makedirs(path, mode=mode, exist_ok=exist_ok)
        else:
            try:
                if mode is None:
                    os.makedirs(path)
                else:
                    os.makedirs(path, mode=mode)
            except OSError as e:
                if e.errno == errno.EEXIST and exist_ok:
                    pass
                else:
                    raise

    options = parse_cmdline()
    # If no client id is given, we use <hostname>.<randomstr>
    if SETTINGS["CLIENTID"] is None:
        import random
        hostname = socket.gethostname()
        random.seed()
        random_str = hex(random.randrange(0, 2**32)).strip('0x')
        SETTINGS["CLIENTID"] = "%s.%s" % (hostname, random_str)

    # If no working directory is given, we use <clientid>.work/
    if SETTINGS["WORKDIR"] is None:
        SETTINGS["WORKDIR"] = SETTINGS["CLIENTID"] + '.work/'
    if not SETTINGS["BASEPATH"] is None:
        SETTINGS["WORKDIR"] = os.path.join(SETTINGS["BASEPATH"], 
                                           SETTINGS["WORKDIR"])
        SETTINGS["DLDIR"] = os.path.join(SETTINGS["BASEPATH"], 
                                         SETTINGS["DLDIR"])
    # If no WU filename is given, we use "WU." + client id
    if SETTINGS["WU_FILENAME"] is None:
        SETTINGS["WU_FILENAME"] = "WU." + SETTINGS["CLIENTID"]

    SETTINGS["KEEPOLDRESULT"] = options.keepoldresult
    SETTINGS["NOSHA1CHECK"] = options.nosha1check
    SETTINGS["USE_EXTERNAL_DL"] = options.externdl

    # Create download and working directories if they don't exist
    if not os.path.isdir(SETTINGS["DLDIR"]):
        makedirs(SETTINGS["DLDIR"], exist_ok=True)
    if not os.path.isdir(SETTINGS["WORKDIR"]):
        makedirs(SETTINGS["WORKDIR"], exist_ok=True)

    # print (str(SETTINGS))

    loglevel = getattr(logging, SETTINGS["LOGLEVEL"].upper(), None)
    if not isinstance(loglevel, int):
        raise ValueError('Invalid log level: ' + SETTINGS["LOGLEVEL"])
    logfilename = SETTINGS["LOGFILE"]
    if options.daemon and logfilename is None:
        logfilename = "%s/%s.log" % (SETTINGS["WORKDIR"], SETTINGS["CLIENTID"])
        SETTINGS["LOGFILE"] = logfilename
    logfile = None if logfilename is None else open(logfilename, "a")
    logging.basicConfig(level=loglevel)
    if logfile:
        logging.getLogger().addHandler(logging.StreamHandler(logfile))
    logging.info("Starting client %s", SETTINGS["CLIENTID"])

    generator_bug_type = getattr(FixedBytesGenerator, "bug_type", None)
    if generator_bug_type is BUGGY_MIMEENCODER1:
        logging.info("Using work-around #1 for buggy BytesGenerator")
    elif generator_bug_type is BUGGY_MIMEENCODER2:
        logging.info("Using work-around #2 for buggy BytesGenerator")

    (scheme, netloc) = urlparse(SETTINGS["SERVER"])[0:2]
    still_need_cert = False # This will be set to True if we need the certi-
                            # ficate, but could not download it right away
    if not SETTINGS["CERTSHA1"] is None and scheme != "https":
        logging.warn("Option --certsha1 makes sense only with an https URL, ignoring it.")
    elif SETTINGS["CERTSHA1"] is None and scheme == "https":
        logging.warn("An https URL was given but no --certsha1 option, NO SSL VALIDATION WILL BE PERFORMED.")
    elif not SETTINGS["CERTSHA1"] is None and scheme == "https":
        certfilename = os.path.join(SETTINGS["DLDIR"], "server.%s.pem" % SETTINGS["CERTSHA1"][0:8])
        SETTINGS["CERTFILE"] = certfilename
        # Try downloading the certificate once. If connection is refused,
        # proceed to daemonizing - hopefully server will come up later
        if not get_missing_certificate(certfilename, netloc, SETTINGS["CERTSHA1"]):
            still_need_cert = True
            logging.info("Could not download SSL certificate: The connection was refused.")
            logging.info("Assuming the server will come up later. Will keep trying%s.",
                         " after daemonizing" if options.daemon else "")
        
        # Can we download with HTTPS at all?
        if sys.version_info[0] == 2:
            HAVE_WGET = try_wget()
            if not HAVE_WGET:
                HAVE_CURL = try_curl()
            if not HAVE_WGET and not HAVE_CURL:
                logging.critical("HTTPS requested, but not implemented in "
                        "Python 2 and can't find working wget or curl as "
                        "fall-back. Aborting.")
                sys.exit(1)

    if options.daemon:
        create_daemon(keepfd=None if logfile is None else [logfile.fileno()])

    if still_need_cert:
        get_missing_certificate(certfilename, netloc, SETTINGS["CERTSHA1"],
                retry=True, retrytime=SETTINGS["DOWNLOADRETRY"])

    client_ok = True
    bad_wu_counter = 0
    while client_ok:
#        try:
            try:
                client = WorkunitClient(settings = SETTINGS)
            except WorkunitParseError:
                bad_wu_counter += 1
                if bad_wu_counter > BAD_WU_MAX:
                    logging.critical("Had %d bad workunit files. Aborting.", bad_wu_counter)
                    break
                continue
            except WorkunitClientToFinish as e:
                logging.info("Client finishing: %s. Bye." % e)
                break
            client_ok = client.process()
#        except Exception:
#            logging.exception("Exception occurred")
#            break<|MERGE_RESOLUTION|>--- conflicted
+++ resolved
@@ -203,10 +203,6 @@
             """ Open a connection, then wrap the socket with SSL, verify the
             server certificate, and the the server certificate's subject.
             """
-<<<<<<< HEAD
-            sock = socket.create_connection((self.host, self.port),
-                                            self.timeout, self.source_address)
-=======
             # Python 2.6 does not have the source_address attribute
             if sys.version_info[0:2] == (2, 7):
                 sock = socket.create_connection((self.host, self.port),
@@ -215,7 +211,6 @@
                 sock = socket.create_connection((self.host, self.port),
                                                 self.timeout)
 
->>>>>>> a65a3b03
             if self._tunnel_host:
                 self.sock = sock
                 self._tunnel()
